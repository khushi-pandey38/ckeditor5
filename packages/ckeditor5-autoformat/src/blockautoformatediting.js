--- conflicted
+++ resolved
@@ -91,9 +91,8 @@
 
 		const blockToFormat = entry.position.parent;
 
-<<<<<<< HEAD
 		// Block formatting should be disabled in codeBlocks (#5800).
-		if ( blockToFormat.is( 'codeBlock' ) ) {
+		if ( blockToFormat.is( 'element', 'codeBlock' ) ) {
 			return;
 		}
 
@@ -108,10 +107,6 @@
 
 		// Range is only expected to be within or at the very end of the first text node.
 		if ( !firstNodeRange.containsRange( range ) && !range.end.isEqual( firstNodeRange.end ) ) {
-=======
-		// Block formatting should trigger only if the entire content of a paragraph is a single text node... (see ckeditor5#5671).
-		if ( !blockToFormat.is( 'element', 'paragraph' ) || blockToFormat.childCount !== 1 ) {
->>>>>>> fc59dc4f
 			return;
 		}
 
