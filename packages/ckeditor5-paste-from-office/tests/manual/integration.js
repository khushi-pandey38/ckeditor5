--- conflicted
+++ resolved
@@ -1,9 +1,5 @@
 /**
-<<<<<<< HEAD
- * @license Copyright (c) 2003-2022, CKSource - Frederico Knabben. All rights reserved.
-=======
  * @license Copyright (c) 2003-2022, CKSource Holding sp. z o.o. All rights reserved.
->>>>>>> e391ddb7
  * For licensing, see LICENSE.md or https://ckeditor.com/legal/ckeditor-oss-license
  */
 
@@ -12,7 +8,6 @@
 import ClassicEditor from '@ckeditor/ckeditor5-editor-classic/src/classiceditor';
 import ArticlePluginSet from '@ckeditor/ckeditor5-core/tests/_utils/articlepluginset';
 
-import ListProperties from '@ckeditor/ckeditor5-list/src/listproperties';
 import Strikethrough from '@ckeditor/ckeditor5-basic-styles/src/strikethrough';
 import Underline from '@ckeditor/ckeditor5-basic-styles/src/underline';
 import Table from '@ckeditor/ckeditor5-table/src/table';
@@ -53,10 +48,8 @@
 			EasyImage,
 			PasteFromOffice,
 			FontColor,
-			FontBackgroundColor,
-			ListProperties
+			FontBackgroundColor
 		],
-		list: { properties: { styles: true, startIndex: true } },
 		toolbar: [ 'heading', '|', 'bold', 'italic', 'strikethrough', 'underline', 'link',
 			'bulletedList', 'numberedList', 'blockQuote', 'insertTable', 'pageBreak', 'undo', 'redo' ],
 		table: {
