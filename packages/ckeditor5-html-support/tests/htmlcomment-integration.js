/**
<<<<<<< HEAD
 * @license Copyright (c) 2003-2022, CKSource - Frederico Knabben. All rights reserved.
=======
 * @license Copyright (c) 2003-2022, CKSource Holding sp. z o.o. All rights reserved.
>>>>>>> e391ddb7
 * For licensing, see LICENSE.md or https://ckeditor.com/legal/ckeditor-oss-license
 */

/* globals Event */

import ClassicTestEditor from '@ckeditor/ckeditor5-core/tests/_utils/classictesteditor';
import Essentials from '@ckeditor/ckeditor5-essentials/src/essentials';
import Paragraph from '@ckeditor/ckeditor5-paragraph/src/paragraph';

import BlockQuoteEditing from '@ckeditor/ckeditor5-block-quote/src/blockquoteediting';

import CodeBlockEditing from '@ckeditor/ckeditor5-code-block/src/codeblockediting';

import HeadingEditing from '@ckeditor/ckeditor5-heading/src/headingediting';

import HighlightEditing from '@ckeditor/ckeditor5-highlight/src/highlightediting';

import HtmlEmbedEditing from '@ckeditor/ckeditor5-html-embed/src/htmlembedediting';

import ImageBlockEditing from '@ckeditor/ckeditor5-image/src/image/imageblockediting';
import ImageInlineEditing from '@ckeditor/ckeditor5-image/src/image/imageinlineediting';
import ImageCaptionEditing from '@ckeditor/ckeditor5-image/src/imagecaption/imagecaptionediting';

import IndentBlock from '@ckeditor/ckeditor5-indent/src/indentblock';
import IndentEditing from '@ckeditor/ckeditor5-indent/src/indentediting';

import LinkEditing from '@ckeditor/ckeditor5-link/src/linkediting';
import LinkImageEditing from '@ckeditor/ckeditor5-link/src/linkimageediting';

import ListEditing from '@ckeditor/ckeditor5-list/src/listediting';
import ListPropertiesEditing from '@ckeditor/ckeditor5-list/src/listpropertiesediting';
import TodoListEditing from '@ckeditor/ckeditor5-list/src/todolistediting';

import MediaEmbedEditing from '@ckeditor/ckeditor5-media-embed/src/mediaembedediting';

import SourceEditing from '@ckeditor/ckeditor5-source-editing/src/sourceediting';

import TableEditing from '@ckeditor/ckeditor5-table/src/tableediting';
import TableCaption from '@ckeditor/ckeditor5-table/src/tablecaption';

import HtmlComment from '../src/htmlcomment';

describe( 'HtmlComment integration', () => {
	describe( 'integration with BlockQuote', () => {
		let editor;

		function createEditor( initialData = '' ) {
			return ClassicTestEditor
				.create( initialData, {
					plugins: [ HtmlComment, Essentials, Paragraph, BlockQuoteEditing ]
				} );
		}

		afterEach( () => {
			return editor.destroy();
		} );

		it( 'should work if comment is in an empty blockquote', async () => {
			editor = await createEditor( '<blockquote><!-- c1 --></blockquote>' );

			expect( editor.getData() ).to.equal( '' );
		} );

		it( 'should work if comments are between tags', async () => {
			editor = await createEditor(
				'<!-- c1 -->' +
				'<blockquote>' +
					'<!-- c2 -->' +
					'<p>foobar</p>' +
					'<!-- c3 -->' +
				'</blockquote>' +
				'<!-- c4 -->'
			);

			expect( editor.getData() ).to.equal(
				'<!-- c1 -->' +
				'<blockquote>' +
					'<!-- c2 -->' +
					'<p>foobar</p>' +
					'<!-- c3 -->' +
				'</blockquote>' +
				'<!-- c4 -->'
			);
		} );
	} );

	describe( 'integration with CodeBlock', () => {
		let editor;

		function createEditor( initialData = '' ) {
			return ClassicTestEditor
				.create( initialData, {
					plugins: [ HtmlComment, Essentials, Paragraph, CodeBlockEditing ]
				} );
		}

		afterEach( () => {
			return editor.destroy();
		} );

		it( 'should work if comment is in an empty code block', async () => {
			editor = await createEditor(
				'<pre>' +
					'<code class="language-plaintext">' +
						'<!-- c1 -->' +
					'</code>' +
				'</pre>'
			);

			expect( editor.getData() ).to.equal(
				'<pre>' +
					'<code class="language-plaintext">' +
						'<!-- c1 -->' +
						'&nbsp;' +
					'</code>' +
				'</pre>'
			);
		} );

		it( 'should work if comments are between tags', async () => {
			editor = await createEditor(
				'<!-- c1 -->' +
				'<pre>' +
					'<!-- c2 -->' +
					'<code class="language-plaintext">' +
						'<!-- c3 -->' +
						'Plain text' +
						'<!-- c4 -->' +
					'</code>' +
					'<!-- c5 -->' +
				'</pre>' +
				'<!-- c6 -->'
			);

			expect( editor.getData() ).to.equal(
				'<!-- c2 -->' +
				'<!-- c1 -->' +
				'<pre>' +
					'<code class="language-plaintext">' +
						'<!-- c3 -->' +
						'Plain text' +
						'<!-- c4 -->' +
					'</code>' +
				'</pre>' +
				'<!-- c6 -->' +
				'<!-- c5 -->'
			);
		} );
	} );

	describe( 'integration with Heading', () => {
		let editor;

		function createEditor( initialData = '' ) {
			return ClassicTestEditor
				.create( initialData, {
					plugins: [ HtmlComment, Essentials, Paragraph, HeadingEditing ]
				} );
		}

		afterEach( () => {
			return editor.destroy();
		} );

		it( 'should work if comment is in an empty heading', async () => {
			editor = await createEditor(
				'<h1><!-- c1 --></h1>' +
				'<h2><!-- c2 --></h2>'
			);

			expect( editor.getData() ).to.equal(
				'<h2><!-- c1 -->&nbsp;</h2>' +
				'<h2><!-- c2 -->&nbsp;</h2>'
			);
		} );

		it( 'should work if comments are between tags', async () => {
			editor = await createEditor(
				'<!-- c1 -->' +
				'<h1>' +
					'<!-- c2 -->' +
					'Heading 1' +
					'<!-- c3 -->' +
				'</h1>' +
				'<!-- c4 -->' +
				'<h2>' +
					'<!-- c5 -->' +
					'Heading 2' +
					'<!-- c6 -->' +
				'</h2>' +
				'<!-- c7 -->'
			);

			expect( editor.getData() ).to.equal(
				'<!-- c1 -->' +
				'<h2>' +
					'<!-- c2 -->' +
					'Heading 1' +
					'<!-- c3 -->' +
				'</h2>' +
				'<!-- c4 -->' +
				'<h2>' +
					'<!-- c5 -->' +
					'Heading 2' +
					'<!-- c6 -->' +
				'</h2>' +
				'<!-- c7 -->'
			);
		} );
	} );

	describe( 'integration with Highlight', () => {
		let editor;

		function createEditor( initialData = '' ) {
			return ClassicTestEditor
				.create( initialData, {
					plugins: [ HtmlComment, Essentials, Paragraph, HighlightEditing ]
				} );
		}

		afterEach( () => {
			return editor.destroy();
		} );

		it( 'should work if comment is in an empty highlight', async () => {
			editor = await createEditor(
				'<p>' +
					'<mark class="marker-yellow">' +
						'<!-- c1 -->' +
					'</mark>' +
				'</p>' +
				'<p>' +
					'<mark class="pen-red">' +
						'<!-- c2 -->' +
					'</mark>' +
				'</p>'
			);

			expect( editor.getData() ).to.equal(
				'<p>' +
					'<!-- c1 -->' +
					'&nbsp;' +
				'</p>' +
				'<p>' +
					'<!-- c2 -->' +
					'&nbsp;' +
				'</p>'
			);
		} );

		it( 'should work if comments are between tags', async () => {
			editor = await createEditor(
				'<p>' +
					'<!-- c1 -->' +
					'<mark class="marker-yellow">' +
						'<!-- c2 --> ' +
						'Yellow marker' +
						'<!-- c3 --> ' +
					'</mark>' +
					'<!-- c4 --> ' +
				'</p>' +
				'<p>' +
					'<!-- c5 -->' +
					'<mark class="pen-red">' +
						'<!-- c6 --> ' +
						'Red pen' +
						'<!-- c7 --> ' +
					'</mark>' +
					'<!-- c8 --> ' +
				'</p>'
			);

			expect( editor.getData() ).to.equal(
				'<p>' +
					'<!-- c2 -->' +
					'<!-- c1 -->' +
					'<mark class="marker-yellow">' +
						'Yellow marker' +
						'<!-- c3 -->' +
						'&nbsp;' +
					'</mark>' +
					'<!-- c4 -->' +
				'</p>' +
				'<p>' +
					'<!-- c6 -->' +
					'<!-- c5 -->' +
					'<mark class="pen-red">' +
						'Red pen' +
						'<!-- c7 -->' +
						'&nbsp;' +
					'</mark>' +
					'<!-- c8 -->' +
				'</p>'
			);
		} );
	} );

	describe( 'integration with HtmlEmbed', () => {
		let editor;

		function createEditor( initialData = '' ) {
			return ClassicTestEditor
				.create( initialData, {
					plugins: [ HtmlComment, Essentials, Paragraph, HtmlEmbedEditing ]
				} );
		}

		afterEach( () => {
			return editor.destroy();
		} );

		it( 'should work if comment is in an empty embedded HTML', async () => {
			editor = await createEditor(
				'<div class="raw-html-embed">' +
					'<!-- c1 -->' +
				'</div>'
			);

			expect( editor.getData() ).to.equal(
				'<div class="raw-html-embed">' +
					'<!-- c1 -->' +
				'</div>'
			);
		} );

		it( 'should work if comments are between tags', async () => {
			editor = await createEditor(
				'<!-- c1 -->' +
				'<div class="raw-html-embed">' +
					'<!-- c2 -->' +
					'<p>' +
						'Paragraph' +
					'</p>' +
					'<!-- c3 -->' +
				'</div>' +
				'<!-- c4 -->'
			);

			expect( editor.getData() ).to.equal(
				'<!-- c1 -->' +
				'<div class="raw-html-embed">' +
					'<!-- c2 -->' +
					'<p>' +
						'Paragraph' +
					'</p>' +
					'<!-- c3 -->' +
				'</div>' +
				'<!-- c4 -->'
			);
		} );
	} );

	describe( 'integration with Image', () => {
		let editor;

		function createEditor( initialData = '' ) {
			return ClassicTestEditor
				.create( initialData, {
					plugins: [ HtmlComment, Essentials, Paragraph, ImageBlockEditing, ImageInlineEditing, ImageCaptionEditing ]
				} );
		}

		afterEach( () => {
			return editor.destroy();
		} );

		it( 'should work if comments are between block image tags', async () => {
			editor = await createEditor(
				'<!-- c1 -->' +
				'<figure class="image">' +
					'<!-- c2 -->' +
					'<img src="/assets/sample.png" alt="Example image">' +
					'<!-- c3 -->' +
					'<figcaption>' +
						'<!-- c4 -->' +
						'image caption' +
						'<!-- c5 -->' +
					'</figcaption>' +
					'<!-- c6 -->' +
				'</figure>' +
				'<!-- c7 -->'
			);

			expect( editor.getData() ).to.equal(
				'<!-- c1 -->' +
				'<figure class="image">' +
					'<img src="/assets/sample.png" alt="Example image">' +
					'<!-- c3 -->' +
					'<!-- c2 -->' +
					'<figcaption>' +
						'<!-- c4 -->' +
						'image caption' +
						'<!-- c5 -->' +
					'</figcaption>' +
					'<!-- c6 -->' +
				'</figure>' +
				'<!-- c7 -->'
			);
		} );

		it( 'should work if comment is in an empty image caption', async () => {
			editor = await createEditor(
				'<figure class="image">' +
					'<img src="/assets/sample.png" alt="Example image">' +
					'<figcaption>' +
						'<!-- c1 -->' +
					'</figcaption>' +
				'</figure>'
			);

			expect( editor.getData() ).to.equal(
				'<figure class="image">' +
					'<img src="/assets/sample.png" alt="Example image">' +
					'<figcaption>' +
						'<!-- c1 -->' +
						'&nbsp;' +
					'</figcaption>' +
				'</figure>'
			);
		} );

		it( 'should work if comments are between inline image tags', async () => {
			editor = await createEditor(
				'<!-- c1 -->' +
				'<p>' +
					'<!-- c2 -->' +
					'<img src="/assets/sample.png" alt="Example image">' +
					'<!-- c3 -->' +
				'</p>' +
				'<!-- c4 -->'
			);

			expect( editor.getData() ).to.equal(
				'<!-- c1 -->' +
				'<p>' +
					'<!-- c2 -->' +
					'<img src="/assets/sample.png" alt="Example image">' +
					'<!-- c3 -->' +
				'</p>' +
				'<!-- c4 -->'
			);
		} );
	} );

	describe( 'integration with Indent', () => {
		let editor;

		function createEditor( initialData = '' ) {
			return ClassicTestEditor
				.create( initialData, {
					plugins: [ HtmlComment, Essentials, Paragraph, IndentEditing, IndentBlock ]
				} );
		}

		afterEach( () => {
			return editor.destroy();
		} );

		it( 'should work if comment is in an empty indented paragraph', async () => {
			editor = await createEditor(
				'<p style="margin:0 0 0 40px;">' +
					'<!-- c1 -->' +
				'</p>'
			);

			expect( editor.getData() ).to.equal(
				'<p style="margin-left:40px;">' +
					'<!-- c1 -->' +
					'&nbsp;' +
				'</p>'
			);
		} );

		it( 'should work if comments are between tags', async () => {
			editor = await createEditor(
				'<!-- c1 -->' +
				'<p style="margin:0 0 0 40px;">' +
					'<!-- c2 -->' +
					'Indented paragraph' +
					'<!-- c3 -->' +
				'</p>' +
				'<!-- c4 -->'
			);

			expect( editor.getData() ).to.equal(
				'<!-- c1 -->' +
				'<p style="margin-left:40px;">' +
					'<!-- c2 -->' +
					'Indented paragraph' +
					'<!-- c3 -->' +
				'</p>' +
				'<!-- c4 -->'
			);
		} );
	} );

	describe( 'integration with Link', () => {
		let editor;

		function createEditor( initialData = '' ) {
			return ClassicTestEditor
				.create( initialData, {
					plugins: [ HtmlComment, Essentials, Paragraph, ImageBlockEditing, ImageInlineEditing, LinkEditing, LinkImageEditing ],
					link: {
						addTargetToExternalLinks: true
					}
				} );
		}

		afterEach( () => {
			return editor.destroy();
		} );

		it( 'should work if comment is in an empty link', async () => {
			editor = await createEditor(
				'<p>' +
					'<a href="path/to/resource">' +
						'<!-- c1 -->' +
					'</a>' +
				'</p>'
			);

			expect( editor.getData() ).to.equal( '<p><!-- c1 -->&nbsp;</p>' );
		} );

		it( 'should work if comments are between tags', async () => {
			editor = await createEditor(
				'<p>' +
					'<!-- c1 -->' +
					'<a href="path/to/resource">' +
						'<!-- c2 -->' +
						'Link' +
						'<!-- c3 -->' +
					'</a>' +
					'<!-- c4 -->' +
				'</p>'
			);

			expect( editor.getData() ).to.equal(
				'<p>' +
					'<!-- c2 -->' +
					'<!-- c1 -->' +
					'<a href="path/to/resource">' +
						'Link' +
					'</a>' +
					'<!-- c4 -->' +
					'<!-- c3 -->' +
				'</p>'
			);
		} );

		it( 'should work with image link', async () => {
			editor = await createEditor(
				'<p>' +
					'<a href="path/to/resource">' +
						'<!-- c1 -->' +
						'Link with inline image: ' +
						'<!-- c2 -->' +
						'<img src="/assets/sample.png" alt="Example image">' +
						'<!-- c3 -->' +
					'</a>' +
				'</p>'
			);

			expect( editor.getData() ).to.equal(
				'<p>' +
					'<!-- c1 -->' +
					'<a href="path/to/resource">' +
						'Link with inline image: ' +
						'<!-- c2 -->' +
						'<img src="/assets/sample.png" alt="Example image">' +
					'</a>' +
					'<!-- c3 -->' +
				'</p>'
			);
		} );

		it( 'should work with links with decorators', async () => {
			editor = await createEditor(
				'<p>' +
					'<a href="http://example.com">' +
						'<!-- c1 -->' +
						'External link with inline image: ' +
						'<!-- c2 -->' +
						'<img src="/assets/sample.png" alt="Example image">' +
						'<!-- c3 -->' +
					'</a>' +
				'</p>'
			);

			expect( editor.getData() ).to.equal(
				'<p>' +
					'<!-- c1 -->' +
					'<a target="_blank" rel="noopener noreferrer" href="http://example.com">' +
						'External link with inline image: ' +
						'<!-- c2 -->' +
						'<img src="/assets/sample.png" alt="Example image">' +
					'</a>' +
					'<!-- c3 -->' +
				'</p>'
			);
		} );
	} );

	describe( 'integration with List', () => {
		let editor;

		function createEditor( initialData = '' ) {
			return ClassicTestEditor
				.create( initialData, {
					plugins: [ HtmlComment, Essentials, Paragraph, ListEditing, ListPropertiesEditing, TodoListEditing ]
				} );
		}

		afterEach( () => {
			return editor.destroy();
		} );

		it( 'should work if comment is in an empty list item', async () => {
			editor = await createEditor(
				'<ol><li><!-- c1 --></li></ol>' +
				'<ul><li><!-- c2 --></li></ul>'
			);

			expect( editor.getData() ).to.equal(
				'<ol><li><!-- c1 -->&nbsp;</li></ol>' +
				'<ul><li><!-- c2 -->&nbsp;</li></ul>'
			);
		} );

		it( 'should work if comments are between tags', async () => {
			editor = await createEditor(
				'<!-- c1 -->' +
				'<ol>' +
					'<!-- c2 -->' +
					'<li>' +
						'<!-- c3 -->' +
						'Ordered list item' +
						'<!-- c4 -->' +
					'</li>' +
					'<!-- c5 -->' +
				'</ol>' +
				'<!-- c6 -->' +
				'<ul>' +
					'<!-- c7 -->' +
					'<li>' +
						'<!-- c8 -->' +
						'Bulleted list item' +
						'<!-- c9 -->' +
					'</li>' +
					'<!-- c10 -->' +
				'</ul>' +
				'<!-- c11 -->'
			);

			expect( editor.getData() ).to.equal(
				'<!-- c1 -->' +
				'<ol>' +
					'<li>' +
						'<!-- c3 -->' +
						'Ordered list item' +
						'<!-- c4 -->' +
					'</li>' +
				'</ol>' +
				'<!-- c6 -->' +
				'<ul>' +
					'<li>' +
						'<!-- c8 -->' +
						'Bulleted list item' +
						'<!-- c9 -->' +
					'</li>' +
				'</ul>' +
				'<!-- c11 -->'
			);
		} );

		it( 'should work with nested lists', async () => {
			editor = await createEditor(
				'<ul>' +
					'<li>' +
						'<!-- c1 -->' +
						'<ul>' +
							'<!-- c2 -->' +
							'<li>' +
								'<!-- c3 -->' +
								'List item' +
								'<!-- c4 -->' +
							'</li>' +
							'<!-- c6 -->' +
						'</ul>' +
						'<!-- c7 -->' +
					'</li>' +
				'</ul>'
			);

			expect( editor.getData() ).to.equal(
				'<ul>' +
					'<li>' +
						'<!-- c1 -->' +
						'<ul>' +
							'<li>' +
								'<!-- c3 -->' +
								'List item' +
								'<!-- c4 -->' +
							'</li>' +
						'</ul>' +
					'</li>' +
				'</ul>'
			);
		} );

		it( 'should work with a to-do list', async () => {
			editor = await createEditor(
				'<ul>' +
					'<li>' +
						'<!-- c1 -->' +
						'<input type="checkbox">' +
						'To-do list item 1' +
						'<!-- c2 -->' +
					'</li>' +
					'<li>' +
						'<!-- c3 -->' +
						'<input type="checkbox" checked="checked">' +
						'To-do list item 2' +
						'<!-- c4 -->' +
					'</li>' +
				'</ul>'
			);

			// Currently, if input element in a to-do list is preceded by a comment, a to-do list is not created.
			// See https://github.com/ckeditor/ckeditor5/issues/10129.
			//
			// expect( editor.getData() ).to.equal(
			// 	'<ul class="todo-list">' +
			// 		'<li>' +
			// 			'<label class="todo-list__label">' +
			// 				'<input type="checkbox" disabled="disabled">' +
			// 				'<span class="todo-list__label__description">' +
			// 					'<!-- c1 -->' +
			// 					'To-do list item 1' +
			// 					'<!-- c2 -->' +
			// 				'</span>' +
			// 			'</label>' +
			// 		'</li>' +
			// 		'<li>' +
			// 			'<label class="todo-list__label">' +
			// 				'<input type="checkbox" disabled="disabled" checked="checked">' +
			// 				'<span class="todo-list__label__description">' +
			// 					'<!-- c3 -->' +
			// 					'To-do list item 2' +
			// 					'<!-- c4 -->' +
			// 				'</span>' +
			// 			'</label>' +
			// 		'</li>' +
			// 	'</ul>'
			// );

			expect( editor.getData() ).to.equal(
				'<ul>' +
					'<li>' +
						'<!-- c1 -->' +
						'To-do list item 1' +
						'<!-- c2 -->' +
					'</li>' +
					'<li>' +
						'<!-- c3 -->' +
						'To-do list item 2' +
						'<!-- c4 -->' +
					'</li>' +
				'</ul>'
			);
		} );

		it( 'should work with a list style', async () => {
			editor = await createEditor(
				'<ul style="list-style-type:circle;">' +
					'<li>' +
						'<!-- c1 -->' +
						'List item' +
						'<!-- c2 -->' +
					'</li>' +
				'</ul>'
			);

			expect( editor.getData() ).to.equal(
				'<ul style="list-style-type:circle;">' +
					'<li>' +
						'<!-- c1 -->' +
						'List item' +
						'<!-- c2 -->' +
					'</li>' +
				'</ul>'
			);
		} );
	} );

	describe( 'integration with MediaEmbed', () => {
		let editor;

		function createEditor( initialData = '' ) {
			return ClassicTestEditor
				.create( initialData, {
					plugins: [ HtmlComment, Essentials, Paragraph, MediaEmbedEditing ],
					mediaEmbed: {
						previewsInData: true,
						providers: [
							{
								name: 'example',
								url: /^example\.com\/(\w+)/,
								html: match => `example provider, id=${ match[ 1 ] }`
							}
						]
					}
				} );
		}

		afterEach( () => {
			return editor.destroy();
		} );

		it( 'should work if comment is in an empty media wrapper tag', async () => {
			editor = await createEditor( '<figure class="media"><!-- c1 --></figure>' );

			expect( editor.getData() ).to.equal( '' );
		} );

		it( 'should work if comment is in an empty non-semantic media', async () => {
			editor = await createEditor(
				'<figure class="media">' +
					'<div data-oembed-url="https://example.com/1234">' +
						'<!-- c1 -->' +
					'</div>' +
				'</figure>'
			);

			expect( editor.getData() ).to.equal(
				'<figure class="media">' +
					'<!-- c1 -->' +
					'<div data-oembed-url="https://example.com/1234">' +
						'example provider, id=1234' +
					'</div>' +
				'</figure>'
			);
		} );

		it( 'should work if comments are between semantic media tags', async () => {
			editor = await createEditor(
				'<!-- c1 -->' +
				'<figure class="media">' +
					'<!-- c2 -->' +
					'<oembed url="https://example.com/1234" />' +
					'<!-- c3 -->' +
				'</figure>' +
				'<!-- c4 -->'
			);

			expect( editor.getData() ).to.equal(
				'<!-- c2 -->' +
				'<!-- c1 -->' +
				'<figure class="media">' +
					'<!-- c3 -->' +
					'<div data-oembed-url="https://example.com/1234">' +
						'example provider, id=1234' +
					'</div>' +
				'</figure>' +
				'<!-- c4 -->'
			);
		} );

		it( 'should work if comments are between non-semantic media tags', async () => {
			editor = await createEditor(
				'<!-- c1 -->' +
				'<figure class="media">' +
					'<!-- c2 -->' +
					'<div data-oembed-url="https://example.com/1234">' +
						'<!-- c3 -->' +
					'</div>' +
					'<!-- c4 -->' +
				'</figure>' +
				'<!-- c5 -->'
			);

			expect( editor.getData() ).to.equal(
				'<!-- c2 -->' +
				'<!-- c1 -->' +
				'<figure class="media">' +
					'<!-- c3 -->' +
					'<div data-oembed-url="https://example.com/1234">' +
						'example provider, id=1234' +
					'</div>' +
				'</figure>' +
				'<!-- c5 -->' +
				'<!-- c4 -->'
			);
		} );
	} );

	describe( 'integration with Paragraph', () => {
		let editor;

		function createEditor( initialData = '' ) {
			return ClassicTestEditor
				.create( initialData, {
					plugins: [ HtmlComment, Essentials, Paragraph ]
				} );
		}

		afterEach( () => {
			return editor.destroy();
		} );

		it( 'should work if comment is in an empty paragraph', async () => {
			editor = await createEditor( '<p><!-- c1 --></p>' );

			expect( editor.getData() ).to.equal( '<p><!-- c1 -->&nbsp;</p>' );
		} );

		it( 'should work if comments are between tags', async () => {
			editor = await createEditor(
				'<!-- c1 -->' +
				'<p>' +
					'<!-- c2 -->' +
					'paragraph' +
					'<!-- c3 -->' +
				'</p>' +
				'<!-- c4 -->'
			);

			expect( editor.getData() ).to.equal(
				'<!-- c1 -->' +
				'<p>' +
					'<!-- c2 -->' +
					'paragraph' +
					'<!-- c3 -->' +
				'</p>' +
				'<!-- c4 -->'
			);
		} );

		it( 'should remove comments when the content including them is removed', async () => {
			editor = await createEditor(
				'<p>' +
					'<!-- comment 1 -->' +
					'Foo' +
					'<!-- comment 2 -->' +
				'</p>' +
				'<p>' +
					'<!-- comment 3 -->' +
					'Foo' +
					'<!-- comment 4 -->' +
				'</p>'
			);

			const model = editor.model;
			const root = model.document.getRoot();

			model.change( writer => {
				const firstParagraph = root.getChild( 0 );
				const secondParagraph = root.getChild( 1 );

				writer.setSelection( writer.createRange(
					writer.createPositionAt( firstParagraph, 'end' ),
					writer.createPositionAt( secondParagraph, 'end' )
				) );
			} );

			editor.execute( 'delete' );

			// The following output could be considered as the correct and expected one,
			// but currently the comment 4 is not removed, because it is not located at the limit element's boundary:
			// expect( editor.getData() ).to.equal(
			// 	'<p>' +
			// 		'<!-- comment 1 -->' +
			// 		'Foo' +
			// 		'<!-- comment 2 -->' +
			// 	'</p>'
			// );

			expect( editor.getData() ).to.equal(
				'<p>' +
					'<!-- comment 1 -->' +
					'Foo' +
					'<!-- comment 4 -->' +
					'<!-- comment 2 -->' +
				'</p>'
			);
		} );
	} );

	describe( 'integration with SourceEditing', () => {
		let editor;

		function createEditor( initialData = '' ) {
			return ClassicTestEditor
				.create( initialData, {
					plugins: [ HtmlComment, Essentials, Paragraph, SourceEditing ]
				} );
		}

		afterEach( () => {
			return editor.destroy();
		} );

		it( 'should display comments in the source editing mode', async () => {
			editor = await createEditor(
				'<p>' +
					'<!-- comment 1 -->' +
					'Foo' +
					'<!-- comment 2 -->' +
				'</p>'
			);

			const toggleSourceEditingModeButton = editor.ui.componentFactory.create( 'sourceEditing' );

			toggleSourceEditingModeButton.fire( 'execute' );

			const domRoot = editor.editing.view.getDomRoot();
			const textarea = domRoot.nextSibling.children[ 0 ];

			expect( textarea.value ).to.equal(
				'<p>\n' +
				'    <!-- comment 1 -->Foo<!-- comment 2 -->\n' +
				'</p>'
			);
		} );

		it( 'should add comments at non-boundary positions using the source editing mode', async () => {
			editor = await createEditor( '<p>Foo</p>' );

			const toggleSourceEditingModeButton = editor.ui.componentFactory.create( 'sourceEditing' );

			toggleSourceEditingModeButton.fire( 'execute' );

			const domRoot = editor.editing.view.getDomRoot();
			const textarea = domRoot.nextSibling.children[ 0 ];

			textarea.value = '<p><!-- comment 1 -->Foo<!-- comment 2 --></p>';
			textarea.dispatchEvent( new Event( 'input' ) );

			toggleSourceEditingModeButton.fire( 'execute' );

			expect( editor.getData() ).to.equal( '<p><!-- comment 1 -->Foo<!-- comment 2 --></p>' );
		} );

		it( 'should add comments at boundary positions using the source editing mode', async () => {
			editor = await createEditor( '<p>Foo</p>' );

			const toggleSourceEditingModeButton = editor.ui.componentFactory.create( 'sourceEditing' );

			toggleSourceEditingModeButton.fire( 'execute' );

			const domRoot = editor.editing.view.getDomRoot();
			const textarea = domRoot.nextSibling.children[ 0 ];

			textarea.value = '<!-- comment 1 --><p>Foo</p><!-- comment 2 -->';
			textarea.dispatchEvent( new Event( 'input' ) );

			toggleSourceEditingModeButton.fire( 'execute' );

			expect( editor.getData() ).to.equal( '<!-- comment 1 --><p>Foo</p><!-- comment 2 -->' );
		} );

		it( 'should properly handle existing and newly added comments after exiting from the source editing mode', async () => {
			editor = await createEditor(
				'<!-- comment 1 -->' +
				'<p>' +
					'Foo' +
				'</p>' +
				'<!-- comment 2 -->'
			);

			const toggleSourceEditingModeButton = editor.ui.componentFactory.create( 'sourceEditing' );

			toggleSourceEditingModeButton.fire( 'execute' );

			const domRoot = editor.editing.view.getDomRoot();
			const textarea = domRoot.nextSibling.children[ 0 ];

			textarea.value = '<!-- comment 1 --><p><!-- comment 2 -->Foo<!-- comment 3 --></p><!-- comment 4 -->';
			textarea.dispatchEvent( new Event( 'input' ) );

			toggleSourceEditingModeButton.fire( 'execute' );

			expect( editor.getData() ).to.equal(
				'<!-- comment 1 -->' +
				'<p>' +
					'<!-- comment 2 -->' +
					'Foo' +
					'<!-- comment 3 -->' +
				'</p>' +
				'<!-- comment 4 -->'
			);
		} );
	} );

	describe( 'integration with Table', () => {
		let editor;

		function createEditor( initialData = '' ) {
			return ClassicTestEditor
				.create( initialData, {
					plugins: [ HtmlComment, Essentials, Paragraph, TableEditing, TableCaption ]
				} );
		}

		afterEach( () => {
			return editor.destroy();
		} );

		// See https://github.com/ckeditor/ckeditor5/issues/10116.
		it( 'should work if comment is in an empty table cell', async () => {
			editor = await createEditor(
				'<table>' +
					'<tr>' +
						'<td>' +
							'<!-- c1 -->' +
						'</td>' +
					'</tr>' +
				'</table>'
			);

			expect( editor.getData() ).to.equal(
				'<figure class="table">' +
					'<table>' +
						'<tbody>' +
							'<tr>' +
								'<td>' +
									'<!-- c1 -->' +
									'&nbsp;' +
								'</td>' +
							'</tr>' +
						'</tbody>' +
					'</table>' +
				'</figure>'
			);
		} );

		// See https://github.com/ckeditor/ckeditor5/issues/10116.
		it( 'should work if comment is in table cell after empty paragraph', async () => {
			editor = await createEditor(
				'<table>' +
					'<tr>' +
						'<td>' +
							'<p></p>' +
							'<!-- c1 -->' +
						'</td>' +
					'</tr>' +
				'</table>'
			);

			expect( editor.getData() ).to.equal(
				'<figure class="table">' +
					'<table>' +
						'<tbody>' +
							'<tr>' +
								'<td>' +
									'<!-- c1 -->' +
									'&nbsp;' +
								'</td>' +
							'</tr>' +
						'</tbody>' +
					'</table>' +
				'</figure>'
			);
		} );

		// See https://github.com/ckeditor/ckeditor5/issues/10116.
		it( 'should work if comment is in table cell after non-empty paragraph', async () => {
			editor = await createEditor(
				'<table>' +
					'<tr>' +
						'<td>' +
							'<p>foobar</p>' +
							'<!-- c1 -->' +
						'</td>' +
					'</tr>' +
				'</table>'
			);

			expect( editor.getData() ).to.equal(
				'<figure class="table">' +
					'<table>' +
						'<tbody>' +
							'<tr>' +
								'<td>' +
									'foobar' +
									'<!-- c1 -->' +
								'</td>' +
							'</tr>' +
						'</tbody>' +
					'</table>' +
				'</figure>'
			);
		} );

		it( 'should work if comments are in a non-empty table cell', async () => {
			editor = await createEditor(
				'<table>' +
					'<tr>' +
						'<td>' +
							'<!-- c1 -->' +
							'table cell' +
							'<!-- c2 -->' +
						'</td>' +
						'<td colspan="2" rowspan="2">' +
							'<!-- c3 -->' +
							'table cell' +
							'<!-- c4 -->' +
						'</td>' +
					'</tr>' +
					'<tr>' +
						'<td>' +
							'<!-- c5 -->' +
							'table cell' +
							'<!-- c6 -->' +
						'</td>' +
					'</tr>' +
				'</table>'
			);

			expect( editor.getData() ).to.equal(
				'<figure class="table">' +
					'<table>' +
						'<tbody>' +
							'<tr>' +
								'<td>' +
									'<!-- c1 -->' +
									'table cell' +
									'<!-- c2 -->' +
								'</td>' +
								'<td colspan="2" rowspan="2">' +
									'<!-- c3 -->' +
									'table cell' +
									'<!-- c4 -->' +
								'</td>' +
							'</tr>' +
							'<tr>' +
								'<td>' +
									'<!-- c5 -->' +
									'table cell' +
									'<!-- c6 -->' +
								'</td>' +
							'</tr>' +
						'</tbody>' +
					'</table>' +
				'</figure>'
			);
		} );

		it( 'should work if comments are between tags', async () => {
			editor = await createEditor(
				'<!-- c1 -->' +
				'<table>' +
					'<!-- c2 -->' +
					'<thead>' +
						'<!-- c3 -->' +
						'<tr>' +
							'<!-- c4 -->' +
							'<th>table cell</th>' +
							'<!-- c5 -->' +
						'</tr>' +
						'<!-- c6 -->' +
					'</thead>' +
					'<!-- c7 -->' +
					'<tbody>' +
						'<!-- c8 -->' +
						'<tr>' +
							'<!-- c9 -->' +
							'<td>table cell</td>' +
							'<!-- c10 -->' +
						'</tr>' +
						'<!-- c11 -->' +
					'</tbody>' +
					'<!-- c12 -->' +
					'<tfoot>' +
						'<!-- c13 -->' +
						'<tr>' +
							'<!-- c14 -->' +
							'<td>table cell</td>' +
							'<!-- c15 -->' +
						'</tr>' +
						'<!-- c16 -->' +
					'</tfoot>' +
					'<!-- c17 -->' +
				'</table>' +
				'<!-- c18 -->'
			);

			expect( editor.getData() ).to.equal(
				'<!-- c1 -->' +
				'<figure class="table">' +
					'<table>' +
						'<thead>' +
							'<tr>' +
								'<!-- c4 -->' +
								'<th>table cell</th>' +
								'<!-- c5 -->' +
							'</tr>' +
						'</thead>' +
						'<tbody>' +
							'<tr>' +
								'<!-- c9 -->' +
								'<td>table cell</td>' +
								'<!-- c10 -->' +
							'</tr>' +
							'<tr>' +
								'<!-- c14 -->' +
								'<td>table cell</td>' +
								'<!-- c15 -->' +
							'</tr>' +
						'</tbody>' +
					'</table>' +
					'<!-- c17 -->' +
					'<!-- c16 -->' +
					'<!-- c13 -->' +
					'<!-- c12 -->' +
					'<!-- c11 -->' +
					'<!-- c8 -->' +
					'<!-- c7 -->' +
					'<!-- c6 -->' +
					'<!-- c3 -->' +
					'<!-- c2 -->' +
				'</figure>' +
				'<!-- c18 -->'
			);
		} );

		it( 'should work if comments are in table caption', async () => {
			editor = await createEditor(
				'<table>' +
					'<tr>' +
						'<td>table cell</td>' +
					'</tr>' +
					'<!-- c1 -->' +
					'<caption>' +
						'<!-- c2 -->' +
						'table caption' +
						'<!-- c3 -->' +
					'</caption>' +
					'<!-- c4 -->' +
				'</table>'
			);

			expect( editor.getData() ).to.equal(
				'<figure class="table">' +
					'<table>' +
						'<tbody>' +
							'<tr>' +
								'<td>table cell</td>' +
							'</tr>' +
						'</tbody>' +
					'</table>' +
					'<!-- c1 -->' +
					'<figcaption>' +
						'<!-- c2 -->' +
						'table caption' +
						'<!-- c3 -->' +
					'</figcaption>' +
					'<!-- c4 -->' +
				'</figure>'
			);
		} );

		it( 'should work if comment is in an empty table caption', async () => {
			editor = await createEditor(
				'<table>' +
					'<tr>' +
						'<td>table cell</td>' +
					'</tr>' +
					'<caption>' +
						'<!-- c1 -->' +
					'</caption>' +
				'</table>'
			);

			expect( editor.getData() ).to.equal(
				'<figure class="table">' +
					'<table>' +
						'<tbody>' +
							'<tr>' +
								'<td>table cell</td>' +
							'</tr>' +
						'</tbody>' +
					'</table>' +
					'<figcaption>' +
						'<!-- c1 -->' +
						'&nbsp;' +
					'</figcaption>' +
				'</figure>'
			);
		} );
	} );

	describe( 'integration with Undo', () => {
		let editor;

		function createEditor( initialData = '' ) {
			return ClassicTestEditor
				.create( initialData, {
					plugins: [ HtmlComment, Essentials, Paragraph ]
				} );
		}

		afterEach( () => {
			return editor.destroy();
		} );

		it( 'should work if content with comments is removed and then restored', async () => {
			editor = await createEditor(
				'<p>' +
					'<!-- c1 -->' +
					'paragraph' +
					'<!-- c2 -->' +
				'</p>'
			);

			const model = editor.model;
			const root = model.document.getRoot();

			model.change( writer => {
				writer.remove( writer.createRangeIn( root ) );
			} );

			editor.execute( 'undo' );

			expect( editor.getData() ).to.equal(
				'<p>' +
					'<!-- c1 -->' +
					'paragraph' +
					'<!-- c2 -->' +
				'</p>'
			);
		} );
	} );
} );<|MERGE_RESOLUTION|>--- conflicted
+++ resolved
@@ -1,9 +1,5 @@
 /**
-<<<<<<< HEAD
- * @license Copyright (c) 2003-2022, CKSource - Frederico Knabben. All rights reserved.
-=======
  * @license Copyright (c) 2003-2022, CKSource Holding sp. z o.o. All rights reserved.
->>>>>>> e391ddb7
  * For licensing, see LICENSE.md or https://ckeditor.com/legal/ckeditor-oss-license
  */
 
@@ -34,7 +30,7 @@
 import LinkImageEditing from '@ckeditor/ckeditor5-link/src/linkimageediting';
 
 import ListEditing from '@ckeditor/ckeditor5-list/src/listediting';
-import ListPropertiesEditing from '@ckeditor/ckeditor5-list/src/listpropertiesediting';
+import ListStyleEditing from '@ckeditor/ckeditor5-list/src/liststyleediting';
 import TodoListEditing from '@ckeditor/ckeditor5-list/src/todolistediting';
 
 import MediaEmbedEditing from '@ckeditor/ckeditor5-media-embed/src/mediaembedediting';
@@ -615,7 +611,7 @@
 		function createEditor( initialData = '' ) {
 			return ClassicTestEditor
 				.create( initialData, {
-					plugins: [ HtmlComment, Essentials, Paragraph, ListEditing, ListPropertiesEditing, TodoListEditing ]
+					plugins: [ HtmlComment, Essentials, Paragraph, ListEditing, ListStyleEditing, TodoListEditing ]
 				} );
 		}
 
