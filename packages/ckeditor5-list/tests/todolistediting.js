/**
 * @license Copyright (c) 2003-2019, CKSource - Frederico Knabben. All rights reserved.
 * For licensing, see LICENSE.md or https://ckeditor.com/legal/ckeditor-oss-license
 */

import TodoListEditing from '../src/todolistediting';
import ListEditing from '../src/listediting';
import BoldEditing from '@ckeditor/ckeditor5-basic-styles/src/bold/boldediting';
import BlockQuoteEditing from '@ckeditor/ckeditor5-block-quote/src/blockquoteediting';
import Typing from '@ckeditor/ckeditor5-typing/src/typing';
import ListCommand from '../src/listcommand';
import TodoListCheckCommand from '../src/todolistcheckcommand';
import ModelElement from '@ckeditor/ckeditor5-engine/src/model/element';
import InlineEditableUIView from '@ckeditor/ckeditor5-ui/src/editableui/inline/inlineeditableuiview';
import LinkEditing from '@ckeditor/ckeditor5-link/src/linkediting';

import VirtualTestEditor from '@ckeditor/ckeditor5-core/tests/_utils/virtualtesteditor';
import ClassicTestEditor from '@ckeditor/ckeditor5-core/tests/_utils/classictesteditor';
import { getData as getModelData, setData as setModelData } from '@ckeditor/ckeditor5-engine/src/dev-utils/model';
import { getData as getViewData } from '@ckeditor/ckeditor5-engine/src/dev-utils/view';
import { getCode } from '@ckeditor/ckeditor5-utils/src/keyboard';
import { assertEqualMarkup } from '@ckeditor/ckeditor5-utils/tests/_utils/utils';

/* global Event, document */

describe( 'TodoListEditing', () => {
	let editor, model, modelDoc, modelRoot, view, viewDoc;

	beforeEach( () => {
		return VirtualTestEditor
			.create( {
				plugins: [ TodoListEditing, Typing, BoldEditing, BlockQuoteEditing, LinkEditing ]
			} )
			.then( newEditor => {
				editor = newEditor;

				model = editor.model;
				modelDoc = model.document;
				modelRoot = modelDoc.getRoot();

				view = editor.editing.view;
				viewDoc = view.document;

				model.schema.register( 'foo', {
					allowWhere: '$block',
					allowAttributes: [ 'listIndent', 'listType' ],
					isBlock: true,
					isObject: true
				} );
			} );
	} );

	afterEach( () => {
		return editor.destroy();
	} );

	it( 'should load ListEditing', () => {
		expect( TodoListEditing.requires ).to.have.members( [ ListEditing ] );
	} );

	it( 'should set proper schema rules', () => {
		const todoListItem = new ModelElement( 'listItem', { listType: 'todo' } );
		const bulletedListItem = new ModelElement( 'listItem', { listType: 'bulleted' } );
		const numberedListItem = new ModelElement( 'listItem', { listType: 'numbered' } );
		const paragraph = new ModelElement( 'paragraph' );

		expect( model.schema.checkAttribute( [ '$root', todoListItem ], 'todoListChecked' ) ).to.be.true;
		expect( model.schema.checkAttribute( [ '$root', bulletedListItem ], 'todoListChecked' ) ).to.be.false;
		expect( model.schema.checkAttribute( [ '$root', numberedListItem ], 'todoListChecked' ) ).to.be.false;
		expect( model.schema.checkAttribute( [ '$root', paragraph ], 'todoListChecked' ) ).to.be.false;
	} );

	describe( 'commands', () => {
		it( 'should register todoList list command', () => {
			const command = editor.commands.get( 'todoList' );

			expect( command ).to.be.instanceOf( ListCommand );
			expect( command ).to.have.property( 'type', 'todo' );
		} );

		it( 'should create to-do list item and change to paragraph in normal usage flow', () => {
			assertEqualMarkup( getViewData( view ), '<p>[]</p>' );
			assertEqualMarkup( getModelData( model ), '<paragraph>[]</paragraph>' );

			editor.execute( 'todoList' );

			assertEqualMarkup( getModelData( model ), '<listItem listIndent="0" listType="todo">[]</listItem>' );
			assertEqualMarkup( getViewData( view ),
				'<ul class="todo-list">' +
					'<li><label class="todo-list__checkmark" contenteditable="false"></label>[]</li>' +
				'</ul>'
			);

			editor.execute( 'input', { text: 'a' } );

			assertEqualMarkup( getModelData( model ), '<listItem listIndent="0" listType="todo">a[]</listItem>' );
			assertEqualMarkup( getViewData( view ),
				'<ul class="todo-list">' +
					'<li><label class="todo-list__checkmark" contenteditable="false"></label>a{}</li>' +
				'</ul>'
			);

			editor.execute( 'input', { text: 'b' } );

			assertEqualMarkup( getModelData( model ), '<listItem listIndent="0" listType="todo">ab[]</listItem>' );
			assertEqualMarkup( getViewData( view ),
				'<ul class="todo-list">' +
					'<li><label class="todo-list__checkmark" contenteditable="false"></label>ab{}</li>' +
				'</ul>'
			);

			editor.execute( 'todoList' );

			assertEqualMarkup( getModelData( model ), '<paragraph>ab[]</paragraph>' );
			assertEqualMarkup( getViewData( view ), '<p>ab{}</p>' );
		} );

		it( 'should register todoListCheck command', () => {
			expect( editor.commands.get( 'todoListCheck' ) ).to.be.instanceOf( TodoListCheckCommand );
		} );
	} );

	describe( 'editing pipeline', () => {
		it( 'should convert to-do list item', () => {
			setModelData( model,
				'<listItem listType="todo" listIndent="0">1</listItem>' +
				'<listItem listType="todo" listIndent="0" todoListChecked="true">2</listItem>'
			);

			assertEqualMarkup( getViewData( view ),
				'<ul class="todo-list">' +
					'<li><label class="todo-list__checkmark" contenteditable="false"></label>{}1</li>' +
					'<li><label class="todo-list__checkmark todo-list__checkmark_checked" contenteditable="false"></label>2</li>' +
				'</ul>'
			);
		} );

		it( 'should convert nested to-do list items', () => {
			setModelData( model,
				'<listItem listType="todo" listIndent="0">1.0</listItem>' +
				'<listItem listType="todo" listIndent="1">2.1</listItem>' +
				'<listItem listType="todo" listIndent="1">3.1</listItem>' +
				'<listItem listType="todo" listIndent="2">4.2</listItem>' +
				'<listItem listType="todo" listIndent="2">5.2</listItem>' +
				'<listItem listType="todo" listIndent="1">6.1</listItem>'
			);

			assertEqualMarkup( getViewData( view ),
				'<ul class="todo-list">' +
					'<li>' +
						'<label class="todo-list__checkmark" contenteditable="false"></label>{}1.0' +
						'<ul class="todo-list">' +
							'<li><label class="todo-list__checkmark" contenteditable="false"></label>2.1</li>' +
							'<li>' +
								'<label class="todo-list__checkmark" contenteditable="false"></label>3.1' +
								'<ul class="todo-list">' +
									'<li><label class="todo-list__checkmark" contenteditable="false"></label>4.2</li>' +
									'<li><label class="todo-list__checkmark" contenteditable="false"></label>5.2</li>' +
								'</ul>' +
							'</li>' +
							'<li><label class="todo-list__checkmark" contenteditable="false"></label>6.1</li>' +
						'</ul>' +
					'</li>' +
				'</ul>'
			);
		} );

		it( 'should convert to-do list items mixed with bulleted list items', () => {
			setModelData( model,
				'<listItem listType="todo" listIndent="0">1.0</listItem>' +
				'<listItem listType="bulleted" listIndent="0">2.0</listItem>' +
				'<listItem listType="todo" listIndent="1">3.1</listItem>' +
				'<listItem listType="bulleted" listIndent="2">4.2</listItem>' +
				'<listItem listType="todo" listIndent="1">5.1</listItem>'
			);

			assertEqualMarkup( getViewData( view ),
				'<ul class="todo-list">' +
					'<li><label class="todo-list__checkmark" contenteditable="false"></label>{}1.0</li>' +
				'</ul>' +
				'<ul>' +
					'<li>2.0' +
						'<ul class="todo-list">' +
							'<li>' +
								'<label class="todo-list__checkmark" contenteditable="false"></label>3.1' +
								'<ul>' +
									'<li>4.2</li>' +
								'</ul>' +
							'</li>' +
							'<li><label class="todo-list__checkmark" contenteditable="false"></label>5.1</li>' +
						'</ul>' +
					'</li>' +
				'</ul>'
			);
		} );

		it( 'should convert to-do list items mixed with numbered list items', () => {
			setModelData( model,
				'<listItem listType="todo" listIndent="0">1.0</listItem>' +
				'<listItem listType="numbered" listIndent="0">2.0</listItem>' +
				'<listItem listType="todo" listIndent="1">3.1</listItem>' +
				'<listItem listType="numbered" listIndent="2">4.2</listItem>' +
				'<listItem listType="todo" listIndent="1">5.1</listItem>'
			);

			assertEqualMarkup( getViewData( view ),
				'<ul class="todo-list">' +
					'<li><label class="todo-list__checkmark" contenteditable="false"></label>{}1.0</li>' +
				'</ul>' +
				'<ol>' +
					'<li>2.0' +
						'<ul class="todo-list">' +
							'<li>' +
								'<label class="todo-list__checkmark" contenteditable="false"></label>3.1' +
								'<ol>' +
									'<li>4.2</li>' +
								'</ol>' +
							'</li>' +
							'<li><label class="todo-list__checkmark" contenteditable="false"></label>5.1</li>' +
						'</ul>' +
					'</li>' +
				'</ol>'
			);
		} );

		it( 'should properly convert list type change #1', () => {
			setModelData( model,
				'<listItem listType="numbered" listIndent="0">1.0</listItem>' +
				'<listItem listType="numbered" listIndent="0">[]2.0</listItem>' +
				'<listItem listType="numbered" listIndent="0">3.0</listItem>'
			);

			editor.execute( 'todoList' );

			assertEqualMarkup( getViewData( view ),
				'<ol>' +
					'<li>1.0</li>' +
				'</ol>' +
				'<ul class="todo-list">' +
					'<li><label class="todo-list__checkmark" contenteditable="false"></label>{}2.0</li>' +
				'</ul>' +
				'<ol>' +
					'<li>3.0</li>' +
				'</ol>'
			);
		} );

		it( 'should properly convert list type change #2', () => {
			setModelData( model,
				'<listItem listType="todo" listIndent="0">1.0</listItem>' +
				'<listItem listType="todo" listIndent="0">[]2.0</listItem>' +
				'<listItem listType="todo" listIndent="0">3.0</listItem>'
			);

			editor.execute( 'numberedList' );

			assertEqualMarkup( getViewData( view ),
				'<ul class="todo-list">' +
					'<li><label class="todo-list__checkmark" contenteditable="false"></label>1.0</li>' +
				'</ul>' +
				'<ol>' +
					'<li>{}2.0</li>' +
				'</ol>' +
				'<ul class="todo-list">' +
					'<li><label class="todo-list__checkmark" contenteditable="false"></label>3.0</li>' +
				'</ul>'
			);
		} );

		it( 'should properly convert list type change #3', () => {
			setModelData( model,
				'<listItem listType="todo" listIndent="0">1.0</listItem>' +
				'<listItem listType="numbered" listIndent="0">[]2.0</listItem>' +
				'<listItem listType="todo" listIndent="0">3.0</listItem>'
			);

			editor.execute( 'bulletedList' );

			assertEqualMarkup( getViewData( view ),
				'<ul class="todo-list">' +
					'<li><label class="todo-list__checkmark" contenteditable="false"></label>1.0</li>' +
				'</ul>' +
				'<ul>' +
					'<li>{}2.0</li>' +
				'</ul>' +
				'<ul class="todo-list">' +
					'<li><label class="todo-list__checkmark" contenteditable="false"></label>3.0</li>' +
				'</ul>'
			);
		} );

		it( 'should properly convert list type change - inner text with attribute', () => {
			setModelData( model,
				'<listItem listType="todo" listIndent="0">1[.0</listItem>' +
				'<listItem listType="todo" listIndent="0"><$text bold="true">2.0</$text></listItem>' +
				'<listItem listType="todo" listIndent="0">3.]0</listItem>'
			);

			editor.execute( 'bulletedList' );

			assertEqualMarkup( getViewData( view ),
				'<ul>' +
				'<li>1{.0</li>' +
				'<li><strong>2.0</strong></li>' +
				'<li>3.}0</li>' +
				'</ul>'
			);
		} );

		it( 'should properly convert list type change - inner text with many attributes', () => {
			setModelData( model,
				'<listItem listType="todo" listIndent="0">1[.0</listItem>' +
				'<listItem listType="todo" listIndent="0"><$text bold="true" linkHref="foo">2.0</$text></listItem>' +
				'<listItem listType="todo" listIndent="0">3.]0</listItem>'
			);

			editor.execute( 'bulletedList' );

			assertEqualMarkup( getViewData( view ),
				'<ul>' +
				'<li>1{.0</li>' +
				'<li><a href="foo"><strong>2.0</strong></a></li>' +
				'<li>3.}0</li>' +
				'</ul>'
			);
		} );

		it( 'should convert todoListChecked attribute change', () => {
			setModelData( model, '<listItem listType="todo" listIndent="0">1.0</listItem>' );

			assertEqualMarkup( getViewData( view ),
				'<ul class="todo-list">' +
					'<li><label class="todo-list__checkmark" contenteditable="false"></label>{}1.0</li>' +
				'</ul>'
			);

			model.change( writer => {
				writer.setAttribute( 'todoListChecked', true, modelRoot.getChild( 0 ) );
			} );

			assertEqualMarkup( getViewData( view ),
				'<ul class="todo-list">' +
					'<li><label class="todo-list__checkmark todo-list__checkmark_checked" contenteditable="false"></label>{}1.0</li>' +
				'</ul>'
			);

			model.change( writer => {
				writer.setAttribute( 'todoListChecked', false, modelRoot.getChild( 0 ) );
			} );

			assertEqualMarkup( getViewData( view ),
				'<ul class="todo-list">' +
					'<li><label class="todo-list__checkmark" contenteditable="false"></label>{}1.0</li>' +
				'</ul>'
			);
		} );

		it( 'should remove todoListChecked attribute when checked todoListItem is changed to regular list item', () => {
			setModelData( model,
				'<listItem listType="todo" listIndent="0">f[oo</listItem>' +
				'<listItem listType="todo" listIndent="0" todoListChecked="true">fo]o</listItem>'
			);

			editor.execute( 'bulletedList' );

			assertEqualMarkup( getModelData( model ),
				'<listItem listIndent="0" listType="bulleted">f[oo</listItem>' +
				'<listItem listIndent="0" listType="bulleted">fo]o</listItem>'
			);
		} );

		it( 'should be overwritable', () => {
			editor.editing.downcastDispatcher.on( 'insert:listItem', ( evt, data, api ) => {
				const { consumable, writer, mapper } = api;

				consumable.consume( data.item, 'insert' );
				consumable.consume( data.item, 'attribute:listType' );
				consumable.consume( data.item, 'attribute:listIndent' );

				const insertPosition = mapper.toViewPosition( model.createPositionBefore( data.item ) );
				const element = writer.createContainerElement( 'test' );

				mapper.bindElements( data.item, element );
				writer.insert( insertPosition, element );
			}, { priority: 'highest' } );

			editor.editing.downcastDispatcher.on( 'insert:$text', ( evt, data, api ) => {
				const { consumable, writer, mapper } = api;

				consumable.consume( data.item, 'insert' );

				const insertPosition = mapper.toViewPosition( model.createPositionBefore( data.item ) );
				const element = writer.createText( data.item.data );

				writer.insert( insertPosition, element );
				mapper.bindElements( data.item, element );
			}, { priority: 'highest' } );

			editor.editing.downcastDispatcher.on( 'attribute:todoListChecked:listItem', ( evt, data, api ) => {
				const { consumable, writer, mapper } = api;

				consumable.consume( data.item, 'attribute:todoListChecked' );

				const viewElement = mapper.toViewElement( data.item );

				writer.addClass( 'checked', viewElement );
			}, { priority: 'highest' } );

			setModelData( model, '<listItem listType="todo" listIndent="0">Foo</listItem>' );
			assertEqualMarkup( getViewData( view ), '<test>{}Foo</test>' );

			model.change( writer => writer.setAttribute( 'todoListChecked', true, modelRoot.getChild( 0 ) ) );
			assertEqualMarkup( getViewData( view ), '<test class="checked">{}Foo</test>' );
		} );

		it( 'should render selection after checkmark element in the first text node', () => {
			setModelData( model, '<listItem listType="todo" listIndent="0">Foo</listItem>' );

			assertEqualMarkup( getViewData( view ),
				'<ul class="todo-list">' +
					'<li><label class="todo-list__checkmark" contenteditable="false"></label>{}Foo</li>' +
				'</ul>'
			);
		} );

		it( 'should render selection after checkmark element when list item does not contain any text nodes', () => {
			setModelData( model, '<listItem listType="todo" listIndent="0">[]</listItem>' );

			assertEqualMarkup( getViewData( view ),
				'<ul class="todo-list">' +
					'<li><label class="todo-list__checkmark" contenteditable="false"></label>[]</li>' +
				'</ul>'
			);
		} );

		it( 'should render marker UIElements after the checkmark element', () => {
			setModelData( model,
				'<listItem listType="todo" listIndent="0">[]foo</listItem>' +
				'<listItem listType="todo" listIndent="0">bar</listItem>'
			);

			editor.conversion.for( 'downcast' ).markerToElement( {
				model: 'element1',
				view: ( data, writer ) => writer.createUIElement( 'element1' )
			} );

			editor.conversion.for( 'downcast' ).markerToElement( {
				model: 'element2',
				view: ( data, writer ) => writer.createUIElement( 'element2' )
			} );

			editor.conversion.for( 'downcast' ).markerToHighlight( {
				model: 'highlight',
				view: { classes: 'highlight' }
			} );
			model.change( writer => {
				writer.addMarker( 'element1', {
					range: writer.createRange( writer.createPositionAt( modelRoot.getChild( 0 ), 0 ) ),
					usingOperation: false
				} );

				writer.addMarker( 'element2', {
					range: writer.createRange( writer.createPositionAt( modelRoot.getChild( 0 ), 0 ) ),
					usingOperation: false
				} );

				writer.addMarker( 'highlight', {
					range: writer.createRangeIn( modelRoot.getChild( 0 ) ),
					usingOperation: false
				} );
			} );

			assertEqualMarkup( getViewData( view ),
				'<ul class="todo-list">' +
					'<li>' +
						'<label class="todo-list__checkmark" contenteditable="false"></label>' +
						'[]<span class="highlight">' +
							'<element2></element2>' +
							'<element1></element1>' +
							'foo' +
						'</span>' +
					'</li>' +
					'<li>' +
						'<label class="todo-list__checkmark" contenteditable="false"></label>bar' +
					'</li>' +
				'</ul>'
			);

			// CC.
			editor.execute( 'todoListCheck' );
		} );

		it( 'should properly handle typing inside text node with attribute', () => {
			setModelData( model, '<listItem listType="todo" listIndent="0"><$text bold="true">[]foo</$text></listItem>' );

			editor.execute( 'input', { text: 'b' } );

			assertEqualMarkup( getModelData( model ),
				'<listItem listIndent="0" listType="todo"><$text bold="true">b[]foo</$text></listItem>'
			);

			assertEqualMarkup( getViewData( view ),
				'<ul class="todo-list">' +
					'<li>' +
						'<label class="todo-list__checkmark" contenteditable="false"></label>' +
						'<strong>b{}foo</strong>' +
					'</li>' +
				'</ul>'
			);
		} );

		it( 'should properly handle typing inside text node with many attributes', () => {
			setModelData( model,
				'<listItem listType="todo" listIndent="0"><$text bold="true" linkHref="foo">[]foo</$text></listItem>'
			);

			editor.execute( 'input', { text: 'b' } );

			assertEqualMarkup( getModelData( model ),
				'<listItem listIndent="0" listType="todo"><$text bold="true" linkHref="foo">b[]foo</$text></listItem>'
			);

			assertEqualMarkup( getViewData( view ),
				'<ul class="todo-list">' +
					'<li>' +
						'<label class="todo-list__checkmark" contenteditable="false"></label>' +
						'<a href="foo"><strong>b{}foo</strong></a>' +
					'</li>' +
				'</ul>'
			);
		} );
	} );

	describe( 'data pipeline m -> v', () => {
		it( 'should convert to-do list item', () => {
			setModelData( model,
				'<listItem listType="todo" listIndent="0">1</listItem>' +
				'<listItem listType="todo" listIndent="0" todoListChecked="true">2</listItem>'
			);

			expect( editor.getData() ).to.equal(
				'<ul class="todo-list">' +
					'<li>' +
						'<label class="todo-list__label">' +
							'<input class="todo-list__label__checkmark" type="checkbox" disabled="disabled">' +
							'<span class="todo-list__label__description">1</span>' +
						'</label>' +
					'</li>' +
					'<li>' +
						'<label class="todo-list__label todo-list__label_checked">' +
							'<input class="todo-list__label__checkmark" type="checkbox" disabled="disabled" checked="checked">' +
							'<span class="todo-list__label__description">2</span>' +
						'</label>' +
					'</li>' +
				'</ul>'
			);
		} );

		it( 'should convert nested to-do list item', () => {
			setModelData( model,
				'<listItem listType="todo" listIndent="0">1.0</listItem>' +
				'<listItem listType="todo" listIndent="1">2.1</listItem>'
			);

			expect( editor.getData() ).to.equal(
				'<ul class="todo-list">' +
					'<li>' +
						'<label class="todo-list__label">' +
							'<input class="todo-list__label__checkmark" type="checkbox" disabled="disabled">' +
							'<span class="todo-list__label__description">1.0</span>' +
						'</label>' +
						'<ul class="todo-list">' +
							'<li>' +
								'<label class="todo-list__label">' +
									'<input class="todo-list__label__checkmark" type="checkbox" disabled="disabled">' +
									'<span class="todo-list__label__description">2.1</span>' +
								'</label>' +
							'</li>' +
						'</ul>' +
					'</li>' +
				'</ul>'
			);
		} );

		it( 'should convert to-do list item mixed with bulleted list items', () => {
			setModelData( model,
				'<listItem listType="todo" listIndent="0">1.0</listItem>' +
				'<listItem listType="bulleted" listIndent="0">2.0</listItem>' +
				'<listItem listType="todo" listIndent="1">3.1</listItem>' +
				'<listItem listType="bulleted" listIndent="2">4.2</listItem>' +
				'<listItem listType="todo" listIndent="1">5.1</listItem>'
			);

			expect( editor.getData() ).to.equal(
				'<ul class="todo-list">' +
					'<li>' +
						'<label class="todo-list__label">' +
							'<input class="todo-list__label__checkmark" type="checkbox" disabled="disabled">' +
							'<span class="todo-list__label__description">1.0</span>' +
						'</label>' +
					'</li>' +
				'</ul>' +
				'<ul>' +
					'<li>2.0' +
						'<ul class="todo-list">' +
							'<li>' +
								'<label class="todo-list__label">' +
									'<input class="todo-list__label__checkmark" type="checkbox" disabled="disabled">' +
									'<span class="todo-list__label__description">3.1</span>' +
								'</label>' +
								'<ul>' +
									'<li>4.2</li>' +
								'</ul>' +
							'</li>' +
							'<li>' +
								'<label class="todo-list__label">' +
									'<input class="todo-list__label__checkmark" type="checkbox" disabled="disabled">' +
									'<span class="todo-list__label__description">5.1</span>' +
								'</label>' +
							'</li>' +
						'</ul>' +
					'</li>' +
				'</ul>'
			);
		} );

		it( 'should convert to-do list item mixed with numbered list items', () => {
			setModelData( model,
				'<listItem listType="todo" listIndent="0">1.0</listItem>' +
				'<listItem listType="numbered" listIndent="0">2.0</listItem>' +
				'<listItem listType="todo" listIndent="1">3.1</listItem>' +
				'<listItem listType="numbered" listIndent="2">4.2</listItem>' +
				'<listItem listType="todo" listIndent="1">5.1</listItem>'
			);

			expect( editor.getData() ).to.equal(
				'<ul class="todo-list">' +
					'<li>' +
						'<label class="todo-list__label">' +
							'<input class="todo-list__label__checkmark" type="checkbox" disabled="disabled">' +
							'<span class="todo-list__label__description">1.0</span>' +
						'</label>' +
					'</li>' +
				'</ul>' +
				'<ol>' +
					'<li>2.0' +
						'<ul class="todo-list">' +
							'<li>' +
								'<label class="todo-list__label">' +
									'<input class="todo-list__label__checkmark" type="checkbox" disabled="disabled">' +
									'<span class="todo-list__label__description">3.1</span>' +
								'</label>' +
								'<ol>' +
									'<li>4.2</li>' +
								'</ol>' +
							'</li>' +
							'<li>' +
								'<label class="todo-list__label">' +
									'<input class="todo-list__label__checkmark" type="checkbox" disabled="disabled">' +
									'<span class="todo-list__label__description">5.1</span>' +
								'</label>' +
							'</li>' +
						'</ul>' +
					'</li>' +
				'</ol>'
			);
		} );

		it( 'should be overwritable', () => {
			editor.data.downcastDispatcher.on( 'insert:listItem', ( evt, data, api ) => {
				const { consumable, writer, mapper } = api;

				consumable.consume( data.item, 'insert' );
				consumable.consume( data.item, 'attribute:listType' );
				consumable.consume( data.item, 'attribute:listIndent' );

				const element = writer.createContainerElement( 'test' );
				const insertPosition = mapper.toViewPosition( model.createPositionBefore( data.item ) );

				writer.insert( insertPosition, element );
				mapper.bindElements( data.item, element );
			}, { priority: 'highest' } );

			editor.data.downcastDispatcher.on( 'insert:$text', ( evt, data, api ) => {
				const { consumable, writer, mapper } = api;

				consumable.consume( data.item, 'insert' );

				const insertPosition = mapper.toViewPosition( model.createPositionBefore( data.item ) );
				const element = writer.createText( data.item.data );

				writer.insert( insertPosition, element );
				mapper.bindElements( data.item, element );
			}, { priority: 'highest' } );

			setModelData( model, '<listItem listType="todo" listIndent="0">Foo</listItem>' );

			expect( editor.getData() ).to.equal( '<test>Foo</test>' );
		} );
	} );

	describe( 'data pipeline v -> m', () => {
		it( 'should convert li with checkbox before the first text node as to-do list item', () => {
			editor.setData( '<ul><li><input type="checkbox">foo</li></ul>' );

			assertEqualMarkup( getModelData( model ), '<listItem listIndent="0" listType="todo">[]foo</listItem>' );
		} );

		it( 'should convert li with checked checkbox as checked to-do list item', () => {
			editor.setData(
				'<ul>' +
					'<li><input type="checkbox" checked="checked">a</li>' +
					'<li><input type="checkbox" checked="anything">b</li>' +
					'<li><input type="checkbox" checked>c</li>' +
				'</ul>'
			);

			assertEqualMarkup( getModelData( model ),
				'<listItem listIndent="0" listType="todo" todoListChecked="true">[]a</listItem>' +
				'<listItem listIndent="0" listType="todo" todoListChecked="true">b</listItem>' +
				'<listItem listIndent="0" listType="todo" todoListChecked="true">c</listItem>'
			);
		} );

		it( 'should not convert li with checkbox in the middle of the text', () => {
			editor.setData( '<ul><li>Foo<input type="checkbox">Bar</li></ul>' );

			assertEqualMarkup( getModelData( model ), '<listItem listIndent="0" listType="bulleted">[]FooBar</listItem>' );
		} );

		it( 'should convert li with checkbox wrapped by inline elements when checkbox is before the first text node', () => {
			editor.setData( '<ul><li><label><input type="checkbox">Foo</label></li></ul>' );

			assertEqualMarkup( getModelData( model ), '<listItem listIndent="0" listType="todo">[]Foo</listItem>' );
		} );

		it( 'should split items with checkboxes - bulleted list', () => {
			editor.setData(
				'<ul>' +
					'<li>foo</li>' +
					'<li><input type="checkbox">bar</li>' +
					'<li>biz</li>' +
				'</ul>'
			);

			assertEqualMarkup( getModelData( model ),
				'<listItem listIndent="0" listType="bulleted">[]foo</listItem>' +
				'<listItem listIndent="0" listType="todo">bar</listItem>' +
				'<listItem listIndent="0" listType="bulleted">biz</listItem>'
			);
		} );

		it( 'should split items with checkboxes - numbered list', () => {
			editor.setData(
				'<ol>' +
					'<li>foo</li>' +
					'<li><input type="checkbox">bar</li>' +
					'<li>biz</li>' +
				'</ol>'
			);

			assertEqualMarkup( getModelData( model ),
				'<listItem listIndent="0" listType="numbered">[]foo</listItem>' +
				'<listItem listIndent="0" listType="todo">bar</listItem>' +
				'<listItem listIndent="0" listType="numbered">biz</listItem>'
			);
		} );

		it( 'should convert checkbox in nested lists', () => {
			editor.setData(
				'<ul>' +
					'<li>1.1' +
						'<ul>' +
							'<li><input type="checkbox">2.2</li>' +
							'<li>3.2</li>' +
						'</ul>' +
					'</li>' +
					'<li>4.1' +
						'<ol>' +
							'<li>5.2</li>' +
							'<li><input type="checkbox">6.2</li>' +
						'</ol>' +
					'</li>' +
					'<li>7.1</li>' +
				'</ul>'
			);

			assertEqualMarkup( getModelData( model ),
				'<listItem listIndent="0" listType="bulleted">[]1.1</listItem>' +
				'<listItem listIndent="1" listType="todo">2.2</listItem>' +
				'<listItem listIndent="1" listType="todo">3.2</listItem>' +
				'<listItem listIndent="0" listType="bulleted">4.1</listItem>' +
				'<listItem listIndent="1" listType="numbered">5.2</listItem>' +
				'<listItem listIndent="1" listType="numbered">6.2</listItem>' +
				'<listItem listIndent="0" listType="bulleted">7.1</listItem>'
			);
		} );

		it( 'should convert to-do list returned by m -> v data pipeline conversion', () => {
			editor.setData(
				'<ul class="todo-list">' +
					'<li>' +
						'<label class="todo-list__label">' +
							'<input class="todo-list__label__checkmark" type="checkbox" disabled="disabled" checked="checked">' +
							'<span class="todo-list__label__description">1.1</span>' +
						'</label>' +
						'<ul class="todo-list">' +
							'<li>' +
								'<label class="todo-list__label">' +
									'<input class="todo-list__label__checkmark" type="checkbox" disabled="disabled">' +
									'<span class="todo-list__label__description">2.2</span>' +
								'</label>' +
							'</li>' +
							'<li>' +
								'<label class="todo-list__label">' +
									'<input class="todo-list__label__checkmark" type="checkbox" disabled="disabled" checked="checked">' +
									'<span class="todo-list__label__description">3.2</span>' +
								'</label>' +
							'</li>' +
						'</ul>' +
					'</li>' +
					'<li>' +
						'<label class="todo-list__label">' +
							'<input class="todo-list__label__checkmark" type="checkbox" disabled="disabled">' +
							'<span class="todo-list__label__description">4.1</span>' +
						'</label>' +
					'</li>' +
				'</ul>'
			);

			assertEqualMarkup( getModelData( model ),
				'<listItem listIndent="0" listType="todo" todoListChecked="true">[]1.1</listItem>' +
				'<listItem listIndent="1" listType="todo">2.2</listItem>' +
				'<listItem listIndent="1" listType="todo" todoListChecked="true">3.2</listItem>' +
				'<listItem listIndent="0" listType="todo">4.1</listItem>'
			);
		} );

		it( 'should be overwritable', () => {
			editor.data.upcastDispatcher.on( 'element:input', ( evt, data, conversionApi ) => {
				conversionApi.consumable.consume( data.viewItem, { name: true } );
				conversionApi.writer.setAttribute( 'listType', 'numbered', data.modelCursor.parent );
				data.modelRange = conversionApi.writer.createRange( data.modelCursor );
			}, { priority: 'highest' } );

			editor.setData(
				'<ul>' +
					'<li><input type="checkbox">foo</li>' +
				'</ul>'
			);

			assertEqualMarkup( getModelData( model ), '<listItem listIndent="0" listType="numbered">[]foo</listItem>' );
		} );
	} );

	describe( 'todoListChecked attribute model post-fixer', () => {
		it( 'should remove todoListChecked attribute when checked todoListItem is renamed', () => {
			setModelData( model, '<listItem listType="todo" listIndent="0" todoListChecked="true">fo[]o</listItem>' );

			editor.execute( 'todoList' );

			assertEqualMarkup( getModelData( model ), '<paragraph>fo[]o</paragraph>' );
		} );
	} );

	describe( 'arrow key handling', () => {
		let editor, model, view, viewDoc, domEvtDataStub;

		describe( 'left arrow in a LTR (left–to–right) content', () => {
			beforeEach( () => {
				return VirtualTestEditor
					.create( {
						language: 'en',
						plugins: [ TodoListEditing, Typing, BoldEditing, BlockQuoteEditing ]
					} )
					.then( newEditor => {
						editor = newEditor;

						model = editor.model;
						view = editor.editing.view;
						viewDoc = view.document;

						model.schema.register( 'foo', {
							allowWhere: '$block',
							allowAttributes: [ 'listIndent', 'listType' ],
							isBlock: true,
							isObject: true
						} );

						domEvtDataStub = {
							keyCode: getCode( 'arrowLeft' ),
							preventDefault: sinon.spy(),
							stopPropagation: sinon.spy(),
							domTarget: {
								ownerDocument: {
									defaultView: {
										getSelection: () => ( { rangeCount: 0 } )
									}
								}
							}
						};
					} );
			} );

			afterEach( () => {
				editor.destroy();
			} );

			testArrowKey();
		} );

		describe( 'right arrow in a RTL (left–to–right) content', () => {
			beforeEach( () => {
				return VirtualTestEditor
					.create( {
						language: 'ar',
						plugins: [ TodoListEditing, Typing, BoldEditing, BlockQuoteEditing ]
					} )
					.then( newEditor => {
						editor = newEditor;

						model = editor.model;
						view = editor.editing.view;
						viewDoc = view.document;

						model.schema.register( 'foo', {
							allowWhere: '$block',
							allowAttributes: [ 'listIndent', 'listType' ],
							isBlock: true,
							isObject: true
						} );

						domEvtDataStub = {
							keyCode: getCode( 'arrowRight' ),
							preventDefault: sinon.spy(),
							stopPropagation: sinon.spy(),
							domTarget: {
								ownerDocument: {
									defaultView: {
										getSelection: () => ( { rangeCount: 0 } )
									}
								}
							}
						};
					} );
			} );

<<<<<<< HEAD
			assertEqualMarkup( getModelData( model ),
				'<blockQuote><paragraph>foo[]</paragraph></blockQuote>' +
				'<listItem listIndent="0" listType="todo">bar</listItem>'
			);
=======
			afterEach( () => {
				editor.destroy();
			} );
>>>>>>> 050445ca

			testArrowKey();
		} );

		function testArrowKey() {
			it( 'should jump at the end of the previous node when selection is after checkmark element', () => {
				setModelData( model,
					'<blockQuote><paragraph>foo</paragraph></blockQuote>' +
					'<listItem listIndent="0" listType="todo">[]bar</listItem>'
				);

				viewDoc.fire( 'keydown', domEvtDataStub );

				expect( getModelData( model ) ).to.equal(
					'<blockQuote><paragraph>foo[]</paragraph></blockQuote>' +
					'<listItem listIndent="0" listType="todo">bar</listItem>'
				);

<<<<<<< HEAD
			assertEqualMarkup( getModelData( model ), '<listItem listIndent="0" listType="todo">[]bar</listItem>' );
		} );
=======
				sinon.assert.calledOnce( domEvtDataStub.preventDefault );
				sinon.assert.calledOnce( domEvtDataStub.stopPropagation );
			} );
>>>>>>> 050445ca

			it( 'should do nothing when list item is a first block element in the root', () => {
				setModelData( model, '<listItem listIndent="0" listType="todo">[]bar</listItem>' );

				viewDoc.fire( 'keydown', domEvtDataStub );

				sinon.assert.notCalled( domEvtDataStub.preventDefault );
				sinon.assert.notCalled( domEvtDataStub.stopPropagation );

				expect( getModelData( model ) ).to.equal( '<listItem listIndent="0" listType="todo">[]bar</listItem>' );
			} );

			it( 'should do nothing when selection is not collapsed', () => {
				setModelData( model, '<listItem listIndent="0" listType="todo">[bar]</listItem>' );

				viewDoc.fire( 'keydown', domEvtDataStub );

				sinon.assert.notCalled( domEvtDataStub.preventDefault );
				sinon.assert.notCalled( domEvtDataStub.stopPropagation );
			} );

			it( 'should do nothing when selection is not at the beginning list item', () => {
				setModelData( model, '<listItem listIndent="0" listType="todo">b[]ar</listItem>' );

				viewDoc.fire( 'keydown', domEvtDataStub );

				sinon.assert.notCalled( domEvtDataStub.preventDefault );
				sinon.assert.notCalled( domEvtDataStub.stopPropagation );
			} );
		}
	} );

	describe( 'Ctrl+space keystroke handling', () => {
		let domEvtDataStub;

		beforeEach( () => {
			domEvtDataStub = {
				keyCode: getCode( 'space' ),
				ctrlKey: true,
				preventDefault: sinon.spy(),
				stopPropagation: sinon.spy()
			};
		} );

		it( 'should execute TodoListCheckCommand', () => {
			const command = editor.commands.get( 'todoListCheck' );

			sinon.spy( command, 'execute' );

			viewDoc.fire( 'keydown', domEvtDataStub );

			sinon.assert.calledOnce( command.execute );

			viewDoc.fire( 'keydown', domEvtDataStub );

			sinon.assert.calledTwice( command.execute );
		} );
	} );
} );

describe( 'TodoListEditing', () => {
	let editorElement, editor, model, modelDoc, view, viewDoc, viewRoot;

	beforeEach( () => {
		editorElement = document.createElement( 'div' );
		document.body.appendChild( editorElement );

		return ClassicTestEditor
			.create( editorElement, {
				plugins: [ TodoListEditing ]
			} )
			.then( newEditor => {
				editor = newEditor;

				model = editor.model;
				modelDoc = model.document;

				view = editor.editing.view;
				viewDoc = view.document;
				viewRoot = viewDoc.getRoot();
			} );
	} );

	afterEach( () => {
		editorElement.remove();

		return editor.destroy();
	} );

	it( 'should render checkbox inside a checkmark UIElement', () => {
		setModelData( model, '<listItem listIndent="0" listType="todo">foo</listItem>' );

		const checkmarkViewElement = viewRoot.getChild( 0 ).getChild( 0 ).getChild( 0 );

		expect( checkmarkViewElement.is( 'uiElement' ) ).to.equal( true );

		const checkmarkDomElement = view.domConverter.mapViewToDom( checkmarkViewElement );
		const checkboxElement = checkmarkDomElement.children[ 0 ];

		expect( checkboxElement.tagName ).to.equal( 'INPUT' );
		expect( checkboxElement.checked ).to.equal( false );
	} );

	it( 'should render checked checkbox inside a checkmark UIElement', () => {
		setModelData( model, '<listItem listIndent="0" listType="todo" todoListChecked="true">foo</listItem>' );

		const checkmarkViewElement = viewRoot.getChild( 0 ).getChild( 0 ).getChild( 0 );
		const checkmarkDomElement = view.domConverter.mapViewToDom( checkmarkViewElement );
		const checkboxElement = checkmarkDomElement.children[ 0 ];

		expect( checkboxElement.checked ).to.equal( true );
	} );

	it( 'should toggle `todoListChecked` state using command when click on checkbox element', () => {
		setModelData( model,
			'<listItem listIndent="0" listType="todo">foo</listItem>' +
			'<paragraph>b[a]r</paragraph>'
		);

		const command = editor.commands.get( 'todoListCheck' );

		sinon.spy( command, 'execute' );

		let checkmarkViewElement = viewRoot.getChild( 0 ).getChild( 0 ).getChild( 0 );
		let checkmarkDomElement = view.domConverter.mapViewToDom( checkmarkViewElement );
		let checkboxElement = checkmarkDomElement.children[ 0 ];

		expect( checkboxElement.checked ).to.equal( false );

		checkboxElement.dispatchEvent( new Event( 'change' ) );

		checkmarkViewElement = viewRoot.getChild( 0 ).getChild( 0 ).getChild( 0 );
		checkmarkDomElement = view.domConverter.mapViewToDom( checkmarkViewElement );
		checkboxElement = checkmarkDomElement.children[ 0 ];

		sinon.assert.calledOnce( command.execute );
		expect( checkboxElement.checked ).to.equal( true );
		assertEqualMarkup( getModelData( model ),
			'<listItem listIndent="0" listType="todo" todoListChecked="true">foo</listItem>' +
			'<paragraph>b[a]r</paragraph>'
		);

		checkboxElement.dispatchEvent( new Event( 'change' ) );

		checkmarkViewElement = viewRoot.getChild( 0 ).getChild( 0 ).getChild( 0 );
		checkmarkDomElement = view.domConverter.mapViewToDom( checkmarkViewElement );
		checkboxElement = checkmarkDomElement.children[ 0 ];

		sinon.assert.calledTwice( command.execute );
		expect( checkboxElement.checked ).to.equal( false );
		assertEqualMarkup( getModelData( model ),
			'<listItem listIndent="0" listType="todo">foo</listItem>' +
			'<paragraph>b[a]r</paragraph>'
		);
	} );

	it( 'should toggle `todoListChecked` state using command when checkmark was created as a result of changing list type', () => {
		setModelData( model, '<listItem listIndent="0" listType="numbered">f[]oo</listItem>' );
		editor.execute( 'todoList' );

		const command = editor.commands.get( 'todoListCheck' );

		sinon.spy( command, 'execute' );

		let checkmarkViewElement = viewRoot.getChild( 0 ).getChild( 0 ).getChild( 0 );
		let checkmarkDomElement = view.domConverter.mapViewToDom( checkmarkViewElement );
		let checkboxElement = checkmarkDomElement.children[ 0 ];

		expect( checkboxElement.checked ).to.equal( false );

		checkboxElement.dispatchEvent( new Event( 'change' ) );

		checkmarkViewElement = viewRoot.getChild( 0 ).getChild( 0 ).getChild( 0 );
		checkmarkDomElement = view.domConverter.mapViewToDom( checkmarkViewElement );
		checkboxElement = checkmarkDomElement.children[ 0 ];

		sinon.assert.calledOnce( command.execute );
		expect( checkboxElement.checked ).to.equal( true );
		assertEqualMarkup( getModelData( model ),
			'<listItem listIndent="0" listType="todo" todoListChecked="true">f[]oo</listItem>'
		);
	} );

	it( 'should toggle `todoListChecked` state using command in root created in a runtime', () => {
		const dynamicRootElement = document.createElement( 'div' );
		const dynamicRootEditable = new InlineEditableUIView( editor.locale, view, dynamicRootElement );

		document.body.appendChild( dynamicRootElement );

		modelDoc.createRoot( '$root', 'dynamicRoot' );
		dynamicRootEditable.name = 'dynamicRoot';
		view.attachDomRoot( dynamicRootElement, 'dynamicRoot' );

		const command = editor.commands.get( 'todoListCheck' );

		sinon.spy( command, 'execute' );

		setModelData( model, '<listItem listIndent="0" listType="todo">f[]oo</listItem>', { rootName: 'dynamicRoot' } );

		let checkmarkViewElement = viewDoc.getRoot( 'dynamicRoot' ).getChild( 0 ).getChild( 0 ).getChild( 0 );
		let checkmarkDomElement = view.domConverter.mapViewToDom( checkmarkViewElement );
		let checkboxElement = checkmarkDomElement.children[ 0 ];

		expect( checkboxElement.checked ).to.equal( false );

		checkboxElement.dispatchEvent( new Event( 'change' ) );

		checkmarkViewElement = viewDoc.getRoot( 'dynamicRoot' ).getChild( 0 ).getChild( 0 ).getChild( 0 );
		checkmarkDomElement = view.domConverter.mapViewToDom( checkmarkViewElement );
		checkboxElement = checkmarkDomElement.children[ 0 ];

		sinon.assert.calledOnce( command.execute );
		expect( checkboxElement.checked ).to.equal( true );
		expect( getModelData( model, { rootName: 'dynamicRoot' } ) ).to.equal(
			'<listItem listIndent="0" listType="todo" todoListChecked="true">f[]oo</listItem>'
		);
	} );
} );<|MERGE_RESOLUTION|>--- conflicted
+++ resolved
@@ -945,16 +945,9 @@
 					} );
 			} );
 
-<<<<<<< HEAD
-			assertEqualMarkup( getModelData( model ),
-				'<blockQuote><paragraph>foo[]</paragraph></blockQuote>' +
-				'<listItem listIndent="0" listType="todo">bar</listItem>'
-			);
-=======
 			afterEach( () => {
 				editor.destroy();
 			} );
->>>>>>> 050445ca
 
 			testArrowKey();
 		} );
@@ -968,19 +961,14 @@
 
 				viewDoc.fire( 'keydown', domEvtDataStub );
 
-				expect( getModelData( model ) ).to.equal(
+				assertEqualMarkup( getModelData( model ),
 					'<blockQuote><paragraph>foo[]</paragraph></blockQuote>' +
 					'<listItem listIndent="0" listType="todo">bar</listItem>'
 				);
 
-<<<<<<< HEAD
-			assertEqualMarkup( getModelData( model ), '<listItem listIndent="0" listType="todo">[]bar</listItem>' );
-		} );
-=======
 				sinon.assert.calledOnce( domEvtDataStub.preventDefault );
 				sinon.assert.calledOnce( domEvtDataStub.stopPropagation );
 			} );
->>>>>>> 050445ca
 
 			it( 'should do nothing when list item is a first block element in the root', () => {
 				setModelData( model, '<listItem listIndent="0" listType="todo">[]bar</listItem>' );
@@ -990,7 +978,7 @@
 				sinon.assert.notCalled( domEvtDataStub.preventDefault );
 				sinon.assert.notCalled( domEvtDataStub.stopPropagation );
 
-				expect( getModelData( model ) ).to.equal( '<listItem listIndent="0" listType="todo">[]bar</listItem>' );
+				assertEqualMarkup( getModelData( model ), '<listItem listIndent="0" listType="todo">[]bar</listItem>' );
 			} );
 
 			it( 'should do nothing when selection is not collapsed', () => {
