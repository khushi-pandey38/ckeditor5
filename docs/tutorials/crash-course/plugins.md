---
category: crash-course
order: 20
menu-title: Plugins
meta-title: CKEditor 5 crash course - Plugins | CKEditor 5 Documentation
modified_at: 2023-08-16
---

# Plugins

## Dependencies

In the previous chapter of this tutorial, we learned that the editor is just an empty shell, and what gives the editor almost all of its functionality are the plugins. We also installed two plugins to be able to type in the editor.

```js
import { Essentials } from '@ckeditor/ckeditor5-essentials';
import { Paragraph } from '@ckeditor/ckeditor5-paragraph';

const editor = await ClassicEditor.create( element, {
	plugins: [
		Essentials,
		Paragraph
	]
} );
```

However, we have actually installed more plugins - how so?

The `Essentials` plugin is a wrapper for other plugins, each providing the basic functionality you would expect from a text editor:

* {@link module:clipboard/clipboard~Clipboard},
* {@link module:enter/enter~Enter},
* {@link module:select-all/selectall~SelectAll},
* {@link module:enter/shiftenter~ShiftEnter},
* {@link module:typing/typing~Typing},
* {@link module:undo/undo~Undo}.

Another common pattern is that plugins depend on other plugins and need them to work properly. This is usually noted in the documentation of a given plugin, and the error messages thrown by the editor will include an explanation of what's missing.

Since the `Essentials` plugin does not define block-level containers, we also installed the `Paragraph` plugin to add support for the `<p>` HTML tag.

## List of plugins

The editor we created so far still lacks many features, such as support for headings, tables, block quotes, and much more. You can add them using plugins, of course.

For a list of plugins, usage examples, installation, and configuration options, see the {@link framework/plugins/features-html-output-overview Plugins and HTML output} guide.

## Predefined builds

<<<<<<< HEAD
The fact that individual plugins add support for such minor features as typing, <kbd>Enter</kbd>, or `<p>` does not mean that you have to browse through the long list of plugins and painstakingly install the ones you need to get a good typing experience. You can do that if you want to have full control over the editor. But if that's not your thing, you can use one of the {@link getting-started/legacy-getting-started/predefined-builds predefined builds} with the most important and popular plugins already installed and configured.
=======
The fact that individual plugins add support for such minor features as typing, <kbd>Enter</kbd>, or `<p>` does not mean that you have to browse through the long list of plugins and painstakingly install the ones you need to get a good typing experience. You can do that if you want to have full control over the editor. But if that is not your thing, you can use one of the {@link installation/getting-started/predefined-builds predefined builds} with the most important and popular plugins already installed and configured.
>>>>>>> 2a5604a7

## Creating custom plugins

If the editor and any of its plugins do not provide the functionality you need, you may want to create a custom plugin. This requires knowledge of the editor's internals, which we will discover in the next chapters of the tutorial.

We will create a simplified version of the existing {@link features/highlight highlight} plugin. We want to be able to highlight certain parts of the text to make them stand out from the rest.

If you ever get stuck, want to see an example of writing a TypeScript plugin, or just want to see our APIs in action, check out the [`Highlight` plugin source code](https://github.com/ckeditor/ckeditor5/tree/master/packages/ckeditor5-highlight).

### Registering custom plugin

In the project, we created in the previous chapter, open the `src/plugin.js` file. Inside it, create and export a `Highlight` function.

```js
export function Highlight( editor ) {
	console.log( 'Highlight plugin has been registered' );
}
```

Then, in the `src/main.js` file, import and register this function as an editor plugin.

```js
import { Highlight } from './plugin';

const editor = await ClassicEditor.create( element, {
	plugins: [
		// Other plugins are omitted for readability - do not remove them.
		Highlight
	]
} );
```

Now when the page refreshes, you should see a `Highlight plugin has been registered` text printed in the console. This confirms that the plugin constructor is called correctly.

## What's next

In the next chapter, you will continue creating a custom plugin and {@link tutorials/crash-course/model-and-schema learn more about model and schema}, which control the state of the editor.<|MERGE_RESOLUTION|>--- conflicted
+++ resolved
@@ -47,11 +47,7 @@
 
 ## Predefined builds
 
-<<<<<<< HEAD
-The fact that individual plugins add support for such minor features as typing, <kbd>Enter</kbd>, or `<p>` does not mean that you have to browse through the long list of plugins and painstakingly install the ones you need to get a good typing experience. You can do that if you want to have full control over the editor. But if that's not your thing, you can use one of the {@link getting-started/legacy-getting-started/predefined-builds predefined builds} with the most important and popular plugins already installed and configured.
-=======
 The fact that individual plugins add support for such minor features as typing, <kbd>Enter</kbd>, or `<p>` does not mean that you have to browse through the long list of plugins and painstakingly install the ones you need to get a good typing experience. You can do that if you want to have full control over the editor. But if that is not your thing, you can use one of the {@link installation/getting-started/predefined-builds predefined builds} with the most important and popular plugins already installed and configured.
->>>>>>> 2a5604a7
 
 ## Creating custom plugins
 
