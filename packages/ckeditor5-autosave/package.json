{
  "name": "@ckeditor/ckeditor5-autosave",
  "version": "40.2.0",
  "description": "Autosave feature for CKEditor 5.",
  "keywords": [
    "ckeditor",
    "ckeditor5",
    "ckeditor 5",
    "ckeditor5-feature",
    "ckeditor5-plugin",
    "ckeditor5-dll"
  ],
  "type": "module",
  "main": "src/index.ts",
  "dependencies": {
    "ckeditor5": "40.2.0",
    "lodash-es": "4.17.21"
  },
  "devDependencies": {
    "@ckeditor/ckeditor5-core": "40.2.0",
    "@ckeditor/ckeditor5-dev-utils": "^39.0.0",
<<<<<<< HEAD
    "@ckeditor/ckeditor5-editor-classic": "40.1.0",
    "@ckeditor/ckeditor5-paragraph": "40.1.0",
    "@ckeditor/ckeditor5-source-editing": "40.1.0",
    "@ckeditor/ckeditor5-theme-lark": "40.1.0",
    "typescript": "^5.2.2",
=======
    "@ckeditor/ckeditor5-editor-classic": "40.2.0",
    "@ckeditor/ckeditor5-paragraph": "40.2.0",
    "@ckeditor/ckeditor5-source-editing": "40.2.0",
    "@ckeditor/ckeditor5-theme-lark": "40.2.0",
    "typescript": "5.0.4",
>>>>>>> 811809b5
    "webpack": "^5.58.1",
    "webpack-cli": "^4.9.0"
  },
  "author": "CKSource (http://cksource.com/)",
  "license": "GPL-2.0-or-later",
  "homepage": "https://ckeditor.com/ckeditor-5",
  "bugs": "https://github.com/ckeditor/ckeditor5/issues",
  "repository": {
    "type": "git",
    "url": "https://github.com/ckeditor/ckeditor5.git",
    "directory": "packages/ckeditor5-autosave"
  },
  "files": [
    "dist",
    "lang",
    "src/**/*.js",
    "src/**/*.d.ts",
    "theme",
    "build",
    "ckeditor5-metadata.json",
    "CHANGELOG.md"
  ],
  "scripts": {
    "dll:build": "webpack",
    "rollup": "rollup -c ../../scripts/build.mjs",
    "build": "tsc -p ./tsconfig.json"
  }
}<|MERGE_RESOLUTION|>--- conflicted
+++ resolved
@@ -19,19 +19,11 @@
   "devDependencies": {
     "@ckeditor/ckeditor5-core": "40.2.0",
     "@ckeditor/ckeditor5-dev-utils": "^39.0.0",
-<<<<<<< HEAD
-    "@ckeditor/ckeditor5-editor-classic": "40.1.0",
-    "@ckeditor/ckeditor5-paragraph": "40.1.0",
-    "@ckeditor/ckeditor5-source-editing": "40.1.0",
-    "@ckeditor/ckeditor5-theme-lark": "40.1.0",
-    "typescript": "^5.2.2",
-=======
     "@ckeditor/ckeditor5-editor-classic": "40.2.0",
     "@ckeditor/ckeditor5-paragraph": "40.2.0",
     "@ckeditor/ckeditor5-source-editing": "40.2.0",
     "@ckeditor/ckeditor5-theme-lark": "40.2.0",
     "typescript": "5.0.4",
->>>>>>> 811809b5
     "webpack": "^5.58.1",
     "webpack-cli": "^4.9.0"
   },
