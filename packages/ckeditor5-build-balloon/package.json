{
  "name": "@ckeditor/ckeditor5-build-balloon",
<<<<<<< HEAD
  "version": "38.0.0",
=======
  "version": "38.0.1",
>>>>>>> ac6c495e
  "description": "The balloon editor build of CKEditor 5 – the best browser-based rich text editor.",
  "keywords": [
    "wysiwyg",
    "rich text",
    "editor",
    "html",
    "contentEditable",
    "editing",
    "operational transformation",
    "ot",
    "collaboration",
    "collaborative",
    "real-time",
    "framework",
    "ckeditor5-build",
    "ckeditor",
    "ckeditor5",
    "ckeditor 5"
  ],
  "main": "./build/ckeditor.js",
  "types": "./build/ckeditor.d.ts",
  "files": [
    "build",
    "ckeditor5-metadata.json",
    "CHANGELOG.md"
  ],
  "dependencies": {
<<<<<<< HEAD
    "@ckeditor/ckeditor5-adapter-ckfinder": "^38.0.0",
    "@ckeditor/ckeditor5-autoformat": "^38.0.0",
    "@ckeditor/ckeditor5-basic-styles": "^38.0.0",
    "@ckeditor/ckeditor5-block-quote": "^38.0.0",
    "@ckeditor/ckeditor5-ckbox": "^38.0.0",
    "@ckeditor/ckeditor5-ckfinder": "^38.0.0",
    "@ckeditor/ckeditor5-cloud-services": "^38.0.0",
    "@ckeditor/ckeditor5-easy-image": "^38.0.0",
    "@ckeditor/ckeditor5-editor-balloon": "^38.0.0",
    "@ckeditor/ckeditor5-essentials": "^38.0.0",
    "@ckeditor/ckeditor5-heading": "^38.0.0",
    "@ckeditor/ckeditor5-image": "^38.0.0",
    "@ckeditor/ckeditor5-indent": "^38.0.0",
    "@ckeditor/ckeditor5-link": "^38.0.0",
    "@ckeditor/ckeditor5-list": "^38.0.0",
    "@ckeditor/ckeditor5-media-embed": "^38.0.0",
    "@ckeditor/ckeditor5-paragraph": "^38.0.0",
    "@ckeditor/ckeditor5-paste-from-office": "^38.0.0",
    "@ckeditor/ckeditor5-table": "^38.0.0",
    "@ckeditor/ckeditor5-typing": "^38.0.0"
  },
  "devDependencies": {
    "@ckeditor/ckeditor5-core": "^38.0.0",
    "@ckeditor/ckeditor5-dev-translations": "^37.0.0",
    "@ckeditor/ckeditor5-dev-utils": "^37.0.0",
    "@ckeditor/ckeditor5-theme-lark": "^38.0.0",
=======
    "@ckeditor/ckeditor5-adapter-ckfinder": "^38.0.1",
    "@ckeditor/ckeditor5-autoformat": "^38.0.1",
    "@ckeditor/ckeditor5-basic-styles": "^38.0.1",
    "@ckeditor/ckeditor5-block-quote": "^38.0.1",
    "@ckeditor/ckeditor5-ckbox": "^38.0.1",
    "@ckeditor/ckeditor5-ckfinder": "^38.0.1",
    "@ckeditor/ckeditor5-cloud-services": "^38.0.1",
    "@ckeditor/ckeditor5-easy-image": "^38.0.1",
    "@ckeditor/ckeditor5-editor-balloon": "^38.0.1",
    "@ckeditor/ckeditor5-essentials": "^38.0.1",
    "@ckeditor/ckeditor5-heading": "^38.0.1",
    "@ckeditor/ckeditor5-image": "^38.0.1",
    "@ckeditor/ckeditor5-indent": "^38.0.1",
    "@ckeditor/ckeditor5-link": "^38.0.1",
    "@ckeditor/ckeditor5-list": "^38.0.1",
    "@ckeditor/ckeditor5-media-embed": "^38.0.1",
    "@ckeditor/ckeditor5-paragraph": "^38.0.1",
    "@ckeditor/ckeditor5-paste-from-office": "^38.0.1",
    "@ckeditor/ckeditor5-table": "^38.0.1",
    "@ckeditor/ckeditor5-typing": "^38.0.1"
  },
  "devDependencies": {
    "@ckeditor/ckeditor5-core": "^38.0.1",
    "@ckeditor/ckeditor5-dev-translations": "^37.0.0",
    "@ckeditor/ckeditor5-dev-utils": "^37.0.0",
    "@ckeditor/ckeditor5-theme-lark": "^38.0.1",
>>>>>>> ac6c495e
    "terser-webpack-plugin": "^4.2.3",
    "typescript": "^4.8.4",
    "webpack": "^5.58.1",
    "webpack-cli": "^4.9.0"
  },
  "engines": {
    "node": ">=16.0.0",
    "npm": ">=5.7.1"
  },
  "author": "CKSource (http://cksource.com/)",
  "license": "GPL-2.0-or-later",
  "homepage": "https://ckeditor.com/ckeditor-5",
  "bugs": "https://github.com/ckeditor/ckeditor5/issues",
  "repository": {
    "type": "git",
    "url": "https://github.com/ckeditor/ckeditor5.git",
    "directory": "packages/ckeditor5-build-balloon"
  },
  "scripts": {
    "build": "webpack --mode production",
    "postbuild": "tsc -p ./tsconfig.types.json",
    "preversion": "npm run build"
  }
}<|MERGE_RESOLUTION|>--- conflicted
+++ resolved
@@ -1,10 +1,6 @@
 {
   "name": "@ckeditor/ckeditor5-build-balloon",
-<<<<<<< HEAD
-  "version": "38.0.0",
-=======
   "version": "38.0.1",
->>>>>>> ac6c495e
   "description": "The balloon editor build of CKEditor 5 – the best browser-based rich text editor.",
   "keywords": [
     "wysiwyg",
@@ -32,34 +28,6 @@
     "CHANGELOG.md"
   ],
   "dependencies": {
-<<<<<<< HEAD
-    "@ckeditor/ckeditor5-adapter-ckfinder": "^38.0.0",
-    "@ckeditor/ckeditor5-autoformat": "^38.0.0",
-    "@ckeditor/ckeditor5-basic-styles": "^38.0.0",
-    "@ckeditor/ckeditor5-block-quote": "^38.0.0",
-    "@ckeditor/ckeditor5-ckbox": "^38.0.0",
-    "@ckeditor/ckeditor5-ckfinder": "^38.0.0",
-    "@ckeditor/ckeditor5-cloud-services": "^38.0.0",
-    "@ckeditor/ckeditor5-easy-image": "^38.0.0",
-    "@ckeditor/ckeditor5-editor-balloon": "^38.0.0",
-    "@ckeditor/ckeditor5-essentials": "^38.0.0",
-    "@ckeditor/ckeditor5-heading": "^38.0.0",
-    "@ckeditor/ckeditor5-image": "^38.0.0",
-    "@ckeditor/ckeditor5-indent": "^38.0.0",
-    "@ckeditor/ckeditor5-link": "^38.0.0",
-    "@ckeditor/ckeditor5-list": "^38.0.0",
-    "@ckeditor/ckeditor5-media-embed": "^38.0.0",
-    "@ckeditor/ckeditor5-paragraph": "^38.0.0",
-    "@ckeditor/ckeditor5-paste-from-office": "^38.0.0",
-    "@ckeditor/ckeditor5-table": "^38.0.0",
-    "@ckeditor/ckeditor5-typing": "^38.0.0"
-  },
-  "devDependencies": {
-    "@ckeditor/ckeditor5-core": "^38.0.0",
-    "@ckeditor/ckeditor5-dev-translations": "^37.0.0",
-    "@ckeditor/ckeditor5-dev-utils": "^37.0.0",
-    "@ckeditor/ckeditor5-theme-lark": "^38.0.0",
-=======
     "@ckeditor/ckeditor5-adapter-ckfinder": "^38.0.1",
     "@ckeditor/ckeditor5-autoformat": "^38.0.1",
     "@ckeditor/ckeditor5-basic-styles": "^38.0.1",
@@ -86,7 +54,6 @@
     "@ckeditor/ckeditor5-dev-translations": "^37.0.0",
     "@ckeditor/ckeditor5-dev-utils": "^37.0.0",
     "@ckeditor/ckeditor5-theme-lark": "^38.0.1",
->>>>>>> ac6c495e
     "terser-webpack-plugin": "^4.2.3",
     "typescript": "^4.8.4",
     "webpack": "^5.58.1",
