--- conflicted
+++ resolved
@@ -11,20 +11,12 @@
 
 import CKEditorError from './ckeditorerror';
 
-<<<<<<< HEAD
-const version = '38.0.0';
-=======
 const version = '38.0.1';
->>>>>>> ac6c495e
 
 export default version;
 
 // The second argument is not a month. It is `monthIndex` and starts from `0`.
-<<<<<<< HEAD
-export const releaseDate = new Date( 2023, 4, 22 );
-=======
 export const releaseDate = new Date( 2023, 4, 23 );
->>>>>>> ac6c495e
 
 /* istanbul ignore next -- @preserve */
 const windowOrGlobal = typeof window === 'object' ? window : global;
