{
  "name": "@ckeditor/ckeditor5-autosave",
  "version": "40.1.0",
  "description": "Autosave feature for CKEditor 5.",
  "keywords": [
    "ckeditor",
    "ckeditor5",
    "ckeditor 5",
    "ckeditor5-feature",
    "ckeditor5-plugin",
    "ckeditor5-dll"
  ],
  "type": "module",
  "main": "src/index.ts",
  "dependencies": {
    "ckeditor5": "40.1.0",
    "lodash-es": "4.17.21"
  },
  "devDependencies": {
    "@ckeditor/ckeditor5-core": "40.1.0",
    "@ckeditor/ckeditor5-dev-utils": "^39.0.0",
<<<<<<< HEAD
    "@ckeditor/ckeditor5-editor-classic": "40.0.0",
    "@ckeditor/ckeditor5-paragraph": "40.0.0",
    "@ckeditor/ckeditor5-source-editing": "40.0.0",
    "@ckeditor/ckeditor5-theme-lark": "40.0.0",
    "typescript": "^5.2.2",
=======
    "@ckeditor/ckeditor5-editor-classic": "40.1.0",
    "@ckeditor/ckeditor5-paragraph": "40.1.0",
    "@ckeditor/ckeditor5-source-editing": "40.1.0",
    "@ckeditor/ckeditor5-theme-lark": "40.1.0",
    "typescript": "^4.8.4",
>>>>>>> 9da565cb
    "webpack": "^5.58.1",
    "webpack-cli": "^4.9.0"
  },
  "author": "CKSource (http://cksource.com/)",
  "license": "GPL-2.0-or-later",
  "homepage": "https://ckeditor.com/ckeditor-5",
  "bugs": "https://github.com/ckeditor/ckeditor5/issues",
  "repository": {
    "type": "git",
    "url": "https://github.com/ckeditor/ckeditor5.git",
    "directory": "packages/ckeditor5-autosave"
  },
  "files": [
    "dist",
    "lang",
    "src/**/*.js",
    "src/**/*.d.ts",
    "theme",
    "build",
    "ckeditor5-metadata.json",
    "CHANGELOG.md"
  ],
  "scripts": {
    "dll:build": "webpack",
    "rollup": "rollup -c ../../scripts/build.mjs",
    "build": "tsc -p ./tsconfig.json"
  }
}<|MERGE_RESOLUTION|>--- conflicted
+++ resolved
@@ -19,19 +19,11 @@
   "devDependencies": {
     "@ckeditor/ckeditor5-core": "40.1.0",
     "@ckeditor/ckeditor5-dev-utils": "^39.0.0",
-<<<<<<< HEAD
-    "@ckeditor/ckeditor5-editor-classic": "40.0.0",
-    "@ckeditor/ckeditor5-paragraph": "40.0.0",
-    "@ckeditor/ckeditor5-source-editing": "40.0.0",
-    "@ckeditor/ckeditor5-theme-lark": "40.0.0",
-    "typescript": "^5.2.2",
-=======
     "@ckeditor/ckeditor5-editor-classic": "40.1.0",
     "@ckeditor/ckeditor5-paragraph": "40.1.0",
     "@ckeditor/ckeditor5-source-editing": "40.1.0",
     "@ckeditor/ckeditor5-theme-lark": "40.1.0",
-    "typescript": "^4.8.4",
->>>>>>> 9da565cb
+    "typescript": "^5.2.2",
     "webpack": "^5.58.1",
     "webpack-cli": "^4.9.0"
   },
