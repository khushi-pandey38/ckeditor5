--- conflicted
+++ resolved
@@ -25,27 +25,6 @@
     "build"
   ],
   "dependencies": {
-<<<<<<< HEAD
-    "@ckeditor/ckeditor5-adapter-ckfinder": "^25.0.0",
-    "@ckeditor/ckeditor5-autoformat": "^25.0.0",
-    "@ckeditor/ckeditor5-basic-styles": "^25.0.0",
-    "@ckeditor/ckeditor5-block-quote": "^25.0.0",
-    "@ckeditor/ckeditor5-ckfinder": "^25.0.0",
-    "@ckeditor/ckeditor5-cloud-services": "^25.0.0",
-    "@ckeditor/ckeditor5-easy-image": "^25.0.0",
-    "@ckeditor/ckeditor5-editor-inline": "^25.0.0",
-    "@ckeditor/ckeditor5-essentials": "^25.0.0",
-    "@ckeditor/ckeditor5-heading": "^25.0.0",
-    "@ckeditor/ckeditor5-image": "^25.0.0",
-    "@ckeditor/ckeditor5-indent": "^25.0.0",
-    "@ckeditor/ckeditor5-link": "^25.0.0",
-    "@ckeditor/ckeditor5-list": "^25.0.0",
-    "@ckeditor/ckeditor5-media-embed": "^25.0.0",
-    "@ckeditor/ckeditor5-paragraph": "^25.0.0",
-    "@ckeditor/ckeditor5-paste-from-office": "^25.0.0",
-    "@ckeditor/ckeditor5-table": "^25.0.0",
-    "@ckeditor/ckeditor5-typing": "^25.0.0"
-=======
     "@ckeditor/ckeditor5-adapter-ckfinder": "^26.0.0",
     "@ckeditor/ckeditor5-autoformat": "^26.0.0",
     "@ckeditor/ckeditor5-basic-styles": "^26.0.0",
@@ -65,7 +44,6 @@
     "@ckeditor/ckeditor5-paste-from-office": "^26.0.0",
     "@ckeditor/ckeditor5-table": "^26.0.0",
     "@ckeditor/ckeditor5-typing": "^26.0.0"
->>>>>>> 9c5f69ed
   },
   "devDependencies": {
     "@ckeditor/ckeditor5-core": "^26.0.0",
