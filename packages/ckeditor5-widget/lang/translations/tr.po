# Copyright (c) 2003-2022, CKSource Holding sp. z o.o. All rights reserved.
#
#                                     !!! IMPORTANT !!!
#
#         Before you edit this file, please keep in mind that contributing to the project
#                translations is possible ONLY via the Transifex online service.
#
#         To submit your translations, visit https://www.transifex.com/ckeditor/ckeditor5.
#
#                   To learn more, check out the official contributor's guide:
#     https://ckeditor.com/docs/ckeditor5/latest/framework/guides/contributing/contributing.html
#
msgid ""
msgstr ""
"Language-Team: Turkish (https://www.transifex.com/ckeditor/teams/11143/tr/)\n"
"Language: tr\n"
"Plural-Forms: nplurals=2; plural=(n > 1);\n"

msgctxt "The label used by assistive technologies describing a toolbar attached to a widget."
msgid "Widget toolbar"
msgstr "Bileşen araç çubuğu"

msgctxt "The title displayed when a mouse is over a button that inserts a paragraph before a block."
msgid "Insert paragraph before block"
msgstr "Bloktan önce paragraf ekle"

msgctxt "The title displayed when a mouse is over a button that inserts a paragraph after a block."
msgid "Insert paragraph after block"
msgstr "Bloktan sonra paragraf ekle"

msgctxt "Information to be read by screen reader about shortcuts to type around a widget"
msgid "Press Enter to type after or press Shift + Enter to type before the widget"
<<<<<<< HEAD
msgstr ""
=======
msgstr "Görsel bileşenden sonra yazmak için Enter'a basın ya da görsel bileşenden önce yazmak için Shift + Enter'a basın"
>>>>>>> cecb4014
<|MERGE_RESOLUTION|>--- conflicted
+++ resolved
@@ -30,8 +30,4 @@
 
 msgctxt "Information to be read by screen reader about shortcuts to type around a widget"
 msgid "Press Enter to type after or press Shift + Enter to type before the widget"
-<<<<<<< HEAD
-msgstr ""
-=======
-msgstr "Görsel bileşenden sonra yazmak için Enter'a basın ya da görsel bileşenden önce yazmak için Shift + Enter'a basın"
->>>>>>> cecb4014
+msgstr "Görsel bileşenden sonra yazmak için Enter'a basın ya da görsel bileşenden önce yazmak için Shift + Enter'a basın"