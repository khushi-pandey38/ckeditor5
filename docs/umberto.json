{
	"name": "CKEditor 5",
	"slug": "ckeditor5",
	"hooks": {
		"beforeHexo": [
			"../scripts/docs/build-content-styles.js"
		]
	},
	"reportIssueWidget": {
		"enabled": true,
		"issueUrl": "https://github.com/ckeditor/ckeditor5/issues/new?labels=squad%3Accx%2Ctype%3Adocs&template=7-docs-issue-community.yml",
		"skipPages": [
			"**/index.html"
		]
	},
	"permalinkDisableDomains": [
		"ckeditor5.github.io",
		"fake.ckeditor.com",
		"localhost",
		"127.0.0.1"
	],
	"hexo-config": "docs/hexo-custom-config.json",
	"extraStyles": "assets/styles.css",
	"extraScripts": "assets/buildwarningbanner.js",
	"packagesDir": [
		"packages/*",
		"external/ckeditor5-commercial/",
		"external/ckeditor5-commercial/packages/*"
	],
	"path": "docs",
	"observablesdocs": "module:utils/observablemixin~Observable",
	"redirects": {
		"api/cloud-services-core.html": "api/module_cloud-services_cloudservicescore.html",
		"api/easy-video.html": "api/media-embed.html",
		"api/module_adapter-ckfinder_uploadadapter-CKFinderAdapterConfig.html": "api/module_ckfinder_ckfinder-CKFinderConfig.html",
		"api/module_iframe-embed_iframeembed-IframeEmbed.html": "api/module_ui_iframe_iframeview.html",
		"api/module_image_image_imageinsertcommand-ImageInsertCommand.html": "api/module_image_image_insertimagecommand-InsertImageCommand.html",
		"api/module_cloud-services-core_token.html": "api/module_cloud-services_token.html",
		"api/module_cloud-services-core_token-Token.html": "api/module_cloud-services_token-Token.html",
		"api/module_cloud-services-core_uploadgateway_fileuploader.html": "api/module_cloud-services_uploadgateway_fileuploader.html",
		"api/module_cloud-services-core_uploadgateway_fileuploader-FileUploader.html": "api/module_cloud-services_uploadgateway_fileuploader-FileUploader.html",
		"api/module_cloud-services-core_uploadgateway_uploadgateway.html": "api/module_cloud-services_uploadgateway_uploadgateway.html",
		"api/module_cloud-services-core_uploadgateway_uploadgateway-UploadGateway.html": "api/module_cloud-services_uploadgateway_uploadgateway-UploadGateway.html",
		"api/module_editor-balloon_ballooneditor-BallonEditor.html": "api/module_editor-balloon_ballooneditor-BalloonEditor.html",
		"api/module_html-embed_inserthtmlembedcommand.html": "api/module_html-embed_htmlembedcommand.html",
		"api/module_html-embed_inserthtmlembedcommand-InsertHtmlEmbedCommand.html": "api/module_html-embed_htmlembedcommand-HtmlEmbedCommand.html",
		"api/module_html-embed_updatehtmlembedcommand.html": "api/module_html-embed_htmlembedcommand.html",
		"api/module_html-embed_updatehtmlembedcommand-UpdateHtmlEmbedCommand.html": "api/module_html-embed_htmlembedcommand-HtmlEmbedCommand.html",
		"api/module_list_checktodolistcommand.html": "api/module_list_todolist_checktodolistcommand.html",
		"api/module_list_checktodolistcommand-CheckTodoListCommand.html": "api/module_list_todolist_checktodolistcommand-CheckTodoListCommand.html",
		"api/module_list_converters.html": "api/module_list_list_converters.html",
		"api/module_list_indentcommand.html": "api/module_list_list_indentcommand.html",
		"api/module_list_indentcommand-IndentCommand.html": "api/module_list_list_indentcommand-IndentCommand.html",
		"api/module_list_listcommand.html": "api/module_list_list_listcommand.html",
		"api/module_list_listcommand-ListCommand.html": "api/module_list_list_listcommand-ListCommand.html",
		"api/module_list_listediting.html": "api/module_list_list_listediting.html",
		"api/module_list_listediting-ListEditing.html": "api/module_list_list_listediting-ListEditing.html",
		"api/module_list_listpropertiesediting.html": "api/module_list_listproperties_listpropertiesediting.html",
		"api/module_list_listpropertiesediting-ListPropertiesEditing.html": "api/module_list_listproperties_listpropertiesediting-ListPropertiesEditing.html",
		"api/module_list_listpropertiesediting-AttributeStrategy.html": "api/module_list_listproperties_listpropertiesediting-AttributeStrategy.html",
		"api/module_list_listpropertiesui.html": "api/module_list_listproperties_listpropertiesui.html",
		"api/module_list_listpropertiesui-ListPropertiesUI.html": "api/module_list_listproperties_listpropertiesui-ListPropertiesUI.html",
		"api/module_list_listreversedcommand.html": "api/module_list_listproperties_listreversedcommand.html",
		"api/module_list_listreversedcommand-ListReversedCommand.html": "api/module_list_listproperties_listreversedcommand-ListReversedCommand.html",
		"api/module_list_liststartcommand.html": "api/module_list_listproperties_liststartcommand.html",
		"api/module_list_liststartcommand-ListStartCommand.html": "api/module_list_listproperties_liststartcommand-ListStartCommand.html",
		"api/module_list_liststylecommand.html": "api/module_list_listproperties_liststylecommand.html",
		"api/module_list_liststylecommand-ListStyleCommand.html": "api/module_list_listproperties_liststylecommand-ListStyleCommand.html",
		"api/module_list_listui.html": "api/module_list_list_listui.html",
		"api/module_list_listui-ListUI.html": "api/module_list_list_listui-ListUI.html",
		"api/module_list_todolistconverters.html": "api/module_list_todolist_todolistconverters.html",
		"api/module_list_todolistediting.html": "api/module_list_todolist_todolistediting.html",
		"api/module_list_todolistediting-TodoListEditing.html": "api/module_list_todolist_todolistediting-TodoListEditing.html",
		"api/module_list_todolistui.html": "api/module_list_todolist_todolistui.html",
		"api/module_list_todolistui-TodoListUI.html": "api/module_list_todolist_todolistui-TodoListUI.html",
		"api/module_list_utils.html": "api/module_list_list_utils.html",
		"api/video.html": "api/media-embed.html",
		"builds/guides/browser-compatibility.html": "support/browser-compatibility.html",
		"builds/guides/development/custom-builds.html": "installation/legacy-getting-started/quick-start.html#creating-custom-builds",
		"builds/guides/development/dll-builds.html": "installation/advanced/alternative-setups/dll-builds.html",
		"builds/guides/development/dll-builds-collaboration-features.html": "installation/advanced/alternative-setups/dll-builds-collaboration-features.html",
		"builds/guides/development/installing-plugins.html": "framework/plugins/installing-plugins.html",
		"builds/guides/development/plugins.html": "installation/plugins/plugins.html",
		"builds/guides/faq.html": "tutorials/index.html",
		"builds/guides/integration/advanced-setup.html": "installation/legacy-getting-started/quick-start-other.html",
		"builds/guides/integration/advanced-setup.html#creating-super-builds": "installation/advanced/using-two-editors.html#creating-super-builds",
		"builds/guides/integration/basic-api.html": "installation/legacy-getting-started/editor-lifecycle.html",
		"builds/guides/integration/configuration.html": "installationlegacy-/getting-started/configuration.html",
		"builds/guides/integration/content-styles.html": "installation/legacy/advanced/content-styles.html",
		"builds/guides/integration/csp.html": "installation/advanced/csp.html",
		"builds/guides/integration/features-html-output-overview.html": "installation/plugins/features-html-output-overview.html",
		"builds/guides/integration/frameworks/angular.html": "installation/frameworks/angular.html",
		"builds/guides/integration/frameworks/css.html": "installation/frameworks/css.html",
		"builds/guides/integration/frameworks/overview.html": "installation/frameworks/overview.html",
		"builds/guides/integration/frameworks/react.html": "installation/frameworks/react.html",
		"builds/guides/integration/frameworks/vuejs-v2.html": "installation/integrations/vuejs-v2.html",
		"builds/guides/integration/frameworks/vuejs-v3.html": "installation/integrations/vuejs-v3.html",
		"builds/guides/integration/frameworks/vuejs.html": "installation/integrations/vuejs-v3.html",
		"builds/guides/integration/installation.html": "installation/legacy-getting-started/quick-start.html",
		"builds/guides/integration/installing-plugins.html": "framework/plugins/installing-plugins.html",
		"builds/guides/integration/saving-data.html": "installation/legacy-getting-started/getting-and-setting-data.html",
		"installation/integrations/drupal.html": "installation/integrations/drupal-real-time-collaboration.html",
		"builds/guides/license-and-legal.html": "support/license-and-legal.html",
		"builds/guides/migrate.html": "updating/ckeditor4/migration-from-ckeditor-4.html",
		"builds/guides/migration/migration-from-ckeditor-4.html": "updating/ckeditor4/migration-from-ckeditor-4.html",
		"builds/guides/migration/migration-to-25.html": "updating/guides/update-to-25.html",
		"builds/guides/migration/migration-to-25.0.0.html": "updating/guides/update-to-25.html",
		"builds/guides/migration/migration-to-26.html": "updating/guides/update-to-26.html",
		"builds/guides/migration/migration-to-26.0.0.html": "updating/guides/update-to-26.html",
		"builds/guides/migration/migration-to-27.html": "updating/guides/update-to-27.html",
		"builds/guides/migration/migration-to-27.0.0.html": "updating/guides/update-to-27.html",
		"builds/guides/migration/migration-to-27.1.0.html": "updating/guides/update-to-27.html#update-to-ckeditor-5-v2710",
		"builds/guides/migration/migration-to-28.html": "updating/guides/update-to-28.html",
		"builds/guides/migration/migration-to-29.html": "updating/guides/update-to-29.html",
		"builds/guides/migration/migration-to-30.html": "updating/guides/update-to-30.html",
		"builds/guides/migration/migration-to-31.html": "updating/guides/update-to-31.html",
		"builds/guides/migration/migration-to-32.html": "updating/guides/update-to-32.html",
		"builds/guides/migration/migration-to-33.html": "updating/guides/update-to-33.html",
		"builds/guides/overview.html": "installation/legacy-getting-started/predefined-builds.html",
		"builds/guides/predefined-builds/overview.html": "installation/legacy-getting-started/predefined-builds.html",
		"builds/guides/predefined-builds/quick-start.html": "installation/legacy-getting-started/predefined-builds.html",
		"builds/guides/quick-start.html": "installation/legacy-getting-started/quick-start.html",
		"builds/guides/reporting-issues.html": "support/reporting-issues.html",
		"builds/guides/support/browser-compatibility.html": "support/browser-compatibility.html",
		"builds/guides/support/getting-support.html": "support/getting-support.html",
		"builds/guides/support/license-and-legal.html": "support/license-and-legal.html",
		"builds/guides/support/reporting-issues.html": "support/reporting-issues.html",
		"builds/guides/whats-new.html": "features/overview.html",
		"builds/index.html": "installation/index.html",
		"examples/builds/custom-build.html": "examples/builds-custom/full-featured-editor.html",
		"examples/framework/inline-widget.html": "examples/framework/content-placeholder.html",
		"examples/framework/multi-root-editor.html": "examples/builds/multi-root-editor.html",
		"features/blocktoolbar.html": "features/toolbar/blocktoolbar.html",
		"features/ckbox.html": "features/file-management/ckbox.html",
		"features/ckfinder.html": "features/file-management/ckfinder.html",
		"features/collaboration/annotation-customization/annotations-custom-configuration.html": "features/collaboration/annotations/annotations-custom-configuration.html",
		"features/collaboration/annotation-customization/annotations-custom-template.html": "features/collaboration/annotations/annotations-custom-template.html",
		"features/collaboration/annotation-customization/annotations-custom-theme.html": "features/collaboration/annotations/annotations-custom-theme.html",
		"features/collaboration/annotation-customization/annotations-custom-view.html": "features/collaboration/annotations/annotations-custom-view.html",
		"features/collaboration/annotation-customization/annotations-customization.html": "features/collaboration/annotations/annotations.html",
		"features/collaboration/collaborative-comments.html": "features/collaboration/real-time-collaboration/real-time-collaboration-integration.html",
		"features/collaboration/collaborative-editing.html": "features/collaboration/real-time-collaboration/real-time-collaboration-integration.html",
		"features/collaboration/comment-only-mode.html": "features/collaboration/comments/comments-only-mode.html",
		"features/collaboration/comments/comments-api.html": "api/comments.html",
		"features/collaboration/comments/comments-display-mode.html": "features/collaboration/annotations/annotations-display-mode.html",
		"features/collaboration/comments/display-mode.html": "features/collaboration/annotations/annotations-display-mode.html",
		"features/collaboration/comments/integrate-comments-with-application.html": "features/collaboration/comments/comments-integration.html",
		"features/collaboration/overview.html": "features/collaboration/real-time-collaboration/real-time-collaboration.html",
		"features/collaboration/presence-list.html": "features/collaboration/real-time-collaboration/users-in-real-time-collaboration.html",
		"features/collaboration/real-time-collaboration/real-time-collaborative-comments.html": "features/collaboration/real-time-collaboration/real-time-collaboration-integration.html",
		"features/collaboration/real-time-collaboration/real-time-collaborative-editing.html": "features/collaboration/real-time-collaboration/real-time-collaboration-integration.html",
		"features/collaboration/track-changes.html": "features/collaboration/track-changes/track-changes.html",
		"features/easy-image.html": "features/images/image-upload/easy-image.html",
		"features/easy-video.html": "features/media-embed.html",
		"features/export-pdf.html": "features/converters/export-pdf.html",
		"features/export-word.html": "features/converters/export-word.html",
		"features/general-html-support.html": "features/html/general-html-support.html",
		"features/html-comments.html": "features/html/html-comments.html",
		"features/html-embed.html": "features/html/html-embed.html",
		"features/iframe-embed.html": "features/media-embed.html",
		"features/image.html": "features/images/images-overview.html",
		"features/images/image-upload/ckbox.html": "features/file-management/ckbox.html",
		"features/images/image-upload/ckfinder.html": "features/file-management/ckfinder.html",
		"features/images/overview.html": "features/images/images-overview.html",
		"features/image-upload.html": "features/images/image-upload/image-upload.html",
		"features/image-upload/image-upload.html": "features/images/image-upload/image-upload.html",
		"features/image-upload/easy-image.html": "features/images/image-upload/easy-image.html",
		"features/image-upload/ckfinder.html": "features/file-management/ckfinder.html",
		"features/image-upload/base64-upload-adapter.html": "features/images/image-upload/base64-upload-adapter.html",
		"features/image-upload/simple-upload-adapter.html": "features/images/image-upload/simple-upload-adapter.html",
		"features/images/image-upload/images-inserting.html": "features/images/images-inserting.html",
		"features/import-word.html": "features/converters/import-word/import-word.html",
		"features/import-word/import-word.html": "features/converters/import-word/import-word.html",
		"features/import-word/features-comparison.html": "features/converters/import-word/features-comparison.html",
		"features/lists.html": "features/lists/lists.html",
		"features/mathtype.html": "features/math-equations.html",
		"features/overview.html": "features/index.html",
		"features/pasting/drag-drop.html": "features/drag-drop.html",
		"features/pagination.html": "features/pagination/pagination.html",
		"features/paste-from-word.html": "features/pasting/paste-from-office.html",
		"features/pasting/paste-from-word.html": "features/pasting/paste-from-office.html",
		"features/paste-from-office.html": "features/pasting/paste-from-office.html",
		"features/revision-history/revision-history.html": "features/collaboration/revision-history/revision-history.html",
		"features/revision-history/revision-history-integration.htm": "features/collaboration/revision-history/revision-history-integration.html",
		"features/spell-checker.html": "features/spelling-and-grammar-checking.html",
		"features/table.html": "features/tables/tables.html",
		"features/todo-lists.html": "features/lists/todo-lists.html",
		"features/toolbar.html": "features/toolbar/toolbar.html",
		"features/video.html": "features/media-embed.html",
		"features/video-upload.html": "features/media-embed.html",
		"framework/guides/architecture/core-editor-architecture.html": "framework/architecture/core-editor-architecture.html",
		"framework/guides/architecture/editing-engine.html": "framework/architecture/editing-engine.html",
		"framework/guides/architecture/intro.html": "framework/architecture/intro.html",
		"framework/guides/architecture/ui-library.html": "framework/architecture/ui-library.html",
		"framework/guides/contributing/code-style.html": "framework/contributing/code-style.html",
		"framework/guides/contributing/contributing.html": "framework/contributing/contributing.html",
		"framework/guides/contributing/development-environment.html": "framework/contributing/development-environment.html",
		"framework/guides/contributing/git-commit-message-convention.html": "framework/contributing/git-commit-message-convention.html",
		"framework/guides/contributing/package-metadata.html": "framework/contributing/package-metadata.html",
		"framework/guides/contributing/testing-environment.html": "framework/contributing/testing-environment.html",
		"framework/guides/deep-dive/clipboard.html": "framework/deep-dive/clipboard.html",
		"framework/guides/deep-dive/conversion/custom-element-conversion.html": "framework/deep-dive/conversion/intro.html",
		"framework/guides/deep-dive/conversion/conversion-extending-output.html": "framework/deep-dive/conversion/intro.html",
		"framework/guides/deep-dive/conversion/conversion-introduction.html": "framework/deep-dive/conversion/intro.html",
		"framework/guides/deep-dive/conversion/conversion-preserving-custom-content.html": "framework/deep-dive/conversion/intro.html",
		"framework/guides/deep-dive/conversion/downcast.html": "framework/deep-dive/conversion/downcast.html",
		"framework/guides/deep-dive/conversion/element-reconversion.html": "framework/deep-dive/conversion/intro.html",
		"framework/guides/deep-dive/conversion/helpers/downcast.html": "framework/deep-dive/conversion/helpers/downcast.html",
		"framework/guides/deep-dive/conversion/helpers/intro.html": "framework/deep-dive/conversion/helpers/intro.html",
		"framework/guides/deep-dive/conversion/helpers/upcast.html": "framework/deep-dive/conversion/helpers/upcast.html",
		"framework/guides/deep-dive/conversion/intro.html": "framework/deep-dive/conversion/intro.html",
		"framework/guides/deep-dive/conversion/upcast.html": "framework/deep-dive/conversion/upcast.html",
		"framework/guides/deep-dive/event-system.html": "framework/deep-dive/event-system.html",
		"framework/guides/deep-dive/observables.html": "framework/deep-dive/observables.html",
		"framework/guides/deep-dive/schema.html": "framework/deep-dive/schema.html",
		"framework/guides/deep-dive/ui/custom-editor-creator.html": "framework/deep-dive/ui/custom-editor-creator.html",
		"framework/guides/deep-dive/ui/focus-tracking.html": "framework/deep-dive/ui/focus-tracking.html",
		"framework/guides/deep-dive/ui/localization.html": "framework/deep-dive/ui/localization.html",
		"framework/guides/deep-dive/ui/widget-internals.html": "framework/deep-dive/ui/widget-internals.html",
		"framework/guides/deep-dive/upload-adapter.html": "framework/deep-dive/upload-adapter.html",
		"framework/guides/development-tools.html": "framework/develpment-tools/inspector.html",
		"framework/development-tools.html": "framework/develpment-tools/inspector.html",
		"framework/guides/overview.html": "framework/index.html",
		"framework/guides/plugins/package-generator.html": "framework/plugins/package-generator/using-package-generator.html",
		"framework/guides/plugins/package-generator/javascript-package.html": "framework/plugins/package-generator/javascript-package.html",
		"framework/guides/plugins/package-generator/typescript-package.html": "framework/plugins/package-generator/typescript-package.html",
		"framework/guides/plugins/simple-plugin/abbreviation-plugin-level-1.html": "tutorials/abbreviation-plugin/abbreviation-plugin-level-1.html",
		"framework/guides/plugins/simple-plugin/abbreviation-plugin-level-2.html": "tutorials/abbreviation-plugin/abbreviation-plugin-level-2.html",
		"framework/guides/plugins/simple-plugin/abbreviation-plugin-level-3.html": "tutorials/abbreviation-plugin/abbreviation-plugin-level-3.html",
		"framework/plugins/abbreviation-plugin/abbreviation-plugin-level-1.html": "tutorials/abbreviation-plugin/abbreviation-plugin-level-1.html",
		"framework/plugins/abbreviation-plugin/abbreviation-plugin-level-2.html": "tutorials/abbreviation-plugin/abbreviation-plugin-level-2.html",
		"framework/plugins/abbreviation-plugin/abbreviation-plugin-level-3.html": "tutorials/abbreviation-plugin/abbreviation-plugin-level-3.html",
		"framework/guides/support/browser-compatibility.html": "support/browser-compatibility.html",
		"framework/guides/support/error-codes.html": "support/error-codes.html",
		"framework/guides/support/getting-support.html": "support/getting-support.html",
		"framework/guides/support/license-and-legal.html": "support/license-and-legal.html",
		"framework/guides/support/reporting-issues.html": "support/reporting-issues.html",
		"framework/guides/support/versioning-policy.html": "updating/versioning-policy.html",
		"framework/guides/tutorials/data-from-external-source.html": "tutorials/widgets/data-from-external-source.html",
		"framework/guides/tutorials/implementing-a-block-widget.html": "tutorials/widgets/implementing-a-block-widget.html",
		"framework/guides/tutorials/implementing-an-inline-widget.html": "tutorials/widgets/implementing-an-inline-widget.html",
		"framework/guides/tutorials/using-react-in-a-widget.html": "tutorials/widgets/using-react-in-a-widget.html",
		"framework/tutorials/data-from-external-source.html": "tutorials/widgets/data-from-external-source.html",
		"framework/tutorials/implementing-a-block-widget.html": "tutorials/widgets/implementing-a-block-widget.html",
		"framework/tutorials/implementing-an-inline-widget.html": "tutorials/widgets/implementing-an-inline-widget.html",
		"framework/tutorials/using-react-in-a-widget.html": "tutorials/widgets/using-react-in-a-widget.html",
		"framework/guides/ui/document-editor.html": "framework/deep-dive/ui/document-editor.html",
		"framework/guides/ui/external-ui.html": "framework/deep-dive/ui/external-ui.html",
		"framework/guides/ui/theme-customization.html": "framework/deep-dive/ui/theme-customization.html",
		"framework/guides/quick-start.html": "framework/quick-start.html",
		"framework/plugins/creating-simple-plugin-timestamp.html": "tutorials/crash-course/plugins.html",
		"framework/guides/plugins/creating-simple-plugin.html": "tutorials/crash-course/plugins.html",
		"installation/advanced/advanced-setup.html": "installation/legacy-getting-started/quick-start-other.html",
		"installation/advanced/alternative-setups/integrating-from-source.html": "installation/advanced/alternative-setups/integrating-from-source-webpack.html",
		"installation/advanced/alternative-setups/predefined-builds.html": "installation/legacy-getting-started/predefined-builds.html",
		"installation/advanced/features-html-output-overview.html": "installation/plugins/features-html-output-overview.html",
		"installation/advanced/plugins.html": "installation/plugins/plugins.html",
		"installation/advanced/saving-data.html": "installation/legacy-getting-started/getting-and-setting-data.html",
		"installation/frameworks/angular.html": "installation/integrations/angular.html",
		"installation/frameworks/css.html": "installation/integrations/css.html",
		"installation/frameworks/index.html": "installation/integrations/overview.html",
		"installation/frameworks/overview.html": "installation/integrations/overview.html",
		"installation/frameworks/react.html": "installation/integrations/react.html",
		"installation/frameworks/vuejs-v2.html": "installation/integrations/vuejs-v2.html",
		"installation/frameworks/vuejs-v3.html": "installation/integrations/vuejs-v3.html",
		"installation/getting-started/basic-api.html": "installation/legacy-getting-started/editor-lifecycle.html",
		"installation/getting-started/frameworks/css.html": "installation/frameworks/css.html",
		"installation/getting-started/frameworks/angular.html": "installation/frameworks/angular.html",
		"installation/getting-started/frameworks/overview.html": "installation/frameworks/overview.html",
		"installation/getting-started/frameworks/react.html": "installation/frameworks/react.html",
		"installation/getting-started/frameworks/vuejs-v2.html": "installation/integrations/vuejs-v2.html",
		"installation/getting-started/frameworks/vuejs-v3.html": "installation/integrations/vuejs-v3.html",
		"installation/legacy/leagacy-getting-started/getting-and-setting-data.html#autosave-feature": "features/autosave.html",
		"installation/getting-started/installing-plugins.html": "framework/plugins/installing-plugins.html",
		"installation/getting-started/maintenance.html": "updating/maintaining.html",
		"installation/getting-started/migration-from-ckeditor-4.html": "updating/ckeditor4/migration-from-ckeditor-4.html",
		"installation/legacy-getting-started/predefined-builds.html#build-customization": "installation/legacy-getting-started/quick-start-other.html#build-customization",
		"installation/getting-started/quick-start.html#building-the-editor-from-source": "installation/legacy-getting-started/quick-start-other.html#building-the-editor-from-source",
		"installation/getting-started/quick-start.html#creating-custom-builds-with-online-builder": "installation/legacy-getting-started/quick-start-other.html#creating-custom-builds-with-online-builder",
		"installation/overview.html": "installation/index.html",
		"installation/getting-started/configuration.html#adding-simple-standalone-features": "installation/legacy-getting-started/extending-features.html",
		"support/getting-support.html": "support/index.html",
		"support/versioning-policy.html": "updating/versioning-policy.html",
		"support/license-and-legal.html": "support/licensing/license-and-legal.html",
		"support/managing-ckeditor-logo.html": "support/licensing/managing-ckeditor-logo.html",
		"support/faq.html": "examples/how-tos.html",
		"updating/changelog.html": "updating/guides/changelog.html",
		"updating/migration-from-ckeditor-4.html": "updating/ckeditor4/migration-from-ckeditor-4.html",
		"updating/migration-from-ckeditor-4.html#migration-from-ckeditor-4-faq": "updating/ckeditor4/ckeditor4-troubleshooting.html",
		"updating/migration-from-ckeditor-4.html#plugins-compatibility-table": "updating/ckeditor4/ckeditor4-plugin-compatibility.html",
		"updating/migration-from-ckeditor-4.html#configuration-options-compatibility-table": "updating/ckeditor4/ckeditor4-configuration-compatibility.html",
		"updating/migration-from-cke4": "updating/ckeditor4/migration-from-ckeditor-4.html",
		"updating/migration-to-25.html": "updating/guides/update-to-25.html",
		"updating/migration-to-26.html": "updating/guides/update-to-26.html",
		"updating/migration-to-27.html": "updating/guides/update-to-27.html",
		"updating/migration-to-28.html": "updating/guides/update-to-28.html",
		"updating/migration-to-29.html": "updating/guides/update-to-29.html",
		"updating/migration-to-30.html": "updating/guides/update-to-30.html",
		"updating/migration-to-31.html": "updating/guides/update-to-31.html",
		"updating/migration-to-32.html": "updating/guides/update-to-32.html",
		"updating/migration-to-33.html": "updating/guides/update-to-33.html",
		"updating/migration-to-34.html": "updating/guides/update-to-34.html",
		"updating/migration-to-35.html": "updating/guides/update-to-35.html",
		"updating/updating.html": "updating/updating-ckeditor-5.html"
	},
	"scripts": {
		"snippet-adapter": "../scripts/docs/snippetadapter",
		"import-path": "../scripts/docs/getrealimportpath"
	},
	"docsearch": {
		"apiKey": "fc463c26455365ad403d5ec51796cd73",
		"indexName": "ckeditor_nightly",
		"customRanking": [
			{
				"url": "api/module_core_editor_editorconfig-EditorConfig.html",
				"rank": 65
			},
			{
				"url": "api/module_heading_heading-HeadingConfig.html",
				"rank": 30
			},
			{
				"url": "api/module_image_image-ImageConfig.html",
				"rank": 30
			},
			{
				"url": "api/module_editor-classic_classiceditor-ClassicEditor.html",
				"rank": 30
			},
			{
				"url": "api/module_editor-balloon_ballooneditor-BalloonEditor.html",
				"rank": 30
			},
			{
				"url": "api/module_editor-inline_inlineeditor-InlineEditor.html",
				"rank": 30
			}
		]
	},
	"googleanalytics": {
		"domains": [
			"ckeditor5.github.io"
		],
		"config": {
			"trackingId": "G-H2PK3PSE3F"
		}
	},
	"og": {
		"description": "Learn how to install, integrate and configure CKEditor 5 Builds and how to work with CKEditor 5 Framework, customize it, create your own plugins and custom editors, change the UI or even bring your own UI to the editor. API reference and examples included."
	},
	"groups": [
		{
			"name": "Getting started",
<<<<<<< HEAD
			"id": "getting-started",
			"slug": "getting-started",
=======
			"id": "installation",
			"slug": "installation",
>>>>>>> 68c1ef36
			"navigationIncludeIndex": true,
			"categories": [
				{
					"name": "Installation",
					"id": "installation",
					"slug": "installation",
					"order": 20
				},
				{
					"name": "Integrations",
					"id": "integrations",
					"slug": "integrations",
					"order": 30
				},
				{
					"name": "Legacy installation methods",
					"id": "legacy",
					"slug": "legacy",
					"order": 50,
					"folded": true,
					"categories": [
						{
							"name": "Basics",
							"id": "installation-methods",
							"slug": "installation-methods",
							"order": 55
						},
						{
							"name": "Advanced concepts",
							"id": "advanced",
							"slug": "advanced",
							"order": 60,
							"categories": [
								{
									"name": "Alternative setups",
									"id": "alternative-setups",
									"slug": "alternative-setups",
									"order": 65
								}
							]
						}
					]
				}
			]
		},
		{
			"name": "Features",
			"id": "features",
			"slug": "features",
			"navigationIncludeIndex": true,
			"categories": [
				{
					"name": "Collaboration",
					"id": "features-collaboration",
					"slug": "collaboration",
					"badges": [
						"premium"
					],
					"categories": [
						{
							"name": "Comments",
							"id": "features-comments",
							"slug": "comments",
							"order": 100,
							"folded": true,
							"badges": [
								"premium"
							]
						},
						{
							"name": "Track changes",
							"id": "features-track-changes",
							"slug": "track-changes",
							"order": 200,
							"folded": true,
							"badges": [
								"premium"
							]
						},
						{
							"name": "Revision history",
							"id": "features-revision-history",
							"slug": "revision-history",
							"order": 300,
							"folded": true,
							"badges": [
								"premium"
							]
						},
						{
							"name": "Real-time collaboration",
							"id": "features-real-time-collaboration",
							"slug": "real-time-collaboration",
							"order": 400,
							"folded": true,
							"badges": [
								"premium"
							]
						},
						{
							"name": "Annotations",
							"id": "features-annotations",
							"slug": "annotations",
							"order": 500,
							"folded": true
						}
					]
				},
				{
					"name": "Document conversion",
					"id": "features-converters",
					"slug": "converters",
					"categories": [
						{
							"name": "Import from Word",
							"id": "import-word",
							"slug": "import-word",
							"folded": true,
							"badges": [
								"premium"
							]
						}
					]
				},
				{
					"name": "File management",
					"id": "features-file-management",
					"slug": "file-management"
				},
				{
					"name": "HTML advanced support",
					"id": "features-html",
					"slug": "html"
				},
				{
					"name": "Images",
					"id": "features-images",
					"slug": "images",
					"categories": [
						{
							"name": "Image upload",
							"id": "features-image-upload",
							"slug": "image-upload",
							"folded": true,
							"order": 80
						}
					]
				},
				{
					"name": "Lists",
					"id": "features-lists",
					"slug": "lists"
				},
				{
					"name": "Pagination",
					"id": "features-pagination",
					"slug": "pagination",
					"folded": true,
					"badges": [
						"premium"
					]
				},
				{
					"name": "Pasting",
					"id": "features-pasting",
					"slug": "pasting"
				},
				{
					"name": "Tables",
					"id": "tables",
					"slug": "tables"
				},
				{
					"name": "Toolbar",
					"id": "features-toolbar",
					"slug": "toolbar"
				}
			]
		},
		{
			"name": "Examples",
			"id": "examples",
			"slug": "examples",
			"navigationIncludeIndex": true,
			"categories": [
				{
					"name": "Predefined builds",
					"id": "examples-builds",
					"slug": "builds",
					"order": 100
				},
				{
					"name": "Custom builds",
					"id": "examples-builds-custom",
					"slug": "builds-custom",
					"order": 200
				},
				{
					"name": "Framework",
					"id": "examples-framework",
					"slug": "framework",
					"order": 300
				},
				{
					"name": "Experiments",
					"id": "experiments",
					"slug": "experiments",
					"order": 400
				}
			]
		},
		{
			"name": "Editor development",
			"id": "framework",
			"slug": "framework",
			"navigationIncludeIndex": true,
			"categories": [
				{
					"name": "Architecture",
					"id": "framework-architecture",
					"slug": "architecture",
					"order": 100
				},
				{
					"name": "Deep dive",
					"id": "framework-deep-dive",
					"slug": "deep-dive",
					"order": 300,
					"categories": [
						{
							"name": "Conversion",
							"id": "framework-deep-dive-conversion",
							"slug": "conversion",
							"order": 100,
							"folded": true,
							"categories": [
								{
									"name": "Conversion helpers",
									"id": "framework-deep-dive-conversion-helpers",
									"slug": "helpers",
									"order": 100
								}
							]
						},
						{
							"name": "User interface",
							"id": "framework-deep-dive-ui",
							"slug": "ui",
							"order": 110,
							"folded": true
						}
					]
				},
				{
					"name": "Development tools",
					"id": "development-tools",
					"slug": "develpment-tools",
					"order": 200
				},
				{
					"name": "Plugins",
					"id": "plugins",
					"slug": "plugins",
					"order": 300,
					"categories": [
						{
							"name": "Package Generator",
							"id": "package-generator",
							"slug": "package-generator",
							"order": 100,
							"folded": true
						}
					]
				},
				{
					"name": "Contributing",
					"id": "framework-contributing",
					"slug": "contributing",
					"order": 400
				}
			]
		},
		{
			"name": "Tutorials",
			"id": "tutorials",
			"navigationIncludeIndex": true,
			"slug": "tutorials",
			"categories": [
				{
					"name": "Crash course",
					"id": "crash-course",
					"slug": "crash-course",
					"order": 10
				},
				{
					"name": "Creating an advanced plugin",
					"id": "abbreviation-plugin",
					"slug": "abbreviation-plugin",
					"order": 20
				},
				{
					"name": "Using widgets",
					"id": "widget-tutorials",
					"slug": "widgets",
					"order": 30
				}
			]
		},
		{
			"name": "API",
			"id": "api-reference",
			"sourceDir": "api",
			"slug": "api",
			"type": "typedoc"
		},
		{
			"name": "Maintenance",
			"id": "maintenance",
			"navigationIncludeIndex": true,
			"slug": "maintenance",
			"categories": [
				{
					"name": "Updating",
					"id": "updating",
					"slug": "updating",
					"categories": [
						{
							"name": "CKEditor 4 migration",
							"id": "ckeditor4-migration",
							"slug": "ckeditor4",
							"order": 10
						},
						{
							"name": "Update guides",
							"id": "update-guides",
							"slug": "guides",
							"order": 30
						}
					]
				},
				{
					"name": "Support",
					"id": "support",
					"slug": "support",
					"categories": [
						{
							"name": "Licensing and activation",
							"id": "licensing",
							"slug": "licensing",
							"order": 20
						}
					]
				},
				{
					"name": "Contributing",
					"id": "contributing",
					"slug": "contributing"
				}
			]
		}
	]
}<|MERGE_RESOLUTION|>--- conflicted
+++ resolved
@@ -351,13 +351,8 @@
 	"groups": [
 		{
 			"name": "Getting started",
-<<<<<<< HEAD
 			"id": "getting-started",
 			"slug": "getting-started",
-=======
-			"id": "installation",
-			"slug": "installation",
->>>>>>> 68c1ef36
 			"navigationIncludeIndex": true,
 			"categories": [
 				{
