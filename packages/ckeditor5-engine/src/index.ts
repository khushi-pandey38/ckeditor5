--- conflicted
+++ resolved
@@ -76,12 +76,7 @@
 export type { default as Node } from './model/node';
 export type { default as RootElement } from './model/rootelement';
 export type { default as Schema } from './model/schema';
-<<<<<<< HEAD
 export type { default as Selection, Selectable } from './model/selection';
-export type { default as Writer } from './model/writer';
-=======
-export type { default as Selection } from './model/selection';
->>>>>>> d49e6859
 export type { default as TypeCheckable } from './model/typecheckable';
 export type { default as Writer } from './model/writer';
 
@@ -135,11 +130,7 @@
 
 export { default as DowncastWriter } from './view/downcastwriter';
 export { default as UpcastWriter } from './view/upcastwriter';
-<<<<<<< HEAD
-export { default as Matcher, MatcherPattern, Match } from './view/matcher';
-=======
-export { default as Matcher, type MatcherPattern } from './view/matcher';
->>>>>>> d49e6859
+export { default as Matcher, type MatcherPattern, type Match } from './view/matcher';
 
 export { default as BubblingEventInfo } from './view/observer/bubblingeventinfo';
 export { default as DomEventData } from './view/observer/domeventdata';
