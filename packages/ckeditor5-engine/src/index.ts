--- conflicted
+++ resolved
@@ -73,11 +73,7 @@
 export type { default as Document } from './model/document';
 export type { Marker } from './model/markercollection';
 export type { default as Batch } from './model/batch';
-<<<<<<< HEAD
 export type { default as Differ, DiffItem, DiffItemAttribute, DiffItemInsert, DiffItemRemove } from './model/differ';
-=======
-export type { DiffItem, DiffItemAttribute, DiffItemInsert, DiffItemRemove } from './model/differ';
->>>>>>> 276051d3
 export type { default as Item } from './model/item';
 export type { default as Node } from './model/node';
 export type { default as RootElement } from './model/rootelement';
