---
category: builds-integration-frameworks
order: 10
menu-title: Overview
---

# Integrating CKEditor 5 with JavaScript frameworks

## Is CKEditor 5 compatible with framework XYZ?

Yes. CKEditor 5 is compatible with every JavaScript framework that we have heard of so far. CKEditor 5 is a JavaScript rich text editing component (a pretty complex one but still) and it does not require any uncommon techniques or technologies to be used. Therefore, unless the framework that you use has very not typical limitations, CKEditor 5 is compatible with it.

> How do I use CKEditor 5 with my framework?

While CKEditor 5 is compatible with your framework and initializing it requires a single method call, integrating CKEditor 5 with your framework may require using an existing or writing a new adapter (integration layer) that will communicate your framework with CKEditor 5.

When checking how to integrate CKEditor 5 with your framework you can follow these steps:

1. **Check whether an [official integration](#official-rich-text-editor-integrations) exists.**

	There are three official integrations so far: for {@link builds/guides/frameworks/react React}, {@link builds/guides/frameworks/angular Angular 2+}, and for {@link builds/guides/frameworks/vuejs Vue.js}.
2. **If not, search for community-driven integrations.** Most of them are available on [npm](https://www.npmjs.com/).
3. **If none exists, integrate CKEditor 5 with your framework by yourself.**

	CKEditor 5 offers {@link builds/guides/overview ready-to-use builds} that expose a {@link builds/guides/integration/basic-api rich JavaScript API} which you can use to {@link builds/guides/integration/basic-api#creating-an-editor create editors} and {@link builds/guides/integration/basic-api#interacting-with-the-editor control them}.

## Official WYSIWYG editor integrations

There are three official integrations so far:

<<<<<<< HEAD
* {@link builds/guides/frameworks/react CKEditor 5 component for React}
* {@link builds/guides/frameworks/angular CKEditor 5 component for Angular 2+}
* {@link builds/guides/frameworks/vuejs CKEditor 5 component for Vue.js}
=======
* {@link builds/guides/frameworks/react CKEditor 5 rich-text editor for React}
* {@link builds/guides/frameworks/angular CKEditor 5 rich-text editor for Angular 2+}
>>>>>>> 88a704a3

Refer to their documentation to learn how to use them.

We plan to provide more integrations with time. The next in the queue is [Vue.js](https://vuejs.org/) and we would like to [hear your ideas](https://github.com/ckeditor/ckeditor5/issues/1002) what we should work on after that.

## Compatibility with Electron

Starting from version 11.0.0 CKEditor 5 is compatible with Electron. Using CKEditor 5 in Electron applications does not require any additional steps.

Check out a [sweet screencast of CKEditor 5 with real-time collaborative editing in Electron](https://twitter.com/ckeditor/status/1016627687568363520).

## Compatibility with Bootstrap

In order to display CKEditor 5 inside [Bootstrap](https://getbootstrap.com/) modals you need to proceed as follows:

* Configure the `z-index` of CKEditor 5 floating balloons so they are displayed above the Bootstrap overlay.
* Configure Bootstrap to not steal focus from rich text editor fields.

The above can be ensured by adding this CSS:

```css
/*
	You need to add this custom CSS property to the body instead of :root
	because of CSS specificity.
*/
body {
	--ck-z-default: 100;
	--ck-z-modal: calc( var(--ck-z-default) + 999 );
}

/*
	Override Bootstrap's CSS.
	Note: This will not be necessary once the following issue is fixed and released:
	https://github.com/ckeditor/ckeditor5-theme-lark/issues/189
*/
.ck.ck-button {
	-webkit-appearance: none;
}
```

And passing the `focus: false` option to Boostrap's `modal()` function:

```js
$( '#modal-container' ).modal( {
	focus: false
} );
```

Check out the demo on https://codepen.io/ckeditor/pen/vzvgOe.<|MERGE_RESOLUTION|>--- conflicted
+++ resolved
@@ -28,14 +28,9 @@
 
 There are three official integrations so far:
 
-<<<<<<< HEAD
-* {@link builds/guides/frameworks/react CKEditor 5 component for React}
-* {@link builds/guides/frameworks/angular CKEditor 5 component for Angular 2+}
-* {@link builds/guides/frameworks/vuejs CKEditor 5 component for Vue.js}
-=======
+* {@link builds/guides/frameworks/angular CKEditor 5 rich-text editor for Angular 2+}
 * {@link builds/guides/frameworks/react CKEditor 5 rich-text editor for React}
-* {@link builds/guides/frameworks/angular CKEditor 5 rich-text editor for Angular 2+}
->>>>>>> 88a704a3
+* {@link builds/guides/frameworks/vuejs CKEditor 5 rich-text editor for Vue.js}
 
 Refer to their documentation to learn how to use them.
 
