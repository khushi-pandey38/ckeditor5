/**
<<<<<<< HEAD
 * @license Copyright (c) 2003-2022, CKSource - Frederico Knabben. All rights reserved.
=======
 * @license Copyright (c) 2003-2022, CKSource Holding sp. z o.o. All rights reserved.
>>>>>>> e391ddb7
 * For licensing, see LICENSE.md or https://ckeditor.com/legal/ckeditor-oss-license
 */

/**
 * @module watchdog/editorwatchdog
 */

/* globals console */

import { throttle, cloneDeepWith, isElement } from 'lodash-es';
import areConnectedThroughProperties from './utils/areconnectedthroughproperties';
import Watchdog from './watchdog';

/**
 * A watchdog for CKEditor 5 editors.
 *
 * See the {@glink features/watchdog Watchdog feature guide} to learn the rationale behind it and
 * how to use it.
 *
 * @extends {module:watchdog/watchdog~Watchdog}
 */
export default class EditorWatchdog extends Watchdog {
	/**
	 * @param {*} Editor The editor class.
	 * @param {module:watchdog/watchdog~WatchdogConfig} [watchdogConfig] The watchdog plugin configuration.
	 */
	constructor( Editor, watchdogConfig = {} ) {
		super( watchdogConfig );

		/**
		 * The current editor instance.
		 *
		 * @private
		 * @type {module:core/editor/editor~Editor}
		 */
		this._editor = null;

		/**
		 * Throttled save method. The `save()` method is called the specified `saveInterval` after `throttledSave()` is called,
		 * unless a new action happens in the meantime.
		 *
		 * @private
		 * @type {Function}
		 */
		this._throttledSave = throttle(
			this._save.bind( this ),
			typeof watchdogConfig.saveInterval === 'number' ? watchdogConfig.saveInterval : 5000
		);

		/**
		 * The latest saved editor data represented as a root name -> root data object.
		 *
		 * @private
		 * @member {Object.<String,String>} #_data
		 */

		/**
		 * The last document version.
		 *
		 * @private
		 * @member {Number} #_lastDocumentVersion
		 */

		/**
		 * The editor source element or data.
		 *
		 * @private
		 * @member {HTMLElement|String|Object.<String|String>} #_elementOrData
		 */

		/**
		 * The editor configuration.
		 *
		 * @private
		 * @member {Object|undefined} #_config
		 */

		// Set default creator and destructor functions:
		this._creator = ( ( elementOrData, config ) => Editor.create( elementOrData, config ) );
		this._destructor = editor => editor.destroy();
	}

	/**
	 * The current editor instance.
	 *
	 * @readonly
	 * @type {module:core/editor/editor~Editor}
	 */
	get editor() {
		return this._editor;
	}

	/**
	 * @inheritDoc
	 */
	get _item() {
		return this._editor;
	}

	/**
	 * Sets the function that is responsible for the editor creation.
	 * It expects a function that should return a promise.
	 *
	 *		watchdog.setCreator( ( element, config ) => ClassicEditor.create( element, config ) );
	 *
	 * @method #setCreator
	 * @param {Function} creator
	 */

	/**
	 * Sets the function that is responsible for the editor destruction.
	 * Overrides the default destruction function, which destroys only the editor instance.
	 * It expects a function that should return a promise or `undefined`.
	 *
	 *		watchdog.setDestructor( editor => {
	 *			// Do something before the editor is destroyed.
	 *
	 *			return editor
	 *				.destroy()
	 *				.then( () => {
	 *					// Do something after the editor is destroyed.
	 *				} );
	 *		} );
	 *
	 * @method #setDestructor
	 * @param {Function} destructor
	 */

	/**
	 * Restarts the editor instance. This method is called whenever an editor error occurs. It fires the `restart` event and changes
	 * the state to `initializing`.
	 *
	 * @protected
	 * @fires restart
	 * @returns {Promise}
	 */
	_restart() {
		return Promise.resolve()
			.then( () => {
				this.state = 'initializing';
				this._fire( 'stateChange' );

				return this._destroy();
			} )
			.catch( err => {
				console.error( 'An error happened during the editor destroying.', err );
			} )
			.then( () => {
				if ( typeof this._elementOrData === 'string' ) {
					return this.create( this._data, this._config, this._config.context );
				} else {
					const updatedConfig = Object.assign( {}, this._config, {
						initialData: this._data
					} );

					return this.create( this._elementOrData, updatedConfig, updatedConfig.context );
				}
			} )
			.then( () => {
				this._fire( 'restart' );
			} );
	}

	/**
	 * Creates the editor instance and keeps it running, using the defined creator and destructor.
	 *
	 * @param {HTMLElement|String|Object.<String|String>} [elementOrData] The editor source element or the editor data.
	 * @param {module:core/editor/editorconfig~EditorConfig} [config] The editor configuration.
	 * @param {Object} [context] A context for the editor.
	 *
	 * @returns {Promise}
	 */
	create( elementOrData = this._elementOrData, config = this._config, context ) {
		return Promise.resolve()
			.then( () => {
				super._startErrorHandling();

				this._elementOrData = elementOrData;

				// Clone configuration because it might be shared within multiple watchdog instances. Otherwise,
				// when an error occurs in one of these editors, the watchdog will restart all of them.
				this._config = this._cloneEditorConfiguration( config ) || {};

				this._config.context = context;

				return this._creator( elementOrData, this._config );
			} )
			.then( editor => {
				this._editor = editor;

				editor.model.document.on( 'change:data', this._throttledSave );

				this._lastDocumentVersion = editor.model.document.version;
				this._data = this._getData();

				this.state = 'ready';
				this._fire( 'stateChange' );
			} );
	}

	/**
	 * Destroys the watchdog and the current editor instance. It fires the callback
	 * registered in {@link #setDestructor `setDestructor()`} and uses it to destroy the editor instance.
	 * It also sets the state to `destroyed`.
	 *
	 * @returns {Promise}
	 */
	destroy() {
		return Promise.resolve()
			.then( () => {
				this.state = 'destroyed';
				this._fire( 'stateChange' );

				super.destroy();

				return this._destroy();
			} );
	}

	/**
	 * @private
	 * @returns {Promise}
	 */
	_destroy() {
		return Promise.resolve()
			.then( () => {
				this._stopErrorHandling();

				// Save data if there is a remaining editor data change.
				this._throttledSave.flush();

				const editor = this._editor;

				this._editor = null;

				// Remove the `change:data` listener before destroying the editor.
				// Incorrectly written plugins may trigger firing `change:data` events during the editor destruction phase
				// causing the watchdog to call `editor.getData()` when some parts of editor are already destroyed.
				editor.model.document.off( 'change:data', this._throttledSave );

				return this._destructor( editor );
			} );
	}

	/**
	 * Saves the editor data, so it can be restored after the crash even if the data cannot be fetched at
	 * the moment of the crash.
	 *
	 * @private
	 */
	_save() {
		const version = this._editor.model.document.version;

		// Operation may not result in a model change, so the document's version can be the same.
		if ( version === this._lastDocumentVersion ) {
			return;
		}

		try {
			this._data = this._getData();
			this._lastDocumentVersion = version;
		} catch ( err ) {
			console.error(
				err,
				'An error happened during restoring editor data. ' +
				'Editor will be restored from the previously saved data.'
			);
		}
	}

	/**
	 * @protected
	 * @param {Set} props
	 */
	_setExcludedProperties( props ) {
		this._excludedProps = props;
	}

	/**
	 * Returns the editor data.
	 *
	 * @private
	 * @returns {Object<String,String>}
	 */
	_getData() {
		const data = {};

		for ( const rootName of this._editor.model.document.getRootNames() ) {
			data[ rootName ] = this._editor.data.get( { rootName } );
		}

		return data;
	}

	/**
	 * Traverses the error context and the current editor to find out whether these structures are connected
	 * to each other via properties.
	 *
	 * @protected
	 * @param {module:utils/ckeditorerror~CKEditorError} error
	 */
	_isErrorComingFromThisItem( error ) {
		return areConnectedThroughProperties( this._editor, error.context, this._excludedProps );
	}

	/**
	 * Clones the editor configuration.
	 *
	 * @private
	 * @param {Object} config
	 */
	_cloneEditorConfiguration( config ) {
		return cloneDeepWith( config, ( value, key ) => {
			// Leave DOM references.
			if ( isElement( value ) ) {
				return value;
			}

			if ( key === 'context' ) {
				return value;
			}
		} );
	}

	/**
	 * Fired after the watchdog restarts the error in case of a crash.
	 *
	 * @event restart
	 */
}<|MERGE_RESOLUTION|>--- conflicted
+++ resolved
@@ -1,9 +1,5 @@
 /**
-<<<<<<< HEAD
- * @license Copyright (c) 2003-2022, CKSource - Frederico Knabben. All rights reserved.
-=======
  * @license Copyright (c) 2003-2022, CKSource Holding sp. z o.o. All rights reserved.
->>>>>>> e391ddb7
  * For licensing, see LICENSE.md or https://ckeditor.com/legal/ckeditor-oss-license
  */
 
@@ -238,11 +234,6 @@
 				const editor = this._editor;
 
 				this._editor = null;
-
-				// Remove the `change:data` listener before destroying the editor.
-				// Incorrectly written plugins may trigger firing `change:data` events during the editor destruction phase
-				// causing the watchdog to call `editor.getData()` when some parts of editor are already destroyed.
-				editor.model.document.off( 'change:data', this._throttledSave );
 
 				return this._destructor( editor );
 			} );
