--- conflicted
+++ resolved
@@ -17,11 +17,7 @@
 {@snippet features/image-insert-via-url}
 
 <info-box info>
-<<<<<<< HEAD
-	The demos in this guide only present a limited set of features. Visit the {@link examples/builds/full-featured-editor full-featured editor example} to see more in action.
-=======
-	The demos in this guide only presents a limited set of features. Visit the {@link examples/builds/full-featured-editor feature-rich editor example} to see more in action.
->>>>>>> 1a5d2094
+	The demos in this guide only present a limited set of features. Visit the {@link examples/builds/full-featured-editor feature-rich editor example} to see more in action.
 </info-box>
 
 ### Installation
