--- conflicted
+++ resolved
@@ -13,12 +13,8 @@
   "type": "module",
   "main": "src/index.ts",
   "dependencies": {
-<<<<<<< HEAD
-    "ckeditor5": "41.2.1",
+    "ckeditor5": "41.3.0",
     "lodash-es": "4.17.21"
-=======
-    "ckeditor5": "41.3.0"
->>>>>>> 05441efb
   },
   "devDependencies": {
     "@ckeditor/ckeditor5-alignment": "41.3.0",
