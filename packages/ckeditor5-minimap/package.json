--- conflicted
+++ resolved
@@ -15,22 +15,6 @@
     "ckeditor5": "^37.1.0"
   },
   "devDependencies": {
-<<<<<<< HEAD
-    "@ckeditor/ckeditor5-alignment": "^37.0.1",
-    "@ckeditor/ckeditor5-basic-styles": "^37.0.1",
-    "@ckeditor/ckeditor5-cloud-services": "^37.0.1",
-    "@ckeditor/ckeditor5-code-block": "^37.0.1",
-    "@ckeditor/ckeditor5-core": "^37.0.1",
-    "@ckeditor/ckeditor5-dev-utils": "^37.0.0",
-    "@ckeditor/ckeditor5-easy-image": "^37.0.1",
-    "@ckeditor/ckeditor5-editor-decoupled": "^37.0.1",
-    "@ckeditor/ckeditor5-font": "^37.0.1",
-    "@ckeditor/ckeditor5-image": "^37.0.1",
-    "@ckeditor/ckeditor5-indent": "^37.0.1",
-    "@ckeditor/ckeditor5-page-break": "^37.0.1",
-    "@ckeditor/ckeditor5-table": "^37.0.1",
-    "@ckeditor/ckeditor5-theme-lark": "^37.0.1",
-=======
     "@ckeditor/ckeditor5-alignment": "^37.1.0",
     "@ckeditor/ckeditor5-basic-styles": "^37.1.0",
     "@ckeditor/ckeditor5-cloud-services": "^37.1.0",
@@ -45,7 +29,6 @@
     "@ckeditor/ckeditor5-page-break": "^37.1.0",
     "@ckeditor/ckeditor5-table": "^37.1.0",
     "@ckeditor/ckeditor5-theme-lark": "^37.1.0",
->>>>>>> 352351cd
     "typescript": "^4.8.4",
     "webpack": "^5.58.1",
     "webpack-cli": "^4.9.0"
