--- conflicted
+++ resolved
@@ -175,15 +175,9 @@
 
 ### Installation and integration
 
-<<<<<<< HEAD
-The very first aspect that changed with CKEditor&nbsp;5 is its installation procedure. It became much more modern with the introduction of modular patterns, UMD, npm, etc. Refer to the {@link getting-started/index Getting started} section to explore all available installation and integration options.
-
-The API for integrating CKEditor with your pages changed, too. It is worth checking the {@link getting-started/legacy-getting-started/editor-lifecycle Editor lifecycle} and {@link getting-started/getting-and-setting-data Getting and setting data} articles for an introduction to this topic.
-=======
 The first aspect that changed with CKEditor&nbsp;5 is its installation procedure. It became much more modern with the introduction of modular patterns, UMD, npm, etc. Refer to the {@link installation/index Getting started} section to explore all available installation and integration options.
 
 The API for integrating CKEditor with your pages changed, too. Check the {@link installation/getting-started/editor-lifecycle Editor lifecycle} and {@link installation/getting-started/getting-and-setting-data Getting and setting data} articles for an introduction to this topic.
->>>>>>> 7d600e2c
 
 ### Custom plugins
 
