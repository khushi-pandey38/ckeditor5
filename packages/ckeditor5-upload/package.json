--- conflicted
+++ resolved
@@ -1,10 +1,6 @@
 {
   "name": "@ckeditor/ckeditor5-upload",
-<<<<<<< HEAD
-  "version": "38.2.0-alpha.0",
-=======
-  "version": "38.1.1",
->>>>>>> d3613902
+  "version": "0.0.0-nightly-20230712.1",
   "description": "Upload feature for CKEditor 5.",
   "keywords": [
     "ckeditor",
@@ -16,15 +12,9 @@
   "main": "src/index.ts",
   "type": "module",
   "dependencies": {
-<<<<<<< HEAD
-    "@ckeditor/ckeditor5-core": "38.2.0-alpha.0",
-    "@ckeditor/ckeditor5-utils": "38.2.0-alpha.0",
-    "@ckeditor/ckeditor5-ui": "38.2.0-alpha.0"
-=======
-    "@ckeditor/ckeditor5-core": "38.1.1",
-    "@ckeditor/ckeditor5-utils": "38.1.1",
-    "@ckeditor/ckeditor5-ui": "38.1.1"
->>>>>>> d3613902
+    "@ckeditor/ckeditor5-core": "0.0.0-nightly-20230712.1",
+    "@ckeditor/ckeditor5-utils": "0.0.0-nightly-20230712.1",
+    "@ckeditor/ckeditor5-ui": "0.0.0-nightly-20230712.1"
   },
   "devDependencies": {
     "typescript": "^4.8.4",
