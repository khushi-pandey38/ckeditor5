---
category: framework
order: 20
---

# Quick start

This guide will show you how to initialize the CKEditor&nbsp;5 rich-text editor from source.

## How to install the framework?

<info-box>
	We are currently working on the [package generator](https://www.npmjs.com/package/ckeditor5-package-generator). It automates the steps described in this guide, and you can test it already. Remember to [share your feedback](https://ckeditor.com/contact/) with us.

	Use the following command to create a new package:
	```bash
	npx ckeditor5-package-generator <packageName>
	```

	More info about this tool can be found in the {@link framework/package-generator/using-package-generator dedicated guide}.
</info-box>

The CKEditor&nbsp;5 Framework consist of several [npm packages](https://npmjs.com). To install it you need:

* [Node.js](https://nodejs.org/en/) 16.0.0+
* npm 5.7.1+ (**note:** some npm 5+ versions were known to cause [problems](https://github.com/npm/npm/issues/16991), especially with deduplicating packages; upgrade npm when in doubt)

Besides Node.js and npm you also need [webpack@5](https://webpack.js.org) with a few additional packages to use the framework. They are needed to bundle the source code. Read more about building CKEditor&nbsp;5 in the {@link installation/advanced/integrating-from-source-webpack Integrating from source} guide.

<!-- TODO replace the link above when the Framework will get its own building guide. -->

## Let's start!

This guide assumes that you are familiar with npm and your project uses npm already. If not, see the [npm documentation](https://docs.npmjs.com/getting-started/what-is-npm) or call `npm init` in an empty directory and keep your fingers crossed.

First, install packages needed to build CKEditor&nbsp;5:

```bash
npm install --save \
	css-loader@5 \
	postcss-loader@4 \
	raw-loader@4 \
	style-loader@2 \
	webpack@5 \
	webpack-cli@4
```

The minimal webpack configuration needed to enable building CKEditor&nbsp;5 is:

```js
// webpack.config.js

'use strict';

const path = require( 'path' );
const { styles } = require( '@ckeditor/ckeditor5-dev-utils' );

module.exports = {
	// https://webpack.js.org/configuration/entry-context/
	entry: './app.js',

	// https://webpack.js.org/configuration/output/
	output: {
		path: path.resolve( __dirname, 'dist' ),
		filename: 'bundle.js'
	},

	module: {
		rules: [
			{
				test: /ckeditor5-[^/\\]+[/\\]theme[/\\]icons[/\\][^/\\]+\.svg$/,

				use: [ 'raw-loader' ]
			},
			{
				test: /ckeditor5-[^/\\]+[/\\]theme[/\\].+\.css$/,

				use: [
					{
						loader: 'style-loader',
						options: {
							injectType: 'singletonStyleTag',
							attributes: {
								'data-cke': true
							}
						}
					},
					'css-loader',
					{
						loader: 'postcss-loader',
						options: {
							postcssOptions: styles.getPostCssConfig( {
								themeImporter: {
									themePath: require.resolve( '@ckeditor/ckeditor5-theme-lark' )
								},
								minify: true
							} )
						}
					}
				]
			}
		]
	},

	// Useful for debugging.
	devtool: 'source-map',

	// By default webpack logs warnings if the bundle is bigger than 200kb.
	performance: { hints: false }
};
```

## Creating an editor

You can now install some of the CKEditor&nbsp;5 Framework packages which will allow you to initialize a simple rich-text editor. Keep in mind however, that all packages (excluding `@ckeditor/ckeditor5-dev-*`) {@link installation/plugins/installing-plugins#requirements must have the same version as the base editor package}.
You can start with the {@link examples/builds/classic-editor classic editor} with a small set of features.

```bash
npm install --save \
	@ckeditor/ckeditor5-dev-utils \
	@ckeditor/ckeditor5-editor-classic \
	@ckeditor/ckeditor5-essentials \
	@ckeditor/ckeditor5-paragraph \
	@ckeditor/ckeditor5-basic-styles \
	@ckeditor/ckeditor5-theme-lark
```

Based on these packages you can create a simple application.

<info-box>
	This guide is using the ES6 modules syntax. If you are not familiar with it, check out this [article](http://exploringjs.com/es6/ch_modules.html).
</info-box>

<info-box warning>
	Note that in this guide the editor class is used directly (i.e. we use `@ckeditor/ckeditor5-editor-classic` instead of `@ckeditor/ckeditor5-build-classic`).

	No {@link installation/getting-started/predefined-builds editor builds} are used because adding new plugins to them requires rebuilding them anyway. This can be done by {@link installation/plugins/installing-plugins customizing a build} or by including the CKEditor&nbsp;5 source into your application (like in this guide).
</info-box>

```js
// app.js

import { ClassicEditor } from '@ckeditor/ckeditor5-editor-classic';
import { Bold, Italic } from '@ckeditor/ckeditor5-basic-styles';
import { Essentials } from '@ckeditor/ckeditor5-essentials';
import { Paragraph } from '@ckeditor/ckeditor5-paragraph';

ClassicEditor
	.create( document.querySelector( '#editor' ), {
		plugins: [ Essentials, Paragraph, Bold, Italic ],
		toolbar: [ 'bold', 'italic' ]
	} )
	.then( editor => {
		console.log( 'Editor was initialized', editor );
	} )
	.catch( error => {
		console.error( error.stack );
	} );
```

You can now run webpack to build the application. To do that, call the `webpack` executable:

```bash
./node_modules/.bin/webpack --mode development
```

You can also install `webpack-cli` globally (using `npm install -g`) and run it via a globally available `webpack`.

Alternatively, you can add it as an [npm script](https://docs.npmjs.com/misc/scripts):

```js
"scripts": {
	"build": "webpack --mode development"
}
```

And use it with:

```bash
yarn run build
```

npm adds `./node_modules/.bin/` to the `PATH` automatically, so in this case you do not need to install `webpack-cli` globally.

<info-box>
	Use `webpack --mode production` if you want to build a minified and optimized application. See more in the [webpack documentation](https://webpack.js.org/concepts/mode/).

	**Note:** Prior to version 1.2.7, `uglifyjs-webpack-plugin` (the default minifier used by webpack) had a bug which caused webpack to crash with the following error: `TypeError: Assignment to constant variable.`. If you experienced this error, make sure that your `node_modules` contains an up-to-date version of this package (and that webpack uses this version).

	**Note:** CKEditor&nbsp;5 Builds use [`Terser`](https://github.com/terser/terser) instead of `uglifyjs-webpack-plugin` because [the later one seems to be unsupported anymore](https://github.com/ckeditor/ckeditor5/issues/1353).
</info-box>

If everything worked correctly, you should see:

```
p@m /workspace/quick-start> ./node_modules/.bin/webpack --mode development
Hash: c96beab038124d61568f
Version: webpack 4.15.1
Time: 3023ms
Built at: 2018-07-05 17:37:38
        Asset      Size  Chunks             Chunk Names
    bundle.js  2.45 MiB    main  [emitted]  main
bundle.js.map  2.39 MiB    main  [emitted]  main
[./app.js] 638 bytes {main} [built]
[./node_modules/webpack/buildin/global.js] (webpack)/buildin/global.js 489 bytes {main} [built]
[./node_modules/webpack/buildin/harmony-module.js] (webpack)/buildin/harmony-module.js 573 bytes {main} [built]
    + 491 hidden modules
```

## Running the editor

Finally, it is time to create an HTML page:

```html
<!DOCTYPE html>
<html lang="en">
	<head>
		<meta charset="utf-8">
		<title>CKEditor&nbsp;5 Framework – Quick start</title>
	</head>
	<body>
		<div id="editor">
			<p>Editor content goes here.</p>
		</div>

		<script src="dist/bundle.js"></script>
	</body>
</html>
```

Open this page in your browser and you should see the simple WYSIWYG editor up and running. Make sure to check the browser console in case anything seems wrong.

{@img assets/img/framework-quick-start-classic-editor.png 976 Screenshot of CKEditor&nbsp;5 classic editor with bold and italic features.}

<info-box>
	We recommend using the official {@link framework/development-tools#ckeditor-5-inspector CKEditor&nbsp;5 inspector} for development and debugging. It will give you tons of useful information about the state of the editor such as internal data structures, selection, commands, and many more.
</info-box>

## What's next?

<<<<<<< HEAD
If you finished this guide, you should definitely check out the {@link tutorial/editor step-by-step tutorial} that will teach you some basics of developing features in the CKEditor 5 ecosystem.
=======
If you finished this guide, you should definitely check out the {@link framework/creating-simple-plugin-timestamp Creating a simple plugin} guide that will teach you some basics of developing features in the CKEditor&nbsp;5 ecosystem.
>>>>>>> 8936e0e4

If you are more into reading about the CKEditor&nbsp;5 architecture, check out the {@link framework/architecture/intro Introduction to CKEditor&nbsp;5 architecture}.<|MERGE_RESOLUTION|>--- conflicted
+++ resolved
@@ -238,10 +238,6 @@
 
 ## What's next?
 
-<<<<<<< HEAD
-If you finished this guide, you should definitely check out the {@link tutorial/editor step-by-step tutorial} that will teach you some basics of developing features in the CKEditor 5 ecosystem.
-=======
 If you finished this guide, you should definitely check out the {@link framework/creating-simple-plugin-timestamp Creating a simple plugin} guide that will teach you some basics of developing features in the CKEditor&nbsp;5 ecosystem.
->>>>>>> 8936e0e4
 
 If you are more into reading about the CKEditor&nbsp;5 architecture, check out the {@link framework/architecture/intro Introduction to CKEditor&nbsp;5 architecture}.