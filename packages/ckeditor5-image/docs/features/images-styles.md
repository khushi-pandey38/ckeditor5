--- conflicted
+++ resolved
@@ -73,26 +73,15 @@
 ## Approaches to styling images
 
 CKEditor5 offers two basic approaches to styling the images:
-<<<<<<< HEAD
-
-* A particular style can define the image “type”, so it can be styled for example as an avatar, a banner or an emoticon. It will be called a [“semantical style”](#semantical-styles), since it refers to the purpose of the particular image.
-* On the other hand, sometimes the user should be able to granularly control how an image is presented thanks to the ability to set the size and alignment separately and completely arbitrarily. The style that defines the image alignment will be called a [“presentational”](#presentational-styles) one, since it refers only to the appearance of the image.
-=======
 * A particular style can define the image type, so it can be styled, for example, as an avatar, a banner, or an emoticon. It will be called a ["semantical style"](#semantical-styles) since it refers to the purpose of the particular image.
 * On the other hand, sometimes the user should be able to granularly control how an image is presented thanks to the ability to set the size and alignment separately and completely arbitrarily. The style that defines the image alignment will be called a ["presentational"](#presentational-styles) one since it refers only to the appearance of the image.
->>>>>>> 8cb15e7b
 
 <info-box hint>
 	The distinction made above is purely theoretical. Setting up both semantical and presentational styles is done in the same way, using the {@link module:image/imageconfig~ImageConfig#styles `ImageConfig#styles`} configuration.
 </info-box>
 
 ### Semantical styles
-<<<<<<< HEAD
-
-A semantical style lets the user choose from predefined appearances of the images. The user is not able to set the image border, alignment, margins, width, etc. separately. Instead, they can pick one of the styles defined by the developer who prepared the WYSIWYG editor integration. Check the list of the available semantical styles in the [table](#ready-to-use-styles) below. Semantical styles give the integrator an ability to put a wide range of predefined image appearances at the user's disposal. This gives the developer control over how the users style their images and makes the user's life easier by setting multiple properties at once.
-=======
 A semantical style lets the user choose from predefined appearances of the images. The user is not able to set the image border, alignment, margins, width, etc. separately. Instead, they can pick one of the styles defined by the developer who prepared the WYSIWYG editor integration. Check the list of the available semantical styles in the [table](#ready-to-use-styles) below. Semantical styles give the integrator the ability to put a wide range of predefined image appearances at the user's disposal. This gives the developer control over how the users style their images and makes the user's life easier by setting multiple properties at once.
->>>>>>> 8cb15e7b
 
 <info-box hint>
 	Try to understand what use cases you system needs to support and define semantic options accordingly. Defining useful and clear styles is one of the steps towards a good user experience and clear, portable output. The "side image" in the example below is displayed as a floated image on wide screens and as a normal image on low resolution screens (e.g. mobile browsers).
