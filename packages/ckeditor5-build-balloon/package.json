--- conflicted
+++ resolved
@@ -50,17 +50,10 @@
     "@ckeditor/ckeditor5-typing": "38.1.0"
   },
   "devDependencies": {
-<<<<<<< HEAD
-    "@ckeditor/ckeditor5-core": "^38.0.1",
-    "@ckeditor/ckeditor5-dev-translations": "^38.0.0",
-    "@ckeditor/ckeditor5-dev-utils": "^38.0.0",
-    "@ckeditor/ckeditor5-theme-lark": "^38.0.1",
-=======
     "@ckeditor/ckeditor5-core": "38.1.0",
     "@ckeditor/ckeditor5-dev-translations": "^38.0.0",
     "@ckeditor/ckeditor5-dev-utils": "^38.0.0",
     "@ckeditor/ckeditor5-theme-lark": "38.1.0",
->>>>>>> ccb12d90
     "terser-webpack-plugin": "^4.2.3",
     "typescript": "^4.8.4",
     "webpack": "^5.58.1",
