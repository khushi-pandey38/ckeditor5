/**
 * @license Copyright (c) 2003-2023, CKSource Holding sp. z o.o. All rights reserved.
 * For licensing, see LICENSE.md or https://ckeditor.com/legal/ckeditor-oss-license
 */

/**
 * @module style/styleediting
 */

import { Plugin } from 'ckeditor5/src/core';
import type { MatcherPattern } from 'ckeditor5/src/engine';
import type { DataFilter, DataSchema } from '@ckeditor/ckeditor5-html-support';

import StyleCommand from './stylecommand';
import StyleUtils, { type NormalizedStyleDefinitions } from './styleutils';
import type { StyleConfig, StyleDefinition } from './styleconfig';
import DocumentListStyleSupport from './integrations/documentlist';
<<<<<<< HEAD
import LinkStyleSupport from './integrations/link';
=======
import TableStyleSupport from './integrations/table';
>>>>>>> 5e7ebf86

/**
 * The style engine feature.
 *
 * It configures the {@glink features/html/general-html-support General HTML Support feature} based on
 * {@link module:style/styleconfig~StyleConfig#definitions configured style definitions} and introduces the
 * {@link module:style/stylecommand~StyleCommand style command} that applies styles to the content of the document.
 */
export default class StyleEditing extends Plugin {
	/**
	 * @inheritDoc
	 */
	public static get pluginName(): 'StyleEditing' {
		return 'StyleEditing';
	}

	/**
	 * @inheritDoc
	 */
	public static get requires() {
<<<<<<< HEAD
		return [ 'GeneralHtmlSupport', StyleUtils, DocumentListStyleSupport, LinkStyleSupport ] as const;
=======
		return [ 'GeneralHtmlSupport', StyleUtils, DocumentListStyleSupport, TableStyleSupport ] as const;
>>>>>>> 5e7ebf86
	}

	/**
	 * @inheritDoc
	 */
	public init(): void {
		const editor = this.editor;
		const dataSchema: DataSchema = editor.plugins.get( 'DataSchema' );
		const styleUtils: StyleUtils = editor.plugins.get( 'StyleUtils' );
		const styleDefinitions: StyleConfig['definitions'] = editor.config.get( 'style.definitions' )!;
		const normalizedStyleDefinitions = styleUtils.normalizeConfig( dataSchema, styleDefinitions );

		editor.commands.add( 'style', new StyleCommand( editor, normalizedStyleDefinitions ) );

		styleUtils.configureGHSDataFilter( normalizedStyleDefinitions );
	}
}<|MERGE_RESOLUTION|>--- conflicted
+++ resolved
@@ -8,18 +8,15 @@
  */
 
 import { Plugin } from 'ckeditor5/src/core';
-import type { MatcherPattern } from 'ckeditor5/src/engine';
-import type { DataFilter, DataSchema } from '@ckeditor/ckeditor5-html-support';
+import type { DataSchema } from '@ckeditor/ckeditor5-html-support';
 
 import StyleCommand from './stylecommand';
-import StyleUtils, { type NormalizedStyleDefinitions } from './styleutils';
-import type { StyleConfig, StyleDefinition } from './styleconfig';
+import StyleUtils from './styleutils';
+import type { StyleConfig } from './styleconfig';
+
 import DocumentListStyleSupport from './integrations/documentlist';
-<<<<<<< HEAD
+import TableStyleSupport from './integrations/table';
 import LinkStyleSupport from './integrations/link';
-=======
-import TableStyleSupport from './integrations/table';
->>>>>>> 5e7ebf86
 
 /**
  * The style engine feature.
@@ -40,11 +37,7 @@
 	 * @inheritDoc
 	 */
 	public static get requires() {
-<<<<<<< HEAD
-		return [ 'GeneralHtmlSupport', StyleUtils, DocumentListStyleSupport, LinkStyleSupport ] as const;
-=======
-		return [ 'GeneralHtmlSupport', StyleUtils, DocumentListStyleSupport, TableStyleSupport ] as const;
->>>>>>> 5e7ebf86
+		return [ 'GeneralHtmlSupport', StyleUtils, DocumentListStyleSupport, TableStyleSupport, LinkStyleSupport ] as const;
 	}
 
 	/**
