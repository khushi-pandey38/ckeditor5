/**
 * @license Copyright (c) 2003-2023, CKSource Holding sp. z o.o. All rights reserved.
 * For licensing, see LICENSE.md or https://ckeditor.com/legal/ckeditor-oss-license
 */

/**
 * @module table/ui/colorinputview
 */

import {
	View,
	InputTextView,
	createDropdown,
	FocusCycler,
	ViewCollection,
	ColorSelectorView,
	type ColorDefinition,
<<<<<<< HEAD
	type DropdownView
} from 'ckeditor5/src/ui.js';
import { icons } from 'ckeditor5/src/core.js';
import { FocusTracker, KeystrokeHandler, type Locale } from 'ckeditor5/src/utils.js';
=======
	type DropdownView,
	type ColorPickerConfig,
	type ColorSelectorExecuteEvent,
	type ColorSelectorColorPickerCancelEvent
} from 'ckeditor5/src/ui';

import { FocusTracker, KeystrokeHandler, type Locale } from 'ckeditor5/src/utils';
>>>>>>> d3613902

import '../../theme/colorinput.css';

export type ColorInputViewOptions = {
	colorDefinitions: Array<ColorDefinition>;
	columns: number;
	defaultColorValue?: string;
	colorPickerConfig: false | ColorPickerConfig;
};

/**
 * The color input view class. It allows the user to type in a color (hex, rgb, etc.)
 * or choose it from the configurable color palette with a preview.
 *
 * @internal
 */
export default class ColorInputView extends View {
	/**
	 * The value of the input.
	 *
	 * @observable
	 * @default ''
	 */
	declare public value: string;

	/**
	 * Controls whether the input view is in read-only mode.
	 *
	 * @observable
	 * @default false
	 */
	declare public isReadOnly: boolean;

	/**
	 * An observable flag set to `true` when the input is focused by the user.
	 * `false` otherwise.
	 *
	 * @observable
	 * @default false
	 */
	declare public readonly isFocused: boolean;

	/**
	 * An observable flag set to `true` when the input contains no text.
	 *
	 * @observable
	 * @default true
	 */
	declare public readonly isEmpty: boolean;

	/**
	 * @observable
	 */
	declare public hasError: boolean;

	/**
	 * A cached reference to the options passed to the constructor.
	 */
	public options: ColorInputViewOptions;

	/**
	 * Tracks information about the DOM focus in the view.
	 */
	public readonly focusTracker: FocusTracker;

	/**
	 * A collection of views that can be focused in the view.
	 */
	protected readonly _focusables: ViewCollection;

	/**
	 * An instance of the dropdown allowing to select a color from a grid.
	 */
	public dropdownView: DropdownView;

	/**
	 * An instance of the input allowing the user to type a color value.
	 */
	public inputView: InputTextView;

	/**
	 * An instance of the {@link module:utils/keystrokehandler~KeystrokeHandler}.
	 */
	public readonly keystrokes: KeystrokeHandler;

	/**
	 * The flag that indicates whether the user is still typing.
	 * If set to true, it means that the text input field ({@link #inputView}) still has the focus.
	 * So, we should interrupt the user by replacing the input's value.
	 */
	protected _stillTyping: boolean;

	/**
	 * Helps cycling over focusable items in the view.
	 */
	protected readonly _focusCycler: FocusCycler;

	/**
	 * Creates an instance of the color input view.
	 *
	 * @param locale The locale instance.
	 * @param options The input options.
	 * @param options.colorDefinitions The colors to be displayed in the palette inside the input's dropdown.
	 * @param options.columns The number of columns in which the colors will be displayed.
	 * @param options.defaultColorValue If specified, the color input view will replace the "Remove color" button with
	 * the "Restore default" button. Instead of clearing the input field, the default color value will be set.
	 */
	constructor( locale: Locale, options: ColorInputViewOptions ) {
		super( locale );

		this.set( 'value', '' );
		this.set( 'isReadOnly', false );
		this.set( 'isFocused', false );
		this.set( 'isEmpty', true );

		this.options = options;
		this.focusTracker = new FocusTracker();
		this._focusables = new ViewCollection();
		this.dropdownView = this._createDropdownView();
		this.inputView = this._createInputTextView();
		this.keystrokes = new KeystrokeHandler();
		this._stillTyping = false;

		this._focusCycler = new FocusCycler( {
			focusables: this._focusables,
			focusTracker: this.focusTracker,
			keystrokeHandler: this.keystrokes,
			actions: {
				// Navigate items backwards using the <kbd>Shift</kbd> + <kbd>Tab</kbd> keystroke.
				focusPrevious: 'shift + tab',

				// Navigate items forwards using the <kbd>Tab</kbd> key.
				focusNext: 'tab'
			}
		} );

		this.setTemplate( {
			tag: 'div',
			attributes: {
				class: [
					'ck',
					'ck-input-color'
				]
			},
			children: [
				this.dropdownView,
				this.inputView
			]
		} );

		this.on( 'change:value', ( evt, name, inputValue ) => this._setInputValue( inputValue ) );
	}

	/**
	 * @inheritDoc
	 */
	public override render(): void {
		super.render();

		// Start listening for the keystrokes coming from the dropdown panel view.
		this.keystrokes.listenTo( this.dropdownView.panelView.element! );
	}

	/**
	 * Focuses the input.
	 */
	public focus(): void {
		this.inputView.focus();
	}

	/**
	 * @inheritDoc
	 */
	public override destroy(): void {
		super.destroy();

		this.focusTracker.destroy();
		this.keystrokes.destroy();
	}

	/**
	 * Creates and configures the {@link #dropdownView}.
	 */
	private _createDropdownView() {
		const locale = this.locale!;
		const t = locale.t;
		const bind = this.bindTemplate;
		const colorSelector = this._createColorSelector( locale );
		const dropdown = createDropdown( locale );
		const colorPreview = new View();

		colorPreview.setTemplate( {
			tag: 'span',
			attributes: {
				class: [
					'ck',
					'ck-input-color__button__preview'
				],
				style: {
					backgroundColor: bind.to( 'value' )
				}
			},
			children: [ {
				tag: 'span',
				attributes: {
					class: [
						'ck',
						'ck-input-color__button__preview__no-color-indicator',
						bind.if( 'value', 'ck-hidden', value => value != '' )
					]
				}
			} ]
		} );

		dropdown.buttonView.extendTemplate( {
			attributes: {
				class: 'ck-input-color__button'
			}
		} );

		dropdown.buttonView.children.add( colorPreview );
		dropdown.buttonView.label = t( 'Color picker' );
		dropdown.buttonView.tooltip = true;

		dropdown.panelPosition = locale.uiLanguageDirection === 'rtl' ? 'se' : 'sw';
		dropdown.panelView.children.add( colorSelector );
		dropdown.bind( 'isEnabled' ).to( this, 'isReadOnly', value => !value );

		this._focusables.add( colorSelector );

		this.focusTracker.add( colorSelector.element! );

		dropdown.on( 'change:isOpen', ( evt, name, isVisible ) => {
			if ( isVisible ) {
				colorSelector.updateSelectedColors();
				colorSelector.showColorGridsFragment();
			}
		} );

		return dropdown;
	}

	/**
	 * Creates and configures an instance of {@link module:ui/inputtext/inputtextview~InputTextView}.
	 *
	 * @returns A configured instance to be set as {@link #inputView}.
	 */
	private _createInputTextView(): InputTextView {
		const locale = this.locale;
		const inputView = new InputTextView( locale );

		inputView.extendTemplate( {
			on: {
				blur: inputView.bindTemplate.to( 'blur' )
			}
		} );

		inputView.value = this.value;
		inputView.bind( 'isReadOnly', 'hasError' ).to( this );
		this.bind( 'isFocused', 'isEmpty' ).to( inputView );

		inputView.on( 'input', () => {
			const inputValue = inputView.element!.value;
			// Check if the value matches one of our defined colors' label.
			const mappedColor = this.options.colorDefinitions.find( def => inputValue === def.label );

			this._stillTyping = true;
			this.value = mappedColor && mappedColor.color || inputValue;
		} );

		inputView.on( 'blur', () => {
			this._stillTyping = false;
			this._setInputValue( inputView.element!.value );
		} );

		inputView.delegate( 'input' ).to( this );

		return inputView;
	}

	/**
	 * Creates and configures the panel with "color grid" and "color picker" inside the {@link #dropdownView}.
	 */
	private _createColorSelector( locale: Locale ) {
		const t = locale.t;
		const defaultColor = this.options.defaultColorValue || '';
		const removeColorButtonLabel = defaultColor ? t( 'Restore default' ) : t( 'Remove color' );

		const colorSelector = new ColorSelectorView( locale, {
			colors: this.options.colorDefinitions,
			columns: this.options.columns,
			removeButtonLabel: removeColorButtonLabel,
			colorPickerLabel: t( 'Color picker' ),
			colorPickerViewConfig: this.options.colorPickerConfig === false ? false : {
				...this.options.colorPickerConfig,
				hideInput: true
			}
		} );

		colorSelector.appendUI();

		colorSelector.on<ColorSelectorExecuteEvent>( 'execute', ( evt, data ) => {
			if ( data.source === 'colorPickerSaveButton' ) {
				this.dropdownView.isOpen = false;
				return;
			}

			this.value = data.value || defaultColor;

			// Trigger the listener that actually applies the set value.
			this.fire( 'input' );

			if ( data.source !== 'colorPicker' ) {
				this.dropdownView.isOpen = false;
			}
		} );

		/**
		 * Color is saved before changes in color picker. In case "cancel button" is pressed
		 * this color will be applied.
		 */
		let backupColor = this.value;

		colorSelector.on<ColorSelectorColorPickerCancelEvent>( 'colorPicker:cancel', () => {
			/**
			 * Revert color to previous value before changes in color picker.
			 */
			this.value = backupColor;

			this.fire( 'input' );

			this.dropdownView.isOpen = false;
		} );

		colorSelector.colorGridsFragmentView.colorPickerButtonView!.on( 'execute', () => {
			/**
			 * Save color value before changes in color picker.
			 */
			backupColor = this.value;
		} );

		colorSelector.bind( 'selectedColor' ).to( this, 'value' );

		return colorSelector;
	}

	/**
	 * Sets {@link #inputView}'s value property to the color value or color label,
	 * if there is one and the user is not typing.
	 *
	 * Handles cases like:
	 *
	 * * Someone picks the color in the grid.
	 * * The color is set from the plugin level.
	 *
	 * @param inputValue Color value to be set.
	 */
	private _setInputValue( inputValue: string ) {
		if ( !this._stillTyping ) {
			const normalizedInputValue = normalizeColor( inputValue );
			// Check if the value matches one of our defined colors.
			const mappedColor = this.options.colorDefinitions.find( def => normalizedInputValue === normalizeColor( def.color ) );

			if ( mappedColor ) {
				this.inputView.value = mappedColor.label;
			} else {
				this.inputView.value = inputValue || '';
			}
		}
	}
}

/**
 * Normalizes color value, by stripping extensive whitespace.
 * For example., transforms:
 * * `   rgb(  25 50    0 )` to `rgb(25 50 0)`,
 * * "\t  rgb(  25 ,  50,0 )		" to `rgb(25 50 0)`.
 *
 * @param colorString The value to be normalized.
 */
function normalizeColor( colorString: string ): string {
	return colorString
		// Remove any whitespace right after `(` or `,`.
		.replace( /([(,])\s+/g, '$1' )
		// Remove any whitespace at the beginning or right before the end, `)`, `,`, or another whitespace.
		.replace( /^\s+|\s+(?=[),\s]|$)/g, '' )
		// Then, replace `,` or whitespace with a single space.
		.replace( /,|\s/g, ' ' );
}<|MERGE_RESOLUTION|>--- conflicted
+++ resolved
@@ -15,20 +15,13 @@
 	ViewCollection,
 	ColorSelectorView,
 	type ColorDefinition,
-<<<<<<< HEAD
-	type DropdownView
-} from 'ckeditor5/src/ui.js';
-import { icons } from 'ckeditor5/src/core.js';
-import { FocusTracker, KeystrokeHandler, type Locale } from 'ckeditor5/src/utils.js';
-=======
 	type DropdownView,
 	type ColorPickerConfig,
 	type ColorSelectorExecuteEvent,
 	type ColorSelectorColorPickerCancelEvent
-} from 'ckeditor5/src/ui';
-
-import { FocusTracker, KeystrokeHandler, type Locale } from 'ckeditor5/src/utils';
->>>>>>> d3613902
+} from 'ckeditor5/src/ui.js';
+
+import { FocusTracker, KeystrokeHandler, type Locale } from 'ckeditor5/src/utils.js';
 
 import '../../theme/colorinput.css';
 
