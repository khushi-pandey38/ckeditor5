/**
 * @license Copyright (c) 2003-2018, CKSource - Frederico Knabben. All rights reserved.
 * For licensing, see LICENSE.md.
 */

/**
 * @module module:engine/view/writer
 */

import Position from './position';
import ContainerElement from './containerelement';
import AttributeElement from './attributeelement';
import EmptyElement from './emptyelement';
import UIElement from './uielement';
import Range from './range';
import CKEditorError from '@ckeditor/ckeditor5-utils/src/ckeditorerror';
import DocumentFragment from './documentfragment';
import isIterable from '@ckeditor/ckeditor5-utils/src/isiterable';
import Text from './text';
import Element from './element';
import EditableElement from './editableelement';

/**
 * View writer class. Provides set of methods used to properly manipulate nodes attached to
 * {@link module:engine/view/document~Document view document}. It is not recommended to use it directly. To get an instance
 * of view writer associated with the document use {@link module:engine/view/view~View#change view.change()) method.
 */
export default class Writer {
	constructor( document ) {
		this.document = document;
	}

	/**
	 * Sets {@link module:engine/view/selection~Selection selection's} ranges and direction to the specified location based on the given
	 * {@link module:engine/view/selection~Selection selection}, {@link module:engine/view/position~Position position},
	 * {@link module:engine/view/item~Item item}, {@link module:engine/view/range~Range range},
	 * an iterable of {@link module:engine/view/range~Range ranges} or null.
	 *
	 *		// Sets ranges from the given range.
	 *		const range = new Range( start, end );
	 *		writer.setSelection( range, isBackwardSelection );
	 *
	 *		// Sets ranges from the iterable of ranges.
	 * 		const ranges = [ new Range( start1, end2 ), new Range( star2, end2 ) ];
	 *		writer.setSelection( range, isBackwardSelection );
	 *
	 *		// Sets ranges from the other selection.
	 *		const otherSelection = new Selection();
	 *		writer.setSelection( otherSelection );
	 *
	 * 		// Sets collapsed range at the given position.
	 *		const position = new Position( root, path );
	 *		writer.setSelection( position );
	 *
	 * 		// Sets collapsed range on the given item.
	 *		const paragraph = writer.createElement( 'paragraph' );
	 *		writer.setSelection( paragraph, offset );
	 *
	 * 		// Removes all ranges.
	 *		writer.setSelection( null );
	 *
	 * @param {module:engine/view/selection~Selection|module:engine/view/position~Position|
	 * Iterable.<module:engine/view/range~Range>|module:engine/view/range~Range|module:engine/view/item~Item|null} selectable
	 * @param {Boolean|Number|'before'|'end'|'after'} [backwardSelectionOrOffset]
	 */
	setSelection( selectable, backwardSelectionOrOffset ) {
		this.document.selection._setTo( selectable, backwardSelectionOrOffset );
	}

	/**
	 * Moves {@link module:engine/view/selection~Selection#focus selection's focus} to the specified location.
	 *
	 * The location can be specified in the same form as {@link module:engine/view/position~Position.createAt} parameters.
	 *
	 * @param {module:engine/view/item~Item|module:engine/view/position~Position} itemOrPosition
	 * @param {Number|'end'|'before'|'after'} [offset=0] Offset or one of the flags. Used only when
	 * first parameter is a {@link module:engine/view/item~Item view item}.
	 */
	setSelectionFocus( itemOrPosition, offset ) {
		this.document.selection._setFocus( itemOrPosition, offset );
	}

	/**
	 * Sets {@link module:engine/view/selection~Selection selection's} to be marked as `fake`. A fake selection does
	 * not render as browser native selection over selected elements and is hidden to the user.
	 * This way, no native selection UI artifacts are displayed to the user and selection over elements can be
	 * represented in other way, for example by applying proper CSS class.
	 *
	 * Additionally fake's selection label can be provided. It will be used to describe fake selection in DOM (and be
	 * properly handled by screen readers).
	 *
	 * @param {Boolean} [value=true] If set to true selection will be marked as `fake`.
	 * @param {Object} [options] Additional options.
	 * @param {String} [options.label=''] Fake selection label.
	 */
	setFakeSelection( value, options ) {
		this.document.selection._setFake( value, options );
	}

	/**
	 * Creates a new {@link module:engine/view/text~Text text node}.
	 *
	 *		writer.createText( 'foo' );
	 *
	 * @param {String} data Text data.
	 * @returns {module:engine/view/text~Text} Created text node.
	 */
	createText( data ) {
		return new Text( data );
	}

	/**
	 * Creates new {@link module:engine/view/element~Element element}.
	 *
	 *		writer.createElement( 'paragraph' );
	 *		writer.createElement( 'paragraph', { 'alignment': 'center' } );
	 *
	 * @param {String} name Name of the element.
	 * @param {Object} [attributes] Elements attributes.
	 * @returns {module:engine/view/element~Element} Created element.
	 */
	createElement( name, attributes ) {
		return new Element( name, attributes );
	}

	/**
	 * Creates new {@link module:engine/view/attributeelement~AttributeElement}.
	 *
	 *		writer.createAttributeElement( 'paragraph' );
	 *		writer.createAttributeElement( 'paragraph', { 'alignment': 'center' } );
	 *
	 * @param {String} name Name of the element.
	 * @param {Object} [attributes] Elements attributes.
	 * @returns {module:engine/view/attributeelement~AttributeElement} Created element.
	 */
	createAttributeElement( name, attributes ) {
		return new AttributeElement( name, attributes );
	}

	/**
	 * Creates new {@link module:engine/view/containerelement~ContainerElement}.
	 *
	 *		writer.createContainerElement( 'paragraph' );
	 *		writer.createContainerElement( 'paragraph', { 'alignment': 'center' } );
	 *
	 * @param {String} name Name of the element.
	 * @param {Object} [attributes] Elements attributes.
	 * @returns {module:engine/view/containerelement~ContainerElement} Created element.
	 */
	createContainerElement( name, attributes ) {
		return new ContainerElement( name, attributes );
	}

	/**
	 * Creates new {@link module:engine/view/editableelement~EditableElement}.
	 *
	 *		writer.createEditableElement( document, 'paragraph' );
	 *		writer.createEditableElement( document, 'paragraph', { 'alignment': 'center' } );
	 *
	 * @param {module:engine/view/document~Document} document View document.
	 * @param {String} name Name of the element.
	 * @param {Object} [attributes] Elements attributes.
	 * @returns {module:engine/view/editableelement~EditableElement} Created element.
	 */
	createEditableElement( name, attributes ) {
		const editableElement = new EditableElement( name, attributes );
		editableElement.document = this.document;

		return editableElement;
	}

	/**
	 * Creates new {@link module:engine/view/emptyelement~EmptyElement}.
	 *
	 *		writer.createEmptyElement( 'paragraph' );
	 *		writer.createEmptyElement( 'paragraph', { 'alignment': 'center' } );
	 *
	 * @param {String} name Name of the element.
	 * @param {Object} [attributes] Elements attributes.
	 * @returns {module:engine/view/emptyelement~EmptyElement} Created element.
	 */
	createEmptyElement( name, attributes ) {
		return new EmptyElement( name, attributes );
	}

	/**
	 * Creates new {@link module:engine/view/uielement~UIElement}.
	 *
	 *		writer.createUIElement( 'paragraph' );
	 *		writer.createUIElement( 'paragraph', { 'alignment': 'center' } );
	 *
	 * @param {String} name Name of the element.
	 * @param {Object} [attributes] Elements attributes.
	 * @returns {module:engine/view/uielement~UIElement} Created element.
	 */
	createUIElement( name, attributes ) {
		return new UIElement( name, attributes );
	}

	/**
	 * Breaks attribute nodes at provided position or at boundaries of provided range. It breaks attribute elements inside
	 * up to a container element.
	 *
	 * In following examples `<p>` is a container, `<b>` and `<u>` are attribute nodes:
	 *
	 *        <p>foo<b><u>bar{}</u></b></p> -> <p>foo<b><u>bar</u></b>[]</p>
	 *        <p>foo<b><u>{}bar</u></b></p> -> <p>foo{}<b><u>bar</u></b></p>
	 *        <p>foo<b><u>b{}ar</u></b></p> -> <p>foo<b><u>b</u></b>[]<b><u>ar</u></b></p>
	 *        <p><b>fo{o</b><u>ba}r</u></p> -> <p><b>fo</b><b>o</b><u>ba</u><u>r</u></b></p>
	 *
	 * **Note:** {@link module:engine/view/documentfragment~DocumentFragment DocumentFragment} is treated like a container.
	 *
	 * **Note:** Difference between {@link module:engine/view/writer~Writer#breakAttributes breakAttributes} and
	 * {@link module:engine/view/writer~Writer#breakContainer breakContainer} is that `breakAttributes` breaks all
	 * {@link module:engine/view/attributeelement~AttributeElement attribute elements} that are ancestors of given `position`,
	 * up to the first encountered {@link module:engine/view/containerelement~ContainerElement container element}.
	 * `breakContainer` assumes that given `position` is directly in container element and breaks that container element.
	 *
	 * Throws {@link module:utils/ckeditorerror~CKEditorError CKEditorError} `view-writer-invalid-range-container`
	 * when {@link module:engine/view/range~Range#start start}
	 * and {@link module:engine/view/range~Range#end end} positions of a passed range are not placed inside same parent container.
	 *
	 * Throws {@link module:utils/ckeditorerror~CKEditorError CKEditorError} `view-writer-cannot-break-empty-element`
	 * when trying to break attributes
	 * inside {@link module:engine/view/emptyelement~EmptyElement EmptyElement}.
	 *
	 * Throws {@link module:utils/ckeditorerror~CKEditorError CKEditorError} `view-writer-cannot-break-ui-element`
	 * when trying to break attributes
	 * inside {@link module:engine/view/uielement~UIElement UIElement}.
	 *
	 * @see module:engine/view/attributeelement~AttributeElement
	 * @see module:engine/view/containerelement~ContainerElement
	 * @see module:engine/view/writer~Writer#breakContainer
	 * @param {module:engine/view/position~Position|module:engine/view/range~Range} positionOrRange Position where
	 * to break attribute elements.
	 * @returns {module:engine/view/position~Position|module:engine/view/range~Range} New position or range, after breaking the attribute
	 * elements.
	 */
	breakAttributes( positionOrRange ) {
		if ( positionOrRange instanceof Position ) {
			return _breakAttributes( positionOrRange );
		} else {
			return _breakAttributesRange( positionOrRange );
		}
	}

	/**
	 * Breaks {@link module:engine/view/containerelement~ContainerElement container view element} into two, at the given position. Position
	 * has to be directly inside container element and cannot be in root. Does not break if position is at the beginning
	 * or at the end of it's parent element.
	 *
	 *        <p>foo^bar</p> -> <p>foo</p><p>bar</p>
	 *        <div><p>foo</p>^<p>bar</p></div> -> <div><p>foo</p></div><div><p>bar</p></div>
	 *        <p>^foobar</p> -> ^<p>foobar</p>
	 *        <p>foobar^</p> -> <p>foobar</p>^
	 *
	 * **Note:** Difference between {@link module:engine/view/writer~Writer#breakAttributes breakAttributes} and
	 * {@link module:engine/view/writer~Writer#breakContainer breakContainer} is that `breakAttributes` breaks all
	 * {@link module:engine/view/attributeelement~AttributeElement attribute elements} that are ancestors of given `position`,
	 * up to the first encountered {@link module:engine/view/containerelement~ContainerElement container element}.
	 * `breakContainer` assumes that given `position` is directly in container element and breaks that container element.
	 *
	 * @see module:engine/view/attributeelement~AttributeElement
	 * @see module:engine/view/containerelement~ContainerElement
	 * @see module:engine/view/writer~Writer#breakAttributes
	 * @param {module:engine/view/position~Position} position Position where to break element.
	 * @returns {module:engine/view/position~Position} Position between broken elements. If element has not been broken,
	 * the returned position is placed either before it or after it.
	 */
	breakContainer( position ) {
		const element = position.parent;

		if ( !( element.is( 'containerElement' ) ) ) {
			/**
			 * Trying to break an element which is not a container element.
			 *
			 * @error view-writer-break-non-container-element
			 */
			throw new CKEditorError(
				'view-writer-break-non-container-element: Trying to break an element which is not a container element.'
			);
		}

		if ( !element.parent ) {
			/**
			 * Trying to break root element.
			 *
			 * @error view-writer-break-root
			 */
			throw new CKEditorError( 'view-writer-break-root: Trying to break root element.' );
		}

		if ( position.isAtStart ) {
			return Position.createBefore( element );
		} else if ( !position.isAtEnd ) {
			const newElement = element.clone( false );

			this.insert( Position.createAfter( element ), newElement );

			const sourceRange = new Range( position, Position.createAt( element, 'end' ) );
			const targetPosition = new Position( newElement, 0 );

			this.move( sourceRange, targetPosition );
		}

		return Position.createAfter( element );
	}

	/**
	 * Merges {@link module:engine/view/attributeelement~AttributeElement attribute elements}. It also merges text nodes if needed.
	 * Only {@link module:engine/view/attributeelement~AttributeElement#isSimilar similar} attribute elements can be merged.
	 *
	 * In following examples `<p>` is a container and `<b>` is an attribute element:
	 *
	 *        <p>foo[]bar</p> -> <p>foo{}bar</p>
	 *        <p><b>foo</b>[]<b>bar</b></p> -> <p><b>foo{}bar</b></p>
	 *        <p><b foo="bar">a</b>[]<b foo="baz">b</b></p> -> <p><b foo="bar">a</b>[]<b foo="baz">b</b></p>
	 *
	 * It will also take care about empty attributes when merging:
	 *
	 *        <p><b>[]</b></p> -> <p>[]</p>
	 *        <p><b>foo</b><i>[]</i><b>bar</b></p> -> <p><b>foo{}bar</b></p>
	 *
	 * **Note:** Difference between {@link module:engine/view/writer~Writer#mergeAttributes mergeAttributes} and
	 * {@link module:engine/view/writer~Writer#mergeContainers mergeContainers} is that `mergeAttributes` merges two
	 * {@link module:engine/view/attributeelement~AttributeElement attribute elements} or {@link module:engine/view/text~Text text nodes}
	 * while `mergeContainer` merges two {@link module:engine/view/containerelement~ContainerElement container elements}.
	 *
	 * @see module:engine/view/attributeelement~AttributeElement
	 * @see module:engine/view/containerelement~ContainerElement
	 * @see module:engine/view/writer~Writer#mergeContainers
	 * @param {module:engine/view/position~Position} position Merge position.
	 * @returns {module:engine/view/position~Position} Position after merge.
	 */
	mergeAttributes( position ) {
		const positionOffset = position.offset;
		const positionParent = position.parent;

		// When inside text node - nothing to merge.
		if ( positionParent.is( 'text' ) ) {
			return position;
		}

		// When inside empty attribute - remove it.
		if ( positionParent.is( 'attributeElement' ) && positionParent.childCount === 0 ) {
			const parent = positionParent.parent;
			const offset = positionParent.index;
			positionParent.remove();

			return this.mergeAttributes( new Position( parent, offset ) );
		}

		const nodeBefore = positionParent.getChild( positionOffset - 1 );
		const nodeAfter = positionParent.getChild( positionOffset );

		// Position should be placed between two nodes.
		if ( !nodeBefore || !nodeAfter ) {
			return position;
		}

		// When position is between two text nodes.
		if ( nodeBefore.is( 'text' ) && nodeAfter.is( 'text' ) ) {
			return mergeTextNodes( nodeBefore, nodeAfter );
		}
		// When selection is between two same attribute elements.
		else if ( nodeBefore.is( 'attributeElement' ) && nodeAfter.is( 'attributeElement' ) && nodeBefore.isSimilar( nodeAfter ) ) {
			// Move all children nodes from node placed after selection and remove that node.
			const count = nodeBefore.childCount;
			nodeBefore.appendChildren( nodeAfter.getChildren() );
			nodeAfter.remove();

			// New position is located inside the first node, before new nodes.
			// Call this method recursively to merge again if needed.
			return this.mergeAttributes( new Position( nodeBefore, count ) );
		}

		return position;
	}

	/**
	 * Merges two {@link module:engine/view/containerelement~ContainerElement container elements} that are before and after given position.
	 * Precisely, the element after the position is removed and it's contents are moved to element before the position.
	 *
	 *        <p>foo</p>^<p>bar</p> -> <p>foo^bar</p>
	 *        <div>foo</div>^<p>bar</p> -> <div>foo^bar</div>
	 *
	 * **Note:** Difference between {@link module:engine/view/writer~Writer#mergeAttributes mergeAttributes} and
	 * {@link module:engine/view/writer~Writer#mergeContainers mergeContainers} is that `mergeAttributes` merges two
	 * {@link module:engine/view/attributeelement~AttributeElement attribute elements} or {@link module:engine/view/text~Text text nodes}
	 * while `mergeContainer` merges two {@link module:engine/view/containerelement~ContainerElement container elements}.
	 *
	 * @see module:engine/view/attributeelement~AttributeElement
	 * @see module:engine/view/containerelement~ContainerElement
	 * @see module:engine/view/writer~Writer#mergeAttributes
	 * @param {module:engine/view/position~Position} position Merge position.
	 * @returns {module:engine/view/position~Position} Position after merge.
	 */
	mergeContainers( position ) {
		const prev = position.nodeBefore;
		const next = position.nodeAfter;

		if ( !prev || !next || !prev.is( 'containerElement' ) || !next.is( 'containerElement' ) ) {
			/**
			 * Element before and after given position cannot be merged.
			 *
			 * @error view-writer-merge-containers-invalid-position
			 */
			throw new CKEditorError( 'view-writer-merge-containers-invalid-position: ' +
				'Element before and after given position cannot be merged.' );
		}

		const lastChild = prev.getChild( prev.childCount - 1 );
		const newPosition = lastChild instanceof Text ? Position.createAt( lastChild, 'end' ) : Position.createAt( prev, 'end' );

		this.move( Range.createIn( next ), Position.createAt( prev, 'end' ) );
		this.remove( Range.createOn( next ) );

		return newPosition;
	}

	/**
	 * Insert node or nodes at specified position. Takes care about breaking attributes before insertion
	 * and merging them afterwards.
	 *
	 * Throws {@link module:utils/ckeditorerror~CKEditorError CKEditorError} `view-writer-insert-invalid-node` when nodes to insert
	 * contains instances that are not {@link module:engine/view/text~Text Texts},
	 * {@link module:engine/view/attributeelement~AttributeElement AttributeElements},
	 * {@link module:engine/view/containerelement~ContainerElement ContainerElements},
	 * {@link module:engine/view/emptyelement~EmptyElement EmptyElements} or
	 * {@link module:engine/view/uielement~UIElement UIElements}.
	 *
	 * @param {module:engine/view/position~Position} position Insertion position.
	 * @param {module:engine/view/text~Text|module:engine/view/attributeelement~AttributeElement|
	 * module:engine/view/containerelement~ContainerElement|module:engine/view/emptyelement~EmptyElement|
	 * module:engine/view/uielement~UIElement|Iterable.<module:engine/view/text~Text|
	 * module:engine/view/attributeelement~AttributeElement|module:engine/view/containerelement~ContainerElement|
	 * module:engine/view/emptyelement~EmptyElement|module:engine/view/uielement~UIElement>} nodes Node or nodes to insert.
	 * @returns {module:engine/view/range~Range} Range around inserted nodes.
	 */
	insert( position, nodes ) {
		nodes = isIterable( nodes ) ? [ ...nodes ] : [ nodes ];

		// Check if nodes to insert are instances of AttributeElements, ContainerElements, EmptyElements, UIElements or Text.
		validateNodesToInsert( nodes );

		const container = getParentContainer( position );

		if ( !container ) {
			/**
			 * Position's parent container cannot be found.
			 *
			 * @error view-writer-invalid-position-container
			 */
			throw new CKEditorError( 'view-writer-invalid-position-container' );
		}

		const insertionPosition = _breakAttributes( position, true );

		const length = container.insertChildren( insertionPosition.offset, nodes );
		const endPosition = insertionPosition.getShiftedBy( length );
		const start = this.mergeAttributes( insertionPosition );

		// When no nodes were inserted - return collapsed range.
		if ( length === 0 ) {
			return new Range( start, start );
		} else {
			// If start position was merged - move end position.
			if ( !start.isEqual( insertionPosition ) ) {
				endPosition.offset--;
			}

			const end = this.mergeAttributes( endPosition );

			return new Range( start, end );
		}
	}

	/**
	 * Removes provided range from the container.
	 *
	 * Throws {@link module:utils/ckeditorerror~CKEditorError CKEditorError} `view-writer-invalid-range-container` when
	 * {@link module:engine/view/range~Range#start start} and {@link module:engine/view/range~Range#end end} positions are not placed inside
	 * same parent container.
	 *
	 * @param {module:engine/view/range~Range} range Range to remove from container. After removing, it will be updated
	 * to a collapsed range showing the new position.
	 * @returns {module:engine/view/documentfragment~DocumentFragment} Document fragment containing removed nodes.
	 */
	remove( range ) {
		validateRangeContainer( range );

		// If range is collapsed - nothing to remove.
		if ( range.isCollapsed ) {
			return new DocumentFragment();
		}

		// Break attributes at range start and end.
		const { start: breakStart, end: breakEnd } = _breakAttributesRange( range, true );
		const parentContainer = breakStart.parent;

		const count = breakEnd.offset - breakStart.offset;

		// Remove nodes in range.
		const removed = parentContainer.removeChildren( breakStart.offset, count );

		// Merge after removing.
		const mergePosition = this.mergeAttributes( breakStart );
		range.start = mergePosition;
		range.end = Position.createFromPosition( mergePosition );

		// Return removed nodes.
		return new DocumentFragment( removed );
	}

	/**
	 * Removes matching elements from given range.
	 *
	 * Throws {@link module:utils/ckeditorerror~CKEditorError CKEditorError} `view-writer-invalid-range-container` when
	 * {@link module:engine/view/range~Range#start start} and {@link module:engine/view/range~Range#end end} positions are not placed inside
	 * same parent container.
	 *
	 * @param {module:engine/view/range~Range} range Range to clear.
	 * @param {module:engine/view/element~Element} element Element to remove.
	 */
	clear( range, element ) {
		validateRangeContainer( range );

		// Create walker on given range.
		// We walk backward because when we remove element during walk it modifies range end position.
		const walker = range.getWalker( {
			direction: 'backward',
			ignoreElementEnd: true
		} );

		// Let's walk.
		for ( const current of walker ) {
			const item = current.item;
			let rangeToRemove;

			// When current item matches to the given element.
			if ( item.is( 'element' ) && element.isSimilar( item ) ) {
				// Create range on this element.
				rangeToRemove = Range.createOn( item );
				// When range starts inside Text or TextProxy element.
			} else if ( !current.nextPosition.isAfter( range.start ) && item.is( 'textProxy' ) ) {
				// We need to check if parent of this text matches to given element.
				const parentElement = item.getAncestors().find( ancestor => {
					return ancestor.is( 'element' ) && element.isSimilar( ancestor );
				} );

				// If it is then create range inside this element.
				if ( parentElement ) {
					rangeToRemove = Range.createIn( parentElement );
				}
			}

			// If we have found element to remove.
			if ( rangeToRemove ) {
				// We need to check if element range stick out of the given range and truncate if it is.
				if ( rangeToRemove.end.isAfter( range.end ) ) {
					rangeToRemove.end = range.end;
				}

				if ( rangeToRemove.start.isBefore( range.start ) ) {
					rangeToRemove.start = range.start;
				}

				// At the end we remove range with found element.
				this.remove( rangeToRemove );
			}
		}
	}

	/**
	 * Moves nodes from provided range to target position.
	 *
	 * Throws {@link module:utils/ckeditorerror~CKEditorError CKEditorError} `view-writer-invalid-range-container` when
	 * {@link module:engine/view/range~Range#start start} and {@link module:engine/view/range~Range#end end} positions are not placed inside
	 * same parent container.
	 *
	 * @param {module:engine/view/range~Range} sourceRange Range containing nodes to move.
	 * @param {module:engine/view/position~Position} targetPosition Position to insert.
	 * @returns {module:engine/view/range~Range} Range in target container. Inserted nodes are placed between
	 * {@link module:engine/view/range~Range#start start} and {@link module:engine/view/range~Range#end end} positions.
	 */
	move( sourceRange, targetPosition ) {
		let nodes;

		if ( targetPosition.isAfter( sourceRange.end ) ) {
			targetPosition = _breakAttributes( targetPosition, true );

			const parent = targetPosition.parent;
			const countBefore = parent.childCount;

			sourceRange = _breakAttributesRange( sourceRange, true );

			nodes = this.remove( sourceRange );

			targetPosition.offset += ( parent.childCount - countBefore );
		} else {
			nodes = this.remove( sourceRange );
		}

		return this.insert( targetPosition, nodes );
	}

	/**
	 * Wraps elements within range with provided {@link module:engine/view/attributeelement~AttributeElement AttributeElement}.
	 *
	 * If `viewSelection` was set and a collapsed range was passed, if the range is same as selection, the selection
	 * will be moved to the inside of the wrapped attribute element.
	 *
	 * Throws {@link module:utils/ckeditorerror~CKEditorError} `view-writer-invalid-range-container`
	 * when {@link module:engine/view/range~Range#start}
	 * and {@link module:engine/view/range~Range#end} positions are not placed inside same parent container.
	 *
	 * Throws {@link module:utils/ckeditorerror~CKEditorError} `view-writer-wrap-invalid-attribute` when passed attribute element is not
	 * an instance of {module:engine/view/attributeelement~AttributeElement AttributeElement}.
	 *
	 * @param {module:engine/view/range~Range} range Range to wrap.
	 * @param {module:engine/view/attributeelement~AttributeElement} attribute Attribute element to use as wrapper.
	 * @returns {module:engine/view/range~Range} range Range after wrapping, spanning over wrapping attribute element.
	 */
	wrap( range, attribute ) {
		if ( !( attribute instanceof AttributeElement ) ) {
			throw new CKEditorError( 'view-writer-wrap-invalid-attribute' );
		}

<<<<<<< HEAD
		validateRangeContainer( range );
=======
/**
 * Wraps elements within range with provided {@link module:engine/view/attributeelement~AttributeElement AttributeElement}.
 * If a collapsed range is provided, it will be wrapped only if it is equal to view selection.
 *
 * If `viewSelection` was set and a collapsed range was passed, if the range is same as selection, the selection
 * will be moved to the inside of the wrapped attribute element.
 *
 * Throws {@link module:utils/ckeditorerror~CKEditorError} `view-writer-invalid-range-container`
 * when {@link module:engine/view/range~Range#start}
 * and {@link module:engine/view/range~Range#end} positions are not placed inside same parent container.
 *
 * Throws {@link module:utils/ckeditorerror~CKEditorError} `view-writer-wrap-invalid-attribute` when passed attribute element is not
 * an instance of {module:engine/view/attributeelement~AttributeElement AttributeElement}.
 *
 * Throws {@link module:utils/ckeditorerror~CKEditorError} `view-writer-wrap-nonselection-collapsed-range` when passed range
 * is collapsed and different than view selection.
 *
 * @function module:engine/view/writer~writer.wrap
 * @param {module:engine/view/range~Range} range Range to wrap.
 * @param {module:engine/view/attributeelement~AttributeElement} attribute Attribute element to use as wrapper.
 * @param {module:engine/view/selection~Selection} [viewSelection=null] View selection to change, required when
 * wrapping collapsed range.
 * @returns {module:engine/view/range~Range} range Range after wrapping, spanning over wrapping attribute element.
 */
export function wrap( range, attribute, viewSelection = null ) {
	if ( !( attribute instanceof AttributeElement ) ) {
		throw new CKEditorError( 'view-writer-wrap-invalid-attribute' );
	}
>>>>>>> 58518111

		if ( !range.isCollapsed ) {
			// Non-collapsed range. Wrap it with the attribute element.
			return this._wrapRange( range, attribute );
		} else {
			// Collapsed range. Wrap position.
			let position = range.start;

			if ( position.parent.is( 'element' ) && !_hasNonUiChildren( position.parent ) ) {
				position = position.getLastMatchingPosition( value => value.item.is( 'uiElement' ) );
			}

			position = this._wrapPosition( position, attribute );
			const viewSelection = this.document.selection;

			// If wrapping position is equal to view selection, move view selection inside wrapping attribute element.
			if ( viewSelection.isCollapsed && viewSelection.getFirstPosition().isEqual( range.start ) ) {
				this.setSelection( position );
			}

			return new Range( position );
		}
	}

	/**
	 * Unwraps nodes within provided range from attribute element.
	 *
	 * Throws {@link module:utils/ckeditorerror~CKEditorError CKEditorError} `view-writer-invalid-range-container` when
	 * {@link module:engine/view/range~Range#start start} and {@link module:engine/view/range~Range#end end} positions are not placed inside
	 * same parent container.
	 *
	 * @param {module:engine/view/range~Range} range
	 * @param {module:engine/view/attributeelement~AttributeElement} attribute
	 */
	unwrap( range, attribute ) {
		if ( !( attribute instanceof AttributeElement ) ) {
			/**
			 * Attribute element need to be instance of attribute element.
			 *
			 * @error view-writer-unwrap-invalid-attribute
			 */
			throw new CKEditorError( 'view-writer-unwrap-invalid-attribute' );
		}

		validateRangeContainer( range );

		// If range is collapsed - nothing to unwrap.
		if ( range.isCollapsed ) {
			return range;
		}

		// Break attributes at range start and end.
		const { start: breakStart, end: breakEnd } = _breakAttributesRange( range, true );

		// Range around one element - check if AttributeElement can be unwrapped partially when it's not similar.
		// For example:
		// <b class="foo bar" title="baz"></b> unwrap with:	<b class="foo"></p> result: <b class"bar" title="baz"></b>
		if ( breakEnd.isEqual( breakStart.getShiftedBy( 1 ) ) ) {
			const node = breakStart.nodeAfter;

			// Unwrap single attribute element.
			if ( !attribute.isSimilar( node ) && node instanceof AttributeElement && unwrapAttributeElement( attribute, node ) ) {
				const start = this.mergeAttributes( breakStart );

				if ( !start.isEqual( breakStart ) ) {
					breakEnd.offset--;
				}

				const end = this.mergeAttributes( breakEnd );

				return new Range( start, end );
			}
		}

		const parentContainer = breakStart.parent;

		// Unwrap children located between break points.
		const newRange = this._unwrapChildren( parentContainer, breakStart.offset, breakEnd.offset, attribute );

		// Merge attributes at the both ends and return a new range.
		const start = this.mergeAttributes( newRange.start );

		// If start position was merged - move end position back.
		if ( !start.isEqual( newRange.start ) ) {
			newRange.end.offset--;
		}

		const end = this.mergeAttributes( newRange.end );

		return new Range( start, end );
	}

	/**
	 * Renames element by creating a copy of renamed element but with changed name and then moving contents of the
	 * old element to the new one. Keep in mind that this will invalidate all {@link module:engine/view/position~Position positions} which
	 * has renamed element as {@link module:engine/view/position~Position#parent a parent}.
	 *
	 * New element has to be created because `Element#tagName` property in DOM is readonly.
	 *
	 * Since this function creates a new element and removes the given one, the new element is returned to keep reference.
	 *
	 * @param {module:engine/view/containerelement~ContainerElement} viewElement Element to be renamed.
	 * @param {String} newName New name for element.
	 */
	rename( viewElement, newName ) {
		const newElement = new ContainerElement( newName, viewElement.getAttributes() );

		this.insert( Position.createAfter( viewElement ), newElement );
		this.move( Range.createIn( viewElement ), Position.createAt( newElement ) );
		this.remove( Range.createOn( viewElement ) );

		return newElement;
	}

	/**
	 * Wraps children with provided `attribute`. Only children contained in `parent` element between
	 * `startOffset` and `endOffset` will be wrapped.
	 *
	 * @private
	 * @param {module:engine/view/element~Element} parent
	 * @param {Number} startOffset
	 * @param {Number} endOffset
	 * @param {module:engine/view/element~Element} attribute
	 */
	_wrapChildren( parent, startOffset, endOffset, attribute ) {
		let i = startOffset;
		const wrapPositions = [];

		while ( i < endOffset ) {
			const child = parent.getChild( i );
			const isText = child.is( 'text' );
			const isAttribute = child.is( 'attributeElement' );
			const isEmpty = child.is( 'emptyElement' );
			const isUI = child.is( 'uiElement' );

			// Wrap text, empty elements, ui elements or attributes with higher or equal priority.
			if ( isText || isEmpty || isUI || ( isAttribute && shouldABeOutsideB( attribute, child ) ) ) {
				// Clone attribute.
				const newAttribute = attribute.clone();

				// Wrap current node with new attribute;
				child.remove();
				newAttribute.appendChildren( child );
				parent.insertChildren( i, newAttribute );

				wrapPositions.push(	new Position( parent, i ) );
			}
			// If other nested attribute is found start wrapping there.
			else if ( isAttribute ) {
				this._wrapChildren( child, 0, child.childCount, attribute );
			}

			i++;
		}

		// Merge at each wrap.
		let offsetChange = 0;

		for ( const position of wrapPositions ) {
			position.offset -= offsetChange;

			// Do not merge with elements outside selected children.
			if ( position.offset == startOffset ) {
				continue;
			}

			const newPosition = this.mergeAttributes( position );

			// If nodes were merged - other merge offsets will change.
			if ( !newPosition.isEqual( position ) ) {
				offsetChange++;
				endOffset--;
			}
		}

		return Range.createFromParentsAndOffsets( parent, startOffset, parent, endOffset );
	}

	/**
	 * Unwraps children from provided `attribute`. Only children contained in `parent` element between
	 * `startOffset` and `endOffset` will be unwrapped.
	 *
	 * @private
	 * @param {module:engine/view/element~Element} parent
	 * @param {Number} startOffset
	 * @param {Number} endOffset
	 * @param {module:engine/view/element~Element} attribute
	 */
	_unwrapChildren( parent, startOffset, endOffset, attribute ) {
		let i = startOffset;
		const unwrapPositions = [];

		// Iterate over each element between provided offsets inside parent.
		while ( i < endOffset ) {
			const child = parent.getChild( i );

			// If attributes are the similar, then unwrap.
			if ( child.isSimilar( attribute ) ) {
				const unwrapped = child.getChildren();
				const count = child.childCount;

				// Replace wrapper element with its children
				child.remove();
				parent.insertChildren( i, unwrapped );

				// Save start and end position of moved items.
				unwrapPositions.push(
					new Position( parent, i ),
					new Position( parent, i + count )
				);

				// Skip elements that were unwrapped. Assuming that there won't be another element to unwrap in child
				// elements.
				i += count;
				endOffset += count - 1;
			} else {
				// If other nested attribute is found start unwrapping there.
				if ( child.is( 'attributeElement' ) ) {
					this._unwrapChildren( child, 0, child.childCount, attribute );
				}

				i++;
			}
		}

		// Merge at each unwrap.
		let offsetChange = 0;

		for ( const position of unwrapPositions ) {
			position.offset -= offsetChange;

			// Do not merge with elements outside selected children.
			if ( position.offset == startOffset || position.offset == endOffset ) {
				continue;
			}

			const newPosition = this.mergeAttributes( position );

			// If nodes were merged - other merge offsets will change.
			if ( !newPosition.isEqual( position ) ) {
				offsetChange++;
				endOffset--;
			}
		}

		return Range.createFromParentsAndOffsets( parent, startOffset, parent, endOffset );
	}

	/**
	 * Helper function for `view.writer.wrap`. Wraps range with provided attribute element.
	 * This method will also merge newly added attribute element with its siblings whenever possible.
	 *
	 * Throws {@link module:utils/ckeditorerror~CKEditorError} `view-writer-wrap-invalid-attribute` when passed attribute element is not
	 * an instance of {module:engine/view/attributeelement~AttributeElement AttributeElement}.
	 *
	 * @private
	 * @param {module:engine/view/range~Range} range
	 * @param {module:engine/view/attributeelement~AttributeElement} attribute
	 * @returns {module:engine/view/range~Range} New range after wrapping, spanning over wrapping attribute element.
	 */
	_wrapRange( range, attribute ) {
		// Range is inside single attribute and spans on all children.
		if ( rangeSpansOnAllChildren( range ) && wrapAttributeElement( attribute, range.start.parent ) ) {
			const parent = range.start.parent;

			const end = this.mergeAttributes( Position.createAfter( parent ) );
			const start = this.mergeAttributes( Position.createBefore( parent ) );

			return new Range( start, end );
		}

		// Break attributes at range start and end.
		const { start: breakStart, end: breakEnd } = _breakAttributesRange( range, true );

		// Range around one element.
		if ( breakEnd.isEqual( breakStart.getShiftedBy( 1 ) ) ) {
			const node = breakStart.nodeAfter;

			if ( node instanceof AttributeElement && wrapAttributeElement( attribute, node ) ) {
				const start = this.mergeAttributes( breakStart );

				if ( !start.isEqual( breakStart ) ) {
					breakEnd.offset--;
				}

				const end = this.mergeAttributes( breakEnd );

				return new Range( start, end );
			}
		}

		const parentContainer = breakStart.parent;

		// Unwrap children located between break points.
		const unwrappedRange = this._unwrapChildren( parentContainer, breakStart.offset, breakEnd.offset, attribute );

		// Wrap all children with attribute.
		const newRange = this._wrapChildren( parentContainer, unwrappedRange.start.offset, unwrappedRange.end.offset, attribute );

		// Merge attributes at the both ends and return a new range.
		const start = this.mergeAttributes( newRange.start );

		// If start position was merged - move end position back.
		if ( !start.isEqual( newRange.start ) ) {
			newRange.end.offset--;
		}
		const end = this.mergeAttributes( newRange.end );

		return new Range( start, end );
	}

	/**
	 * Helper function for {@link #wrap}. Wraps position with provided attribute element.
	 * This method will also merge newly added attribute element with its siblings whenever possible.
	 *
	 * Throws {@link module:utils/ckeditorerror~CKEditorError} `view-writer-wrap-invalid-attribute` when passed attribute element is not
	 * an instance of {module:engine/view/attributeelement~AttributeElement AttributeElement}.
	 *
	 * @private
	 * @param {module:engine/view/position~Position} position
	 * @param {module:engine/view/attributeelement~AttributeElement} attribute
	 * @returns {module:engine/view/position~Position} New position after wrapping.
	 */
	_wrapPosition( position, attribute ) {
		// Return same position when trying to wrap with attribute similar to position parent.
		if ( attribute.isSimilar( position.parent ) ) {
			return movePositionToTextNode( Position.createFromPosition( position ) );
		}

		// When position is inside text node - break it and place new position between two text nodes.
		if ( position.parent.is( 'text' ) ) {
			position = breakTextNode( position );
		}

		// Create fake element that will represent position, and will not be merged with other attributes.
		const fakePosition = new AttributeElement();
		fakePosition.priority = Number.POSITIVE_INFINITY;
		fakePosition.isSimilar = () => false;

		// Insert fake element in position location.
		position.parent.insertChildren( position.offset, fakePosition );

		// Range around inserted fake attribute element.
		const wrapRange = new Range( position, position.getShiftedBy( 1 ) );

		// Wrap fake element with attribute (it will also merge if possible).
		this.wrap( wrapRange, attribute );

		// Remove fake element and place new position there.
		const newPosition = new Position( fakePosition.parent, fakePosition.index );
		fakePosition.remove();

		// If position is placed between text nodes - merge them and return position inside.
		const nodeBefore = newPosition.nodeBefore;
		const nodeAfter = newPosition.nodeAfter;

		if ( nodeBefore instanceof Text && nodeAfter instanceof Text ) {
			return mergeTextNodes( nodeBefore, nodeAfter );
		}

		// If position is next to text node - move position inside.
		return movePositionToTextNode( newPosition );
	}
}

// Helper function for `view.writer.wrap`. Checks if given element has any children that are not ui elements.
function _hasNonUiChildren( parent ) {
	return Array.from( parent.getChildren() ).some( child => !child.is( 'uiElement' ) );
}

/**
 * Attribute element need to be instance of attribute element.
 *
 * @error view-writer-wrap-invalid-attribute
 */

// Returns first parent container of specified {@link module:engine/view/position~Position Position}.
// Position's parent node is checked as first, then next parents are checked.
// Note that {@link module:engine/view/documentfragment~DocumentFragment DocumentFragment} is treated like a container.
//
// @param {module:engine/view/position~Position} position Position used as a start point to locate parent container.
// @returns {module:engine/view/containerelement~ContainerElement|module:engine/view/documentfragment~DocumentFragment|undefined}
// Parent container element or `undefined` if container is not found.
function getParentContainer( position ) {
	let parent = position.parent;

	while ( !isContainerOrFragment( parent ) ) {
		if ( !parent ) {
			return undefined;
		}
		parent = parent.parent;
	}

	return parent;
}

// Function used by both public breakAttributes (without splitting text nodes) and by other methods (with
// splitting text nodes).
//
// @param {module:engine/view/range~Range} range Range which `start` and `end` positions will be used to break attributes.
// @param {Boolean} [forceSplitText = false] If set to `true`, will break text nodes even if they are directly in
// container element. This behavior will result in incorrect view state, but is needed by other view writing methods
// which then fixes view state. Defaults to `false`.
// @returns {module:engine/view/range~Range} New range with located at break positions.
function _breakAttributesRange( range, forceSplitText = false ) {
	const rangeStart = range.start;
	const rangeEnd = range.end;

	validateRangeContainer( range );

	// Break at the collapsed position. Return new collapsed range.
	if ( range.isCollapsed ) {
		const position = _breakAttributes( range.start, forceSplitText );

		return new Range( position, position );
	}

	const breakEnd = _breakAttributes( rangeEnd, forceSplitText );
	const count = breakEnd.parent.childCount;
	const breakStart = _breakAttributes( rangeStart, forceSplitText );

	// Calculate new break end offset.
	breakEnd.offset += breakEnd.parent.childCount - count;

	return new Range( breakStart, breakEnd );
}

// Function used by public breakAttributes (without splitting text nodes) and by other methods (with
// splitting text nodes).
//
// Throws {@link module:utils/ckeditorerror~CKEditorError CKEditorError} `view-writer-cannot-break-empty-element` when break position
// is placed inside {@link module:engine/view/emptyelement~EmptyElement EmptyElement}.
//
// Throws {@link module:utils/ckeditorerror~CKEditorError CKEditorError} `view-writer-cannot-break-ui-element` when break position
// is placed inside {@link module:engine/view/uielement~UIElement UIElement}.
//
// @param {module:engine/view/position~Position} position Position where to break attributes.
// @param {Boolean} [forceSplitText = false] If set to `true`, will break text nodes even if they are directly in
// container element. This behavior will result in incorrect view state, but is needed by other view writing methods
// which then fixes view state. Defaults to `false`.
// @returns {module:engine/view/position~Position} New position after breaking the attributes.
function _breakAttributes( position, forceSplitText = false ) {
	const positionOffset = position.offset;
	const positionParent = position.parent;

	// If position is placed inside EmptyElement - throw an exception as we cannot break inside.
	if ( position.parent.is( 'emptyElement' ) ) {
		/**
		 * Cannot break inside EmptyElement instance.
		 *
		 * @error view-writer-cannot-break-empty-element
		 */
		throw new CKEditorError( 'view-writer-cannot-break-empty-element' );
	}

	// If position is placed inside UIElement - throw an exception as we cannot break inside.
	if ( position.parent.is( 'uiElement' ) ) {
		/**
		 * Cannot break inside UIElement instance.
		 *
		 * @error view-writer-cannot-break-ui-element
		 */
		throw new CKEditorError( 'view-writer-cannot-break-ui-element' );
	}

	// There are no attributes to break and text nodes breaking is not forced.
	if ( !forceSplitText && positionParent.is( 'text' ) && isContainerOrFragment( positionParent.parent ) ) {
		return Position.createFromPosition( position );
	}

	// Position's parent is container, so no attributes to break.
	if ( isContainerOrFragment( positionParent ) ) {
		return Position.createFromPosition( position );
	}

	// Break text and start again in new position.
	if ( positionParent.is( 'text' ) ) {
		return _breakAttributes( breakTextNode( position ), forceSplitText );
	}

	const length = positionParent.childCount;

	// <p>foo<b><u>bar{}</u></b></p>
	// <p>foo<b><u>bar</u>[]</b></p>
	// <p>foo<b><u>bar</u></b>[]</p>
	if ( positionOffset == length ) {
		const newPosition = new Position( positionParent.parent, positionParent.index + 1 );

		return _breakAttributes( newPosition, forceSplitText );
	} else
	// <p>foo<b><u>{}bar</u></b></p>
	// <p>foo<b>[]<u>bar</u></b></p>
	// <p>foo{}<b><u>bar</u></b></p>
	if ( positionOffset === 0 ) {
		const newPosition = new Position( positionParent.parent, positionParent.index );

		return _breakAttributes( newPosition, forceSplitText );
	}
	// <p>foo<b><u>b{}ar</u></b></p>
	// <p>foo<b><u>b[]ar</u></b></p>
	// <p>foo<b><u>b</u>[]<u>ar</u></b></p>
	// <p>foo<b><u>b</u></b>[]<b><u>ar</u></b></p>
	else {
		const offsetAfter = positionParent.index + 1;

		// Break element.
		const clonedNode = positionParent.clone();

		// Insert cloned node to position's parent node.
		positionParent.parent.insertChildren( offsetAfter, clonedNode );

		// Get nodes to move.
		const count = positionParent.childCount - positionOffset;
		const nodesToMove = positionParent.removeChildren( positionOffset, count );

		// Move nodes to cloned node.
		clonedNode.appendChildren( nodesToMove );

		// Create new position to work on.
		const newPosition = new Position( positionParent.parent, offsetAfter );

		return _breakAttributes( newPosition, forceSplitText );
	}
}

// Checks if first {@link module:engine/view/attributeelement~AttributeElement AttributeElement} provided to the function
// can be wrapped otuside second element. It is done by comparing elements'
// {@link module:engine/view/attributeelement~AttributeElement#priority priorities}, if both have same priority
// {@link module:engine/view/element~Element#getIdentity identities} are compared.
//
// @param {module:engine/view/attributeelement~AttributeElement} a
// @param {module:engine/view/attributeelement~AttributeElement} b
// @returns {Boolean}
function shouldABeOutsideB( a, b ) {
	if ( a.priority < b.priority ) {
		return true;
	} else if ( a.priority > b.priority ) {
		return false;
	}

	// When priorities are equal and names are different - use identities.
	return a.getIdentity() < b.getIdentity();
}

// Returns new position that is moved to near text node. Returns same position if there is no text node before of after
// specified position.
//
//		<p>foo[]</p>  ->  <p>foo{}</p>
//		<p>[]foo</p>  ->  <p>{}foo</p>
//
// @param {module:engine/view/position~Position} position
// @returns {module:engine/view/position~Position} Position located inside text node or same position if there is no text nodes
// before or after position location.
function movePositionToTextNode( position ) {
	const nodeBefore = position.nodeBefore;

	if ( nodeBefore && nodeBefore.is( 'text' ) ) {
		return new Position( nodeBefore, nodeBefore.data.length );
	}

	const nodeAfter = position.nodeAfter;

	if ( nodeAfter && nodeAfter.is( 'text' ) ) {
		return new Position( nodeAfter, 0 );
	}

	return position;
}

// Breaks text node into two text nodes when possible.
//
//		<p>foo{}bar</p> -> <p>foo[]bar</p>
//		<p>{}foobar</p> -> <p>[]foobar</p>
//		<p>foobar{}</p> -> <p>foobar[]</p>
//
// @param {module:engine/view/position~Position} position Position that need to be placed inside text node.
// @returns {module:engine/view/position~Position} New position after breaking text node.
function breakTextNode( position ) {
	if ( position.offset == position.parent.data.length ) {
		return new Position( position.parent.parent, position.parent.index + 1 );
	}

	if ( position.offset === 0 ) {
		return new Position( position.parent.parent, position.parent.index );
	}

	// Get part of the text that need to be moved.
	const textToMove = position.parent.data.slice( position.offset );

	// Leave rest of the text in position's parent.
	position.parent.data = position.parent.data.slice( 0, position.offset );

	// Insert new text node after position's parent text node.
	position.parent.parent.insertChildren( position.parent.index + 1, new Text( textToMove ) );

	// Return new position between two newly created text nodes.
	return new Position( position.parent.parent, position.parent.index + 1 );
}

// Merges two text nodes into first node. Removes second node and returns merge position.
//
// @param {module:engine/view/text~Text} t1 First text node to merge. Data from second text node will be moved at the end of
// this text node.
// @param {module:engine/view/text~Text} t2 Second text node to merge. This node will be removed after merging.
// @returns {module:engine/view/position~Position} Position after merging text nodes.
function mergeTextNodes( t1, t2 ) {
	// Merge text data into first text node and remove second one.
	const nodeBeforeLength = t1.data.length;
	t1.data += t2.data;
	t2.remove();

	return new Position( t1, nodeBeforeLength );
}

// Wraps one {@link module:engine/view/attributeelement~AttributeElement AttributeElement} into another by merging them if possible.
// When merging is possible - all attributes, styles and classes are moved from wrapper element to element being
// wrapped.
//
// @param {module:engine/view/attributeelement~AttributeElement} wrapper Wrapper AttributeElement.
// @param {module:engine/view/attributeelement~AttributeElement} toWrap AttributeElement to wrap using wrapper element.
// @returns {Boolean} Returns `true` if elements are merged.
function wrapAttributeElement( wrapper, toWrap ) {
	// Can't merge if name or priority differs.
	if ( wrapper.name !== toWrap.name || wrapper.priority !== toWrap.priority ) {
		return false;
	}

	// Check if attributes can be merged.
	for ( const key of wrapper.getAttributeKeys() ) {
		// Classes and styles should be checked separately.
		if ( key === 'class' || key === 'style' ) {
			continue;
		}

		// If some attributes are different we cannot wrap.
		if ( toWrap.hasAttribute( key ) && toWrap.getAttribute( key ) !== wrapper.getAttribute( key ) ) {
			return false;
		}
	}

	// Check if styles can be merged.
	for ( const key of wrapper.getStyleNames() ) {
		if ( toWrap.hasStyle( key ) && toWrap.getStyle( key ) !== wrapper.getStyle( key ) ) {
			return false;
		}
	}

	// Move all attributes/classes/styles from wrapper to wrapped AttributeElement.
	for ( const key of wrapper.getAttributeKeys() ) {
		// Classes and styles should be checked separately.
		if ( key === 'class' || key === 'style' ) {
			continue;
		}

		// Move only these attributes that are not present - other are similar.
		if ( !toWrap.hasAttribute( key ) ) {
			toWrap.setAttribute( key, wrapper.getAttribute( key ) );
		}
	}

	for ( const key of wrapper.getStyleNames() ) {
		if ( !toWrap.hasStyle( key ) ) {
			toWrap.setStyle( key, wrapper.getStyle( key ) );
		}
	}

	for ( const key of wrapper.getClassNames() ) {
		if ( !toWrap.hasClass( key ) ) {
			toWrap.addClass( key );
		}
	}

	return true;
}

// Unwraps {@link module:engine/view/attributeelement~AttributeElement AttributeElement} from another by removing corresponding attributes,
// classes and styles. All attributes, classes and styles from wrapper should be present inside element being unwrapped.
//
// @param {module:engine/view/attributeelement~AttributeElement} wrapper Wrapper AttributeElement.
// @param {module:engine/view/attributeelement~AttributeElement} toUnwrap AttributeElement to unwrap using wrapper element.
// @returns {Boolean} Returns `true` if elements are unwrapped.
function unwrapAttributeElement( wrapper, toUnwrap ) {
	// Can't unwrap if name or priority differs.
	if ( wrapper.name !== toUnwrap.name || wrapper.priority !== toUnwrap.priority ) {
		return false;
	}

	// Check if AttributeElement has all wrapper attributes.
	for ( const key of wrapper.getAttributeKeys() ) {
		// Classes and styles should be checked separately.
		if ( key === 'class' || key === 'style' ) {
			continue;
		}

		// If some attributes are missing or different we cannot unwrap.
		if ( !toUnwrap.hasAttribute( key ) || toUnwrap.getAttribute( key ) !== wrapper.getAttribute( key ) ) {
			return false;
		}
	}

	// Check if AttributeElement has all wrapper classes.
	if ( !toUnwrap.hasClass( ...wrapper.getClassNames() ) ) {
		return false;
	}

	// Check if AttributeElement has all wrapper styles.
	for ( const key of wrapper.getStyleNames() ) {
		// If some styles are missing or different we cannot unwrap.
		if ( !toUnwrap.hasStyle( key ) || toUnwrap.getStyle( key ) !== wrapper.getStyle( key ) ) {
			return false;
		}
	}

	// Remove all wrapper's attributes from unwrapped element.
	for ( const key of wrapper.getAttributeKeys() ) {
		// Classes and styles should be checked separately.
		if ( key === 'class' || key === 'style' ) {
			continue;
		}

		toUnwrap.removeAttribute( key );
	}

	// Remove all wrapper's classes from unwrapped element.
	toUnwrap.removeClass( ...wrapper.getClassNames() );

	// Remove all wrapper's styles from unwrapped element.
	toUnwrap.removeStyle( ...wrapper.getStyleNames() );

	return true;
}

// Returns `true` if range is located in same {@link module:engine/view/attributeelement~AttributeElement AttributeElement}
// (`start` and `end` positions are located inside same {@link module:engine/view/attributeelement~AttributeElement AttributeElement}),
// starts on 0 offset and ends after last child node.
//
// @param {module:engine/view/range~Range} Range
// @returns {Boolean}
function rangeSpansOnAllChildren( range ) {
	return range.start.parent == range.end.parent && range.start.parent.is( 'attributeElement' ) &&
		range.start.offset === 0 && range.end.offset === range.start.parent.childCount;
}

// Checks if provided nodes are valid to insert. Checks if each node is an instance of
// {@link module:engine/view/text~Text Text} or {@link module:engine/view/attributeelement~AttributeElement AttributeElement},
// {@link module:engine/view/containerelement~ContainerElement ContainerElement},
// {@link module:engine/view/emptyelement~EmptyElement EmptyElement} or
// {@link module:engine/view/uielement~UIElement UIElement}.
//
// Throws {@link module:utils/ckeditorerror~CKEditorError CKEditorError} `view-writer-insert-invalid-node` when nodes to insert
// contains instances that are not {@link module:engine/view/text~Text Texts},
// {@link module:engine/view/emptyelement~EmptyElement EmptyElements},
// {@link module:engine/view/uielement~UIElement UIElements},
// {@link module:engine/view/attributeelement~AttributeElement AttributeElements} or
// {@link module:engine/view/containerelement~ContainerElement ContainerElements}.
//
// @param Iterable.<module:engine/view/text~Text|module:engine/view/attributeelement~AttributeElement
// |module:engine/view/containerelement~ContainerElement> nodes
function validateNodesToInsert( nodes ) {
	for ( const node of nodes ) {
		if ( !validNodesToInsert.some( ( validNode => node instanceof validNode ) ) ) { // eslint-disable-line no-use-before-define
			/**
			 * Inserted nodes should be valid to insert. of {@link module:engine/view/attributeelement~AttributeElement AttributeElement},
			 * {@link module:engine/view/containerelement~ContainerElement ContainerElement},
			 * {@link module:engine/view/emptyelement~EmptyElement EmptyElement},
			 * {@link module:engine/view/uielement~UIElement UIElement}, {@link module:engine/view/text~Text Text}.
			 *
			 * @error view-writer-insert-invalid-node
			 */
			throw new CKEditorError( 'view-writer-insert-invalid-node' );
		}

		if ( !node.is( 'text' ) ) {
			validateNodesToInsert( node.getChildren() );
		}
	}
}

const validNodesToInsert = [ Text, AttributeElement, ContainerElement, EmptyElement, UIElement ];

// Checks if node is ContainerElement or DocumentFragment, because in most cases they should be treated the same way.
//
// @param {module:engine/view/node~Node} node
// @returns {Boolean} Returns `true` if node is instance of ContainerElement or DocumentFragment.
function isContainerOrFragment( node ) {
	return node && ( node.is( 'containerElement' ) || node.is( 'documentFragment' ) );
}

// Checks if {@link module:engine/view/range~Range#start range start} and {@link module:engine/view/range~Range#end range end} are placed
// inside same {@link module:engine/view/containerelement~ContainerElement container element}.
// Throws {@link module:utils/ckeditorerror~CKEditorError CKEditorError} `view-writer-invalid-range-container` when validation fails.
//
// @param {module:engine/view/range~Range} range
function validateRangeContainer( range ) {
	const startContainer = getParentContainer( range.start );
	const endContainer = getParentContainer( range.end );

	if ( !startContainer || !endContainer || startContainer !== endContainer ) {
		/**
		 * Range container is invalid. This can happen if {@link module:engine/view/range~Range#start range start} and
		 * {@link module:engine/view/range~Range#end range end} positions are not placed inside same container or
		 * parent container for these positions cannot be found.
		 *
		 * @error view-writer-invalid-range-container
		 */
		throw new CKEditorError( 'view-writer-invalid-range-container' );
	}
}<|MERGE_RESOLUTION|>--- conflicted
+++ resolved
@@ -605,59 +605,32 @@
 	}
 
 	/**
-	 * Wraps elements within range with provided {@link module:engine/view/attributeelement~AttributeElement AttributeElement}.
-	 *
-	 * If `viewSelection` was set and a collapsed range was passed, if the range is same as selection, the selection
-	 * will be moved to the inside of the wrapped attribute element.
-	 *
-	 * Throws {@link module:utils/ckeditorerror~CKEditorError} `view-writer-invalid-range-container`
-	 * when {@link module:engine/view/range~Range#start}
-	 * and {@link module:engine/view/range~Range#end} positions are not placed inside same parent container.
-	 *
-	 * Throws {@link module:utils/ckeditorerror~CKEditorError} `view-writer-wrap-invalid-attribute` when passed attribute element is not
-	 * an instance of {module:engine/view/attributeelement~AttributeElement AttributeElement}.
-	 *
-	 * @param {module:engine/view/range~Range} range Range to wrap.
-	 * @param {module:engine/view/attributeelement~AttributeElement} attribute Attribute element to use as wrapper.
-	 * @returns {module:engine/view/range~Range} range Range after wrapping, spanning over wrapping attribute element.
-	 */
+     * Wraps elements within range with provided {@link module:engine/view/attributeelement~AttributeElement AttributeElement}.
+     * If a collapsed range is provided, it will be wrapped only if it is equal to view selection.
+     *
+     * If `viewSelection` was set and a collapsed range was passed, if the range is same as selection, the selection
+     * will be moved to the inside of the wrapped attribute element.
+     *
+     * Throws {@link module:utils/ckeditorerror~CKEditorError} `view-writer-invalid-range-container`
+     * when {@link module:engine/view/range~Range#start}
+     * and {@link module:engine/view/range~Range#end} positions are not placed inside same parent container.
+     *
+     * Throws {@link module:utils/ckeditorerror~CKEditorError} `view-writer-wrap-invalid-attribute` when passed attribute element is not
+     * an instance of {module:engine/view/attributeelement~AttributeElement AttributeElement}.
+     *
+     * Throws {@link module:utils/ckeditorerror~CKEditorError} `view-writer-wrap-nonselection-collapsed-range` when passed range
+     * is collapsed and different than view selection.
+     *
+     * @param {module:engine/view/range~Range} range Range to wrap.
+     * @param {module:engine/view/attributeelement~AttributeElement} attribute Attribute element to use as wrapper.
+     * @returns {module:engine/view/range~Range} range Range after wrapping, spanning over wrapping attribute element.
+    */
 	wrap( range, attribute ) {
 		if ( !( attribute instanceof AttributeElement ) ) {
 			throw new CKEditorError( 'view-writer-wrap-invalid-attribute' );
 		}
 
-<<<<<<< HEAD
 		validateRangeContainer( range );
-=======
-/**
- * Wraps elements within range with provided {@link module:engine/view/attributeelement~AttributeElement AttributeElement}.
- * If a collapsed range is provided, it will be wrapped only if it is equal to view selection.
- *
- * If `viewSelection` was set and a collapsed range was passed, if the range is same as selection, the selection
- * will be moved to the inside of the wrapped attribute element.
- *
- * Throws {@link module:utils/ckeditorerror~CKEditorError} `view-writer-invalid-range-container`
- * when {@link module:engine/view/range~Range#start}
- * and {@link module:engine/view/range~Range#end} positions are not placed inside same parent container.
- *
- * Throws {@link module:utils/ckeditorerror~CKEditorError} `view-writer-wrap-invalid-attribute` when passed attribute element is not
- * an instance of {module:engine/view/attributeelement~AttributeElement AttributeElement}.
- *
- * Throws {@link module:utils/ckeditorerror~CKEditorError} `view-writer-wrap-nonselection-collapsed-range` when passed range
- * is collapsed and different than view selection.
- *
- * @function module:engine/view/writer~writer.wrap
- * @param {module:engine/view/range~Range} range Range to wrap.
- * @param {module:engine/view/attributeelement~AttributeElement} attribute Attribute element to use as wrapper.
- * @param {module:engine/view/selection~Selection} [viewSelection=null] View selection to change, required when
- * wrapping collapsed range.
- * @returns {module:engine/view/range~Range} range Range after wrapping, spanning over wrapping attribute element.
- */
-export function wrap( range, attribute, viewSelection = null ) {
-	if ( !( attribute instanceof AttributeElement ) ) {
-		throw new CKEditorError( 'view-writer-wrap-invalid-attribute' );
-	}
->>>>>>> 58518111
 
 		if ( !range.isCollapsed ) {
 			// Non-collapsed range. Wrap it with the attribute element.
