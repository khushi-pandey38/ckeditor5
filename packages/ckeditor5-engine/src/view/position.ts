--- conflicted
+++ resolved
@@ -12,23 +12,12 @@
 import { CKEditorError, compareArrays } from '@ckeditor/ckeditor5-utils';
 
 import EditableElement from './editableelement.js';
-
-<<<<<<< HEAD
-import type DocumentFragment from './documentfragment';
-import type Element from './element';
-import type Item from './item';
-import type Node from './node';
-import { default as TreeWalker, type TreeWalkerValue, type TreeWalkerOptions } from './treewalker';
-=======
-// To check if component is loaded more than once.
-import '@ckeditor/ckeditor5-utils/src/version.js';
 
 import type DocumentFragment from './documentfragment.js';
 import type Element from './element.js';
 import type Item from './item.js';
 import type Node from './node.js';
 import { default as TreeWalker, type TreeWalkerValue, type TreeWalkerOptions } from './treewalker.js';
->>>>>>> 811809b5
 
 /**
  * Position in the view tree. Position is represented by its parent node and an offset in this parent.
