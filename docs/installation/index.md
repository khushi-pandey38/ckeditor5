---
category: installation
order: 10
menu-title: Overview
meta-title: CKEditor 5 installation documentation
meta-description: Learn how to install, integrate, configure, and develop CKEditor 5. Browse through the API documentation and online samples.
---

# Getting started with CKEditor 5

CKEditor 5 provides every type of WYSIWYG editing solution imaginable. From editors similar to Google Docs and Medium to Slack or Twitter-like applications, all is possible within a single editing framework. It is an ultra-modern JavaScript rich-text editor with MVC architecture, custom data model, and virtual DOM, written from scratch in TypeScript with excellent webpack and Vite support. Find out the most convenient way to start using it!

<span class="navigation-hint_mobile">
<info-box>
	Use the **main menu button in the upper-left corner** to navigate through the documentation.
</info-box>
</span>

<!-- <info-box>
	**Not sure which installation method is best for you?** <button type="button" class="quiz-button quiz-button_start">Take a short quiz!</button>
</info-box> -->

## Migrating from CKEditor 4

<<<<<<< HEAD
<info-box>
	CKEditor 4 reaches its End of Life (EOL) in June 2023. From then on, it will receive no more updates, new features, bug fixes, and most importantly, security patches.
	
	Take a look at the {@link updating/migration-from-ckeditor-4 Migration guide} to switch to CKEditor 5 now!
</info-box>

<!-- If you are an existing CKEditor 4 user who wants to migrate to CKEditor 5, please refer to the {@link updating/migration-from-ckeditor-4 CKEditor 4 migration guide} for tips about such an installation. The "Getting started" section is an introduction to CKEditor 5 and is mostly aimed at new users who want to install and configure their WYSIWYG editor. You may want to get familiar with these guides before the migration, too. -->
=======
If you are an existing CKEditor 4 user who wants to migrate to CKEditor 5, refer to the {@link updating/migration-from-ckeditor-4 CKEditor 4 migration section} for tips about such an installation. The "Getting started" section is an introduction to CKEditor 5 and is mostly aimed at new users who want to install and configure their WYSIWYG editor. You may want to get familiar with these guides before the migration, too.
>>>>>>> 29f9d50f

## Start using CKEditor 5 instantly with CDN

Start using CKEditor 5 instantly thanks to the power of our CDN. Check out the {@link installation/getting-started/quick-start Quick start guide}.

## Installing predefined CKEditor 5 builds

Predefined CKEditor 5 builds are ready-to-use distributions aimed at specific needs that you can simply download and use out of the box. Learn more about the {@link installation/getting-started/predefined-builds available predefined builds} and choose the right one for you. This is the fastest way to kick off your CKEditor 5 installation.

## Customizing the CKEditor 5 installation

Learn how to install a custom CKEditor 5 build easily with the use of {@link installation/getting-started/quick-start-other#creating-custom-builds-with-online-builder online builder} or {@link installation/getting-started/quick-start-other#building-the-editor-from-source build the editor from scratch}, and learn to {@link installation/getting-started/configuration configure it}.

## Integration with frameworks

Get to know the supported {@link installation/integrations/overview integrations with popular JavaScript frameworks} such as React, Angular, or Vue, and learn to use them and integrate CKEditor 5 with your software.

## Advanced installation concepts

Find out more about the {@link installation/plugins/plugins plugin development}, how to {@link installation/getting-started/getting-and-setting-data handle and save the data}, and what the {@link installation/plugins/features-html-output-overview features' HTML output} is for each plugin. Learn about alternative setups such as {@link installation/advanced/dll-builds DLL builds} or integrating CKEditor 5 from source {@link installation/advanced/integrating-from-source-webpack using webpack} or {@link installation/advanced/integrating-from-source-vite Vite}.

**Related links**

 * {@link updating/updating-ckeditor-5 Updating CKEditor 5} &ndash; Find out how to keep you installation up-to-date at all times.
 * {@link features/index Features} &ndash; Learn more about the CKEditor 5 features.
 * {@link examples/index Examples} &ndash; Try live demos of available predefined builds and custom solutions.
 * {@link framework/index CKEditor 5 Framework} &ndash; Learn how to work with CKEditor 5 Framework, customize it, create your own plugins or custom editors, change the UI, or even bring your own UI to the editor.

<!-- <script type="text/javascript">
	const QUIZ_DEFAULT_HEADER = 'Installation method quiz';
	const QUIZ_RESOLUTION_BUTTON_DEFINITIONS = [
		{
			classes: [ 'quiz-button', 'quiz-button_restart' ],
			text: 'Restart the quiz',
			navigateToPaneId: 'quiz-question-usingCDN'
		}
	];
	const QUIZ_PANE_DEFINITIONS = {
		// This pane is not rendered. This definition is for the button click handlers to work properly only.
		'quiz-start': {
			buttons: [
				{
					classes: [ 'quiz-button', 'quiz-button_start' ],
					text: 'Take a short quiz',
					navigateToPaneId: 'quiz-question-usingCDN',
				}
			]
		},

		// ------------------------------ Questions -----------------------------------------------

		'quiz-question-usingCDN': {
			content: 'Do you need an immediate pre-made solution?',
			hint: 'CKEditor 5 can be instantly run from <a href="#start-using-ckeditor-5-instantly-with-cdn">CDN</a> providing working editor in seconds. This is the fastest way to start.',
			buttons: [
				getDecisionButtonDefinition( true, 'quiz-resolution-usingCDN' ),
				getDecisionButtonDefinition( false, 'quiz-question-usingBuilds' ),
			]
		},

		'quiz-question-usingBuilds': {
			content: 'Do you need a working, out-of-the box solution?',
			hint: 'CKEditor 5 comes with ready-to-use <a href="#installing-predefined-ckeditor-5-builds">predefined builds</a> that offer working solutions for different use cases. This is a quick way to start.',
			buttons: [
				getDecisionButtonDefinition( true, 'quiz-resolution-usingBuilds' ),
				getDecisionButtonDefinition( false, 'quiz-question-onlineBuilder' ),
			]
		},

		'quiz-question-onlineBuilder': {
			content: 'Do you need a ready-to-use, custom solution?',
			hint: 'CKEditor 5 online builder allows users to create a downloadable working copy with custom set of features. This is the easiest way to prepare a custom editor',
			buttons: [
				getDecisionButtonDefinition( true, 'quiz-resolution-onlineBuilder' ),
				getDecisionButtonDefinition( false, 'quiz-question-fromSource' ),
			]
		},

		'quiz-question-fromSource': {
			content: 'Do you want to configure your own custom-tailored installation?',
			hint: 'Building CKEditor 5 from source allows you to fully control the building process and every aspect of the final editor.',
			buttons: [
				getDecisionButtonDefinition( true, 'quiz-resolution-fromSource' ),
				getDecisionButtonDefinition( false, 'quiz-question-usingFrameworks' ),
			]
		},

		'quiz-question-usingFrameworks': {
			content: 'Do you want to integrate CKEditor into an existing React, Vue.js or Angular project?',
			hint: 'CKEditor 5 comes with ready-to-use <a href="#integration-with-frameworks">adapters</a> for popular frontend frameworks. You can use them to quickly bootstrap your project.',
			buttons: [
				getDecisionButtonDefinition( true, 'quiz-resolution-usingFrameworks' ),
				getDecisionButtonDefinition( false, 'quiz-question-usingDLL' ),
			]
		},

		'quiz-question-usingDLL': {
			content: 'Do you want to design and maintain your installation without the need to recompile each time on update?',
			hint: 'CKEditor 5 DLL build allows adding plugins to an editor build without having to rebuild the build itself.',
			buttons: [
				getDecisionButtonDefinition( true, 'quiz-resolution-usingDLL' ),
				getDecisionButtonDefinition( false, 'quiz-question-migrateFromV4' ),
			]
		},

		'quiz-question-migrateFromV4': {
			content: 'Do you want to migrate from your existing CKEditor 4 installation?',
			buttons: [
				getDecisionButtonDefinition( true, 'quiz-resolution-migrateFromV4' ),
				getDecisionButtonDefinition( false, 'quiz-resolution-endOfTheWorld' ),
			]
		},

		// ------------------------------ Resolutions ----------------------------------------------

		'quiz-resolution-usingCDN': {
			content: 'Based on your answers, you should check out the {@link installation/getting-started/quick-start CDN installation}. You can also browse other installation methods listed below.',
			buttons: QUIZ_RESOLUTION_BUTTON_DEFINITIONS
		},

		'quiz-resolution-usingBuilds': {
			content: 'Based on your answers, you should check out the {@link installation/getting-started/predefined-builds predefined builds}. You can also browse other installation methods listed below.',
			buttons: QUIZ_RESOLUTION_BUTTON_DEFINITIONS
		},

		'quiz-resolution-onlineBuilder': {
			content: 'Based on your answers, you should check out the {@link installation/getting-started/quick-start-other#creating-custom-builds-with-online-builder online builder}. You can also browse other installation methods listed below.',
			buttons: QUIZ_RESOLUTION_BUTTON_DEFINITIONS
		},

		'quiz-resolution-fromSource': {
			content: 'Based on your answers, you should check out the {@link installation/getting-started/quick-start-other#building-the-editor-from-source building CKEditor 5 from source}. You can also browse other installation methods listed below.',
			buttons: QUIZ_RESOLUTION_BUTTON_DEFINITIONS
		},

		'quiz-resolution-usingFrameworks': {
			content: 'Based on your answers, you should check out official {@link installation/integrations/overview integrations with popular JavaScript frameworks}. You can also browse other installation methods listed below.',
			buttons: QUIZ_RESOLUTION_BUTTON_DEFINITIONS
		},

		'quiz-resolution-usingDLL': {
			content: 'Based on your answers, you should check out the {@link installation/advanced/dll-builds DLL webpack} solution. You can also browse other installation methods listed below.',
			buttons: QUIZ_RESOLUTION_BUTTON_DEFINITIONS
		},

		'quiz-resolution-migrateFromV4': {
			content: 'Based on your answers, you should check out the {@link updating/migration-from-ckeditor-4 CKEditor 4 migration guide}.',
			buttons: QUIZ_RESOLUTION_BUTTON_DEFINITIONS
		},

		'quiz-resolution-endOfTheWorld': {
			content: 'The solution you need is not clear. Please browse the documentation to look for further answers.',
			buttons: QUIZ_RESOLUTION_BUTTON_DEFINITIONS
		}
	};

	window.addEventListener( 'DOMContentLoaded', () => setUpTheInstallationQuiz() );

	function setUpTheInstallationQuiz() {
		const startButtonElement = document.querySelector( '.quiz-button_start' );
		setupQuizPaneButton( startButtonElement, getPaneDefinition( 'quiz-start' ).buttons[ 0 ] );

		const startPaneElement = startButtonElement.closest( '.info-box' );
		const quizPaneElements = generateQuizPaneElements( startPaneElement );

		for ( const paneId in quizPaneElements ) {
			startPaneElement.parentNode.insertBefore( quizPaneElements[ paneId ], startPaneElement.nextSibling );
		}

		setupQuizNavigation( quizPaneElements );
	}

	function generateQuizPaneElements( startPaneElement ) {
		const paneElements = {};

		for ( const paneName in QUIZ_PANE_DEFINITIONS ) {
			let paneElement;

			if ( paneName !== 'quiz-start' ) {
				const paneDefinition = getPaneDefinition( paneName );
				paneElement = startPaneElement.cloneNode();

				paneElement.innerHTML = `
					<h3>${ paneDefinition.header || QUIZ_DEFAULT_HEADER }</h3>
					<p class="quiz-message">${ paneDefinition.content }</p>
					<div class="quiz-buttons">${ generateQuizPaneButtons( paneDefinition ) }</div>
					${ paneDefinition.hint ? `<p class="quiz-hint">${ paneDefinition.hint }</p>` : '' }
				`;
			} else {
				// Not creating the start pane this way to take advantage of Umberto and its generator.
				// The start pane will be cloned and other panes will have the same Umberto classes.
				// It will prevent the quiz DOM structure from getting outdated.
				paneElement = startPaneElement;
			}

			paneElement.id = paneName;
			paneElement.classList.add( 'quiz-pane' );
			paneElements[ paneName ] = paneElement;
		}

		return paneElements;
	}

	function generateQuizPaneButtons( paneDefinition ) {
		return paneDefinition.buttons.map( buttonDefinition => {
			const buttonElement = document.createElement( 'button' );

			setupQuizPaneButton( buttonElement, buttonDefinition );

			return buttonElement;
		} ).reduce( ( previousValue, currentValue ) => previousValue + currentValue.outerHTML, '' );
	}

	function setupQuizPaneButton( buttonElement, definition ) {
		buttonElement.setAttribute( 'type', 'button' );
		buttonElement.innerHTML = definition.text;
		buttonElement.classList.add( ...definition.classes );
		buttonElement.dataset.navigateToPaneId = definition.navigateToPaneId;
	}

	function setupQuizNavigation( quizPaneElements ) {
		for ( const paneName in quizPaneElements ) {
			if ( paneName === 'quiz-start' ) {
				continue;
			}

			hideQuizPane( quizPaneElements[ paneName ] );
		}

		document.addEventListener( 'click', event => {
			if ( !event.target.matches( '.quiz-button' ) ) {
				return;
			}

			const parentPaneElement = event.target.closest( '.info-box' );
			const parentPaneDefinition = getPaneDefinition( parentPaneElement.id );

			hideQuizPane( parentPaneElement );
			showQuizPane( quizPaneElements[ event.target.dataset.navigateToPaneId ] );

			// Allow tracking the usage of the quiz in GA.
			window.location.hash = `installation-quiz-navigation:${ event.target.dataset.navigateToPaneId }`;
		}, false );
	}

	function showQuizPane( paneElement ) {
		paneElement.style.display = 'block';
	}

	function hideQuizPane( paneElement ) {
		paneElement.style.display = 'none';
	}

	function getPaneDefinition( id ) {
		return QUIZ_PANE_DEFINITIONS[ id ];
	}

	function getDecisionButtonDefinition( isYes, navigateToPaneId ) {
		return {
			classes: [ 'quiz-button' ],
			text: isYes ? 'Yes' : 'No',
			navigateToPaneId
		};
	}
</script>

<style>
div.quiz-pane h3 {
	font-size: 1em;
	font-weight: bold;
	margin-bottom: 1em;
}

div.quiz-pane p.quiz-message {
	font-size: 1.2em;
	margin-bottom: 1em;
	text-align: center;
}

div.quiz-pane p.quiz-hint {
	font-size: .8em;
	opacity: 0.6;
	margin-top: 1em;
	text-align: center;
}

div.quiz-pane .quiz-hint::before {
	content: "ℹ️";
	margin-right: .4em;
}

div.quiz-pane .quiz-buttons {
	display: flex;
	align-content: center;
	justify-content: center;
}

div.quiz-pane button.quiz-button {
	all: unset;
	border: 1px solid #1b3af2;
	border-radius: 100px;
	padding: 2px 10px;
	color: #1b3af2;
	background: transparent;
	min-width: 80px;
	text-align: center;
}

div.quiz-pane button.quiz-button:hover {
	background: #e6eaff;
}

div.quiz-pane button.quiz-button:active,
div.quiz-pane button.quiz-button:focus {
	background: #aebbff;
}

div.quiz-pane .quiz-buttons button.quiz-button + button {
	margin-left: 1em;
}

div.quiz-pane button.quiz-button_restart {
	border: 0px;
}

div.quiz-pane button.quiz-button_restart::before {
	content: "↺";
	margin-right: .5em;
}

div.quiz-pane[id="quiz-start"] p {
	display: flex;
	justify-content: space-between;
	align-content: center;
	flex-direction: row;
	flex-wrap: nowrap;
	align-items: center;
}
</style> --><|MERGE_RESOLUTION|>--- conflicted
+++ resolved
@@ -22,7 +22,6 @@
 
 ## Migrating from CKEditor 4
 
-<<<<<<< HEAD
 <info-box>
 	CKEditor 4 reaches its End of Life (EOL) in June 2023. From then on, it will receive no more updates, new features, bug fixes, and most importantly, security patches.
 	
@@ -30,9 +29,6 @@
 </info-box>
 
 <!-- If you are an existing CKEditor 4 user who wants to migrate to CKEditor 5, please refer to the {@link updating/migration-from-ckeditor-4 CKEditor 4 migration guide} for tips about such an installation. The "Getting started" section is an introduction to CKEditor 5 and is mostly aimed at new users who want to install and configure their WYSIWYG editor. You may want to get familiar with these guides before the migration, too. -->
-=======
-If you are an existing CKEditor 4 user who wants to migrate to CKEditor 5, refer to the {@link updating/migration-from-ckeditor-4 CKEditor 4 migration section} for tips about such an installation. The "Getting started" section is an introduction to CKEditor 5 and is mostly aimed at new users who want to install and configure their WYSIWYG editor. You may want to get familiar with these guides before the migration, too.
->>>>>>> 29f9d50f
 
 ## Start using CKEditor 5 instantly with CDN
 
