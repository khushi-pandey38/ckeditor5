/**
 * @license Copyright (c) 2003-2017, CKSource - Frederico Knabben. All rights reserved.
 * For licensing, see LICENSE.md.
 */

import VirtualTestEditor from '@ckeditor/ckeditor5-core/tests/_utils/virtualtesteditor';
import Clipboard from '../src/clipboard';
import Paragraph from '@ckeditor/ckeditor5-paragraph/src/paragraph';

import ClipboardObserver from '../src/clipboardobserver';

import {
	stringify as stringifyView,
	parse as parseView
} from '@ckeditor/ckeditor5-engine/src/dev-utils/view';
import {
	stringify as stringifyModel,
	setData as setModelData,
	getData as getModelData
} from '@ckeditor/ckeditor5-engine/src/dev-utils/model';

import ViewDocumentFragment from '@ckeditor/ckeditor5-engine/src/view/documentfragment';
import ViewText from '@ckeditor/ckeditor5-engine/src/view/text';

describe( 'Clipboard feature', () => {
	let editor, editingView, clipboardPlugin, scrollSpy;

	beforeEach( () => {
<<<<<<< HEAD
		return VirtualTestEditor.create( {
			plugins: [ Clipboard, Paragraph ]
		} )
		.then( newEditor => {
			editor = newEditor;
			editingView = editor.editing.view;
			clipboardPlugin = editor.plugins.get( 'Clipboard' );

			// VirtualTestEditor has no DOM, so this method must be stubbed for all tests.
			// Otherwise it will throw as it accesses the DOM to do its job.
			scrollSpy = sinon.stub( editingView, 'scrollToTheSelection', () => {} );
		} );
=======
		return VirtualTestEditor
			.create( {
				plugins: [ Clipboard, Paragraph ]
			} )
			.then( newEditor => {
				editor = newEditor;
				editingView = editor.editing.view;
				clipboardPlugin = editor.plugins.get( 'Clipboard' );
			} );
>>>>>>> bfc964cd
	} );

	describe( 'constructor()', () => {
		it( 'registers ClipboardObserver', () => {
			expect( editingView.getObserver( ClipboardObserver ) ).to.be.instanceOf( ClipboardObserver );
		} );
	} );

	describe( 'clipboard paste pipeline', () => {
		describe( 'takes HTML data from the dataTransfer', () => {
			it( 'and fires the clipboardInput event on the editingView', done => {
				const dataTransferMock = createDataTransfer( { 'text/html': '<p>x</p>', 'text/plain': 'y' } );
				const preventDefaultSpy = sinon.spy();

				editingView.on( 'clipboardInput', ( evt, data ) => {
					expect( preventDefaultSpy.calledOnce ).to.be.true;
					expect( data.dataTransfer ).to.equal( dataTransferMock );

					done();
				} );

				editingView.fire( 'paste', {
					dataTransfer: dataTransferMock,
					preventDefault: preventDefaultSpy
				} );
			} );

			it( 'and fires the inputTransformation event on the clipboardPlugin', done => {
				const dataTransferMock = createDataTransfer( { 'text/html': '<p>x</p>', 'text/plain': 'y' } );
				const preventDefaultSpy = sinon.spy();

				clipboardPlugin.on( 'inputTransformation', ( evt, data ) => {
					expect( data.content ).is.instanceOf( ViewDocumentFragment );
					expect( stringifyView( data.content ) ).to.equal( '<p>x</p>' );

					done();
				} );

				editingView.fire( 'paste', {
					dataTransfer: dataTransferMock,
					preventDefault: preventDefaultSpy
				} );
			} );
		} );

		describe( 'takes plain text data from the dataTransfer if there is no HTML', () => {
			it( 'and fires the clipboardInput event on the editingView', done => {
				const dataTransferMock = createDataTransfer( { 'text/plain': 'x\n\ny  z' } );
				const preventDefaultSpy = sinon.spy();

				editingView.on( 'clipboardInput', ( evt, data ) => {
					expect( preventDefaultSpy.calledOnce ).to.be.true;
					expect( data.dataTransfer ).to.equal( dataTransferMock );

					done();
				} );

				editingView.fire( 'paste', {
					dataTransfer: dataTransferMock,
					preventDefault: preventDefaultSpy
				} );
			} );

			it( 'and fires the inputTransformation event on the clipboardPlugin', done => {
				const dataTransferMock = createDataTransfer( { 'text/plain': 'x\n\ny  z' } );
				const preventDefaultSpy = sinon.spy();

				clipboardPlugin.on( 'inputTransformation', ( evt, data ) => {
					expect( data.content ).is.instanceOf( ViewDocumentFragment );
					expect( stringifyView( data.content ) ).to.equal( '<p>x</p><p>y  z</p>' );

					done();
				} );

				editingView.fire( 'paste', {
					dataTransfer: dataTransferMock,
					preventDefault: preventDefaultSpy
				} );
			} );
		} );

		it( 'fires events with empty data if there is no HTML nor plain text', done => {
			const dataTransferMock = createDataTransfer( {} );
			const preventDefaultSpy = sinon.spy();
			const editorViewCalled = sinon.spy();

			editingView.on( 'clipboardInput', ( evt, data ) => {
				expect( preventDefaultSpy.calledOnce ).to.be.true;

				expect( data.dataTransfer ).to.equal( dataTransferMock );

				editorViewCalled();
			} );

			clipboardPlugin.on( 'inputTransformation', ( evt, data ) => {
				expect( data.content ).is.instanceOf( ViewDocumentFragment );
				expect( stringifyView( data.content ) ).to.equal( '' );

				expect( editorViewCalled.calledOnce ).to.be.true;

				done();
			} );

			editingView.fire( 'paste', {
				dataTransfer: dataTransferMock,
				preventDefault: preventDefaultSpy
			} );
		} );

		it( 'uses low priority observer for the paste event', () => {
			const dataTransferMock = createDataTransfer( { 'text/html': 'x' } );
			const spy = sinon.spy();

			editingView.on( 'paste', evt => {
				evt.stop();
			} );

			editingView.on( 'clipboardInput', spy );

			editingView.fire( 'paste', {
				dataTransfer: dataTransferMock,
				preventDefault() {}
			} );

			expect( spy.callCount ).to.equal( 0 );
		} );

		it( 'inserts content to the editor', () => {
			const dataTransferMock = createDataTransfer( { 'text/html': '<p>x</p>', 'text/plain': 'y' } );
			const spy = sinon.stub( editor.data, 'insertContent' );

			editingView.fire( 'paste', {
				dataTransfer: dataTransferMock,
				preventDefault() {}
			} );

			expect( spy.calledOnce ).to.be.true;
			expect( stringifyModel( spy.args[ 0 ][ 0 ] ) ).to.equal( '<paragraph>x</paragraph>' );
		} );

		it( 'do not insert content when editor is read-only', () => {
			const dataTransferMock = createDataTransfer( { 'text/html': '<p>x</p>', 'text/plain': 'y' } );
			const spy = sinon.stub( editor.data, 'insertContent' );

			editor.isReadOnly = true;

			editingView.fire( 'paste', {
				dataTransfer: dataTransferMock,
				preventDefault() {}
			} );

			sinon.assert.notCalled( spy );
		} );

		it( 'converts content in an "all allowed" context', () => {
			// It's enough if we check this here with a text node and paragraph because if the conversion was made
			// in a normal root, then text or paragraph wouldn't be allowed here.
			const dataTransferMock = createDataTransfer( { 'text/html': 'x<p>y</p>', 'text/plain': 'z' } );
			const spy = sinon.stub( editor.data, 'insertContent' );

			editingView.fire( 'paste', {
				dataTransfer: dataTransferMock,
				preventDefault() {}
			} );

			expect( spy.calledOnce ).to.be.true;
			expect( stringifyModel( spy.args[ 0 ][ 0 ] ) ).to.equal( 'x<paragraph>y</paragraph>' );
		} );

		it( 'does nothing when pasted content is empty', () => {
			const dataTransferMock = createDataTransfer( { 'text/plain': '' } );
			const spy = sinon.stub( editor.data, 'insertContent' );

			editingView.fire( 'clipboardInput', {
				dataTransfer: dataTransferMock,
				content: new ViewDocumentFragment()
			} );

			expect( spy.callCount ).to.equal( 0 );
		} );

		it( 'scrolls the editing document to the selection after the pasted content is inserted', () => {
			const dataTransferMock = createDataTransfer( { 'text/html': '<p>x</p>', 'text/plain': 'y' } );
			const inputTransformationSpy = sinon.spy();

			clipboardPlugin.on( 'inputTransformation', inputTransformationSpy );

			editingView.fire( 'clipboardInput', {
				dataTransfer: dataTransferMock,
				content: new ViewDocumentFragment()
			} );

			sinon.assert.calledOnce( scrollSpy );
			sinon.assert.callOrder( inputTransformationSpy, scrollSpy );
		} );

		it( 'uses low priority observer for the clipboardInput event', () => {
			const dataTransferMock = createDataTransfer( { 'text/html': 'x' } );
			const spy = sinon.stub( editor.data, 'insertContent' );

			editingView.on( 'clipboardInput', evt => {
				evt.stop();
			} );

			editingView.fire( 'paste', {
				dataTransfer: dataTransferMock,
				preventDefault() {}
			} );

			expect( spy.callCount ).to.equal( 0 );
		} );

		function createDataTransfer( data ) {
			return {
				getData( type ) {
					return data[ type ];
				}
			};
		}
	} );

	describe( 'clipboard copy/cut pipeline', () => {
		it( 'fires clipboardOutput for copy with the selected content and correct method', done => {
			const dataTransferMock = createDataTransfer();
			const preventDefaultSpy = sinon.spy();

			setModelData( editor.document, '<paragraph>a[bc</paragraph><paragraph>de]f</paragraph>' );

			editingView.on( 'clipboardOutput', ( evt, data ) => {
				expect( preventDefaultSpy.calledOnce ).to.be.true;
				expect( data.method ).to.equal( 'copy' );

				expect( data.dataTransfer ).to.equal( dataTransferMock );

				expect( data.content ).is.instanceOf( ViewDocumentFragment );
				expect( stringifyView( data.content ) ).to.equal( '<p>bc</p><p>de</p>' );

				done();
			} );

			editingView.fire( 'copy', {
				dataTransfer: dataTransferMock,
				preventDefault: preventDefaultSpy
			} );
		} );

		it( 'fires clipboardOutput for cut with the selected content and correct method', done => {
			const dataTransferMock = createDataTransfer();
			const preventDefaultSpy = sinon.spy();

			setModelData( editor.document, '<paragraph>a[bc</paragraph><paragraph>de]f</paragraph>' );

			editingView.on( 'clipboardOutput', ( evt, data ) => {
				expect( data.method ).to.equal( 'cut' );

				done();
			} );

			editingView.fire( 'cut', {
				dataTransfer: dataTransferMock,
				preventDefault: preventDefaultSpy
			} );
		} );

		it( 'not fires clipboardOutput and preventDefault event for cut when editor is read-only', () => {
			const dataTransferMock = createDataTransfer();
			const preventDefaultSpy = sinon.spy();
			const spy = sinon.spy();

			setModelData( editor.document, '<paragraph>a[bc</paragraph><paragraph>de]f</paragraph>' );
			editor.isReadOnly = true;

			editingView.on( 'clipboardOutput', spy );

			editingView.fire( 'cut', {
				dataTransfer: dataTransferMock,
				preventDefault: preventDefaultSpy
			} );

			sinon.assert.notCalled( spy );
			sinon.assert.calledOnce( preventDefaultSpy );
		} );

		it( 'uses low priority observer for the copy event', () => {
			const dataTransferMock = createDataTransfer();
			const spy = sinon.spy();

			editingView.on( 'copy', evt => {
				evt.stop();
			} );

			editingView.on( 'clipboardOutput', spy );

			editingView.fire( 'copy', {
				dataTransfer: dataTransferMock,
				preventDefault() {}
			} );

			expect( spy.callCount ).to.equal( 0 );
		} );

		it( 'sets clipboard HTML data', () => {
			const dataTransferMock = createDataTransfer();

			const input =
				'<blockquote>' +
					'<p>foo</p>' +
					'<p>bar</p>' +
				'</blockquote>' +
				'<ul>' +
					'<li>u<strong>l ite</strong>m</li>' +
					'<li>ul item</li>' +
				'</ul>' +
				'<p>foobar</p>' +
				'<ol>' +
					'<li>o<a href="foo">l ite</a>m</li>' +
					'<li>ol item</li>' +
				'</ol>' +
				'<figure>' +
					'<img src="foo.jpg" alt="image foo" />' +
					'<figcaption>caption</figcaption>' +
				'</figure>';

			const output =
				'<blockquote>' +
					'<p>foo</p>' +
					'<p>bar</p>' +
				'</blockquote>' +
				'<ul>' +
					'<li>u<strong>l ite</strong>m</li>' +
					'<li>ul item</li>' +
				'</ul>' +
				'<p>foobar</p>' +
				'<ol>' +
					'<li>o<a href="foo">l ite</a>m</li>' +
					'<li>ol item</li>' +
				'</ol>' +
				'<figure>' +
					'<img alt="image foo" src="foo.jpg">' + // Weird attributes ordering behavior + no closing "/>".
					'<figcaption>caption</figcaption>' +
				'</figure>';

			editingView.fire( 'clipboardOutput', {
				dataTransfer: dataTransferMock,
				content: parseView( input ),
				method: 'copy'
			} );

			expect( dataTransferMock.getData( 'text/html' ) ).to.equal( output );
		} );

		it( 'sets clipboard plain text data', () => {
			const dataTransferMock = createDataTransfer();

			const input =
				'<container:blockquote>' +
					'<container:p>foo</container:p>' +
					'<container:p>bar</container:p>' +
				'</container:blockquote>' +
				'<container:ul>' +
					'<container:li>u<strong>l ite</strong>m</container:li>' +
					'<container:li>ul item</container:li>' +
				'</container:ul>' +
				'<container:p>foobar</container:p>' +
				'<container:ol>' +
					'<container:li>o<a href="foo">l ite</a>m</container:li>' +
					'<container:li>ol item</container:li>' +
				'</container:ol>' +
				'<container:figure>' +
					'<img alt="image foo" src="foo.jpg" />' +
					'<container:figcaption>caption</container:figcaption>' +
				'</container:figure>';

			const output =
				'foo\n' +
				'\n' +
				'bar\n' +
				'\n' +
				'ul item\n' +
				'ul item\n' +
				'\n' +
				'foobar\n' +
				'\n' +
				'ol item\n' +
				'ol item\n' +
				'\n' +
				'image foo\n' +
				'caption';

			editingView.fire( 'clipboardOutput', {
				dataTransfer: dataTransferMock,
				content: parseView( input ),
				method: 'copy'
			} );

			expect( dataTransferMock.getData( 'text/plain' ) ).to.equal( output );
		} );

		it( 'does not set clipboard HTML data if content is empty', () => {
			const dataTransferMock = createDataTransfer();

			editingView.fire( 'clipboardOutput', {
				dataTransfer: dataTransferMock,
				content: new ViewDocumentFragment(),
				method: 'copy'
			} );

			expect( dataTransferMock.getData( 'text/html' ) ).to.be.undefined;
		} );

		it( 'deletes selected content in case of cut', () => {
			const dataTransferMock = createDataTransfer();

			setModelData( editor.document, '<paragraph>f[o</paragraph><paragraph>x]o</paragraph>' );

			editingView.fire( 'clipboardOutput', {
				dataTransfer: dataTransferMock,
				content: new ViewDocumentFragment(),
				method: 'cut'
			} );

			expect( getModelData( editor.document ) ).to.equal( '<paragraph>f[]o</paragraph>' );
		} );

		it( 'uses low priority observer for the clipboardOutput event', () => {
			const dataTransferMock = createDataTransfer();

			editingView.on( 'clipboardOutput', evt => {
				evt.stop();
			} );

			editingView.fire( 'copy', {
				dataTransfer: dataTransferMock,
				content: new ViewDocumentFragment( [ new ViewText( 'abc' ) ] ),
				preventDefault() {}
			} );

			expect( dataTransferMock.getData( 'text/html' ) ).to.be.undefined;
		} );

		function createDataTransfer() {
			const store = new Map();

			return {
				setData( type, data ) {
					store.set( type, data );
				},

				getData( type ) {
					return store.get( type );
				}
			};
		}
	} );
} );<|MERGE_RESOLUTION|>--- conflicted
+++ resolved
@@ -26,20 +26,6 @@
 	let editor, editingView, clipboardPlugin, scrollSpy;
 
 	beforeEach( () => {
-<<<<<<< HEAD
-		return VirtualTestEditor.create( {
-			plugins: [ Clipboard, Paragraph ]
-		} )
-		.then( newEditor => {
-			editor = newEditor;
-			editingView = editor.editing.view;
-			clipboardPlugin = editor.plugins.get( 'Clipboard' );
-
-			// VirtualTestEditor has no DOM, so this method must be stubbed for all tests.
-			// Otherwise it will throw as it accesses the DOM to do its job.
-			scrollSpy = sinon.stub( editingView, 'scrollToTheSelection', () => {} );
-		} );
-=======
 		return VirtualTestEditor
 			.create( {
 				plugins: [ Clipboard, Paragraph ]
@@ -48,8 +34,11 @@
 				editor = newEditor;
 				editingView = editor.editing.view;
 				clipboardPlugin = editor.plugins.get( 'Clipboard' );
-			} );
->>>>>>> bfc964cd
+
+				// VirtualTestEditor has no DOM, so this method must be stubbed for all tests.
+				// Otherwise it will throw as it accesses the DOM to do its job.
+				scrollSpy = sinon.stub( editingView, 'scrollToTheSelection', () => {} );
+			} );
 	} );
 
 	describe( 'constructor()', () => {
