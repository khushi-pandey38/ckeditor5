# Copyright (c) 2003-2024, CKSource Holding sp. z o.o. All rights reserved.
#
#                                     !!! IMPORTANT !!!
#
#         Before you edit this file, please keep in mind that contributing to the project
#                translations is possible ONLY via the Transifex online service.
#
#         To submit your translations, visit https://www.transifex.com/ckeditor/ckeditor5.
#
#                   To learn more, check out the official contributor's guide:
#     https://ckeditor.com/docs/ckeditor5/latest/framework/guides/contributing/contributing.html
#
msgid ""
msgstr ""
"Language-Team: Korean (https://app.transifex.com/ckeditor/teams/11143/ko/)\n"
"Language: ko\n"
"Plural-Forms: nplurals=1; plural=0;\n"
"Content-Type: text/plain; charset=UTF-8\n"

msgctxt "The label for the image widget."
msgid "image widget"
msgstr "사진 위젯"

msgctxt "The label for the image style button that wraps text around the image."
msgid "Wrap text"
msgstr "텍스트 줄 바꿈"

msgctxt "The label for the image style button that breaks the text around the image."
msgid "Break text"
msgstr "텍스트 분리"

msgctxt "The label for the image style button that places the image inside the line of text."
msgid "In line"
msgstr "줄 안에"

msgctxt "The label for the Side image option."
msgid "Side image"
msgstr "본문 옆에 배치"

msgctxt "The label for the Full size image option."
msgid "Full size image"
msgstr "꽉 찬 크기"

msgctxt "The label for the Left aligned image option."
msgid "Left aligned image"
msgstr "왼쪽 정렬"

msgctxt "The label for the Centered image option."
msgid "Centered image"
msgstr "가운데 정렬"

msgctxt "The label for the Right aligned image option."
msgid "Right aligned image"
msgstr "오른쪽 정렬"

msgctxt "The label for the Change image text alternative button."
msgid "Change image text alternative"
msgstr "대체 문구 변경"

msgctxt "The label for the image text alternative input."
msgid "Text alternative"
msgstr "대체 문구"

msgctxt "The placeholder text for the image caption displayed when the caption is empty."
msgid "Enter image caption"
msgstr "사진 설명을 입력하세요"

msgctxt "The label for the insert image toolbar button."
msgid "Insert image"
msgstr "사진 삽입"

msgctxt "The label for the replace image toolbar button."
msgid "Replace image"
msgstr "이미지 교체"

msgctxt "The label for the upload image from computer toolbar button with visible label in insert image dropdown."
msgid "Upload from computer"
msgstr "컴퓨터에서 업로드"

msgctxt "The label for the replace image by upload from computer toolbar button with visible label in insert image dropdown."
msgid "Replace from computer"
msgstr "컴퓨터에서 교체"

msgctxt "The label for the upload image from computer toolbar button."
msgid "Upload image from computer"
msgstr "컴퓨터에서 이미지 업로드"

msgctxt "The label for the upload image from computer menu bar button."
msgid "Image from computer"
msgstr "컴퓨터에서 이미지 가져오기"

msgctxt "The label for the replace image by upload from computer toolbar button."
msgid "Replace image from computer"
msgstr "컴퓨터에서 이미지 교체"

msgctxt "The title of the notification displayed when upload fails."
msgid "Upload failed"
msgstr "업로드 실패"

msgctxt "The label used by assistive technologies describing an image toolbar attached to an image widget."
msgid "Image toolbar"
msgstr "사진 툴바"

msgctxt "The label used for the dropdown in the image toolbar containing defined resize options."
msgid "Resize image"
msgstr "사진 크기 조절"

msgctxt "The label used for the standalone resize options buttons in the image toolbar."
msgid "Resize image to %0"
msgstr "사진의 크기를 %0으로 조절"

msgctxt "The accessibility label of the standalone image resize reset option button in the image toolbar for screen readers."
msgid "Resize image to the original size"
msgstr "사진을 원래 크기로 돌려놓기"

msgctxt "The label for image resize balloon input."
msgid "Resize image (in %0)"
<<<<<<< HEAD
msgstr ""
=======
msgstr "이미지 크기 조정하기(%0 이내)"
>>>>>>> 930edc69

msgctxt "The default label for the resize option that resets the size of the image."
msgid "Original"
msgstr "원본"

msgctxt "The accessibility label of the standalone image resize custom option button in the image toolbar for screen readers."
msgid "Custom image size"
<<<<<<< HEAD
msgstr ""

msgctxt "The label for the resize option that allows user to enter custom size of the image."
msgid "Custom"
msgstr ""
=======
msgstr "사용자 지정 이미지 크기"

msgctxt "The label for the resize option that allows user to enter custom size of the image."
msgid "Custom"
msgstr "사용자 지정"
>>>>>>> 930edc69

msgctxt "The accessibility label of the image resize dropdown for screen readers."
msgid "Image resize list"
msgstr "사진 크기 목록"

msgctxt "The label of the form submit button if the image source URL input has no value."
msgid "Insert"
msgstr "삽입"

msgctxt "The label of the form submit button if the image source URL input has a value."
msgid "Update"
msgstr "업데이트"

msgctxt "The input label for the Insert image via URL form."
msgid "Insert image via URL"
msgstr "URL로 이미지 삽입"

msgctxt "The input label for the Insert image via URL form for a pre-existing image."
msgid "Update image URL"
msgstr "이미지 URL 업데이트"

msgctxt "Text used by screen readers do describe an image when the image has no text alternative."
msgid "Caption for the image"
msgstr "이미지용 캡션"

msgctxt "Text used by screen readers do describe an image when there is a text alternative available, e.g. 'Caption for image: this is a description of the image.'"
msgid "Caption for image: %0"
msgstr "이미지용 캡션: %0"

msgctxt "Text used as error label when user submitted custom image resize form with blank value."
msgid "The value must not be empty."
<<<<<<< HEAD
msgstr ""

msgctxt "Text used as error label when user submitted custom image resize form with incorrect value."
msgid "The value should be a plain number."
msgstr ""

msgctxt "Aria status message indicating that the image is being uploaded. Example: 'Uploading image'."
msgid "Uploading image"
msgstr ""

msgctxt "Aria status message indicating that the image has been uploaded successfully. Example: 'Image upload complete'."
msgid "Image upload complete"
msgstr ""

msgctxt "Aria status message indicating that an error has occurred during image upload. Example: 'Error during image upload'."
msgid "Error during image upload"
msgstr ""
=======
msgstr "값은 비워둘 수 없습니다."

msgctxt "Text used as error label when user submitted custom image resize form with incorrect value."
msgid "The value should be a plain number."
msgstr "일반 숫자로 된 값을 입력해야 합니다."

msgctxt "Aria status message indicating that the image is being uploaded. Example: 'Uploading image'."
msgid "Uploading image"
msgstr "이미지 업로드 중"

msgctxt "Aria status message indicating that the image has been uploaded successfully. Example: 'Image upload complete'."
msgid "Image upload complete"
msgstr "이미지 업로드 완료"

msgctxt "Aria status message indicating that an error has occurred during image upload. Example: 'Error during image upload'."
msgid "Error during image upload"
msgstr "이미지 업로드 중에 오류 발생"
>>>>>>> 930edc69
<|MERGE_RESOLUTION|>--- conflicted
+++ resolved
@@ -115,11 +115,7 @@
 
 msgctxt "The label for image resize balloon input."
 msgid "Resize image (in %0)"
-<<<<<<< HEAD
-msgstr ""
-=======
 msgstr "이미지 크기 조정하기(%0 이내)"
->>>>>>> 930edc69
 
 msgctxt "The default label for the resize option that resets the size of the image."
 msgid "Original"
@@ -127,19 +123,11 @@
 
 msgctxt "The accessibility label of the standalone image resize custom option button in the image toolbar for screen readers."
 msgid "Custom image size"
-<<<<<<< HEAD
-msgstr ""
-
-msgctxt "The label for the resize option that allows user to enter custom size of the image."
-msgid "Custom"
-msgstr ""
-=======
 msgstr "사용자 지정 이미지 크기"
 
 msgctxt "The label for the resize option that allows user to enter custom size of the image."
 msgid "Custom"
 msgstr "사용자 지정"
->>>>>>> 930edc69
 
 msgctxt "The accessibility label of the image resize dropdown for screen readers."
 msgid "Image resize list"
@@ -171,25 +159,6 @@
 
 msgctxt "Text used as error label when user submitted custom image resize form with blank value."
 msgid "The value must not be empty."
-<<<<<<< HEAD
-msgstr ""
-
-msgctxt "Text used as error label when user submitted custom image resize form with incorrect value."
-msgid "The value should be a plain number."
-msgstr ""
-
-msgctxt "Aria status message indicating that the image is being uploaded. Example: 'Uploading image'."
-msgid "Uploading image"
-msgstr ""
-
-msgctxt "Aria status message indicating that the image has been uploaded successfully. Example: 'Image upload complete'."
-msgid "Image upload complete"
-msgstr ""
-
-msgctxt "Aria status message indicating that an error has occurred during image upload. Example: 'Error during image upload'."
-msgid "Error during image upload"
-msgstr ""
-=======
 msgstr "값은 비워둘 수 없습니다."
 
 msgctxt "Text used as error label when user submitted custom image resize form with incorrect value."
@@ -206,5 +175,4 @@
 
 msgctxt "Aria status message indicating that an error has occurred during image upload. Example: 'Error during image upload'."
 msgid "Error during image upload"
-msgstr "이미지 업로드 중에 오류 발생"
->>>>>>> 930edc69
+msgstr "이미지 업로드 중에 오류 발생"