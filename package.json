{
  "name": "ckeditor5",
  "version": "15.0.0",
  "description": "The development environment of CKEditor 5 – the best browser-based rich text editor.",
  "private": true,
  "keywords": [
    "ckeditor",
    "ckeditor5",
    "ckeditor 5",
    "wysiwyg",
    "rich text",
    "editor",
    "html",
    "contentEditable",
    "editing",
    "operational transformation",
    "ot",
    "collaboration",
    "collaborative",
    "real-time",
    "framework"
  ],
  "dependencies": {
    "@ckeditor/ckeditor-cloud-services-core": "^15.0.0",
    "@ckeditor/ckeditor5-adapter-ckfinder": "^15.0.0",
    "@ckeditor/ckeditor5-alignment": "^15.0.0",
    "@ckeditor/ckeditor5-autoformat": "^15.0.0",
    "@ckeditor/ckeditor5-autosave": "^15.0.0",
    "@ckeditor/ckeditor5-basic-styles": "^15.0.0",
    "@ckeditor/ckeditor5-block-quote": "^15.0.0",
    "@ckeditor/ckeditor5-build-balloon": "^15.0.0",
    "@ckeditor/ckeditor5-build-balloon-block": "^15.0.0",
    "@ckeditor/ckeditor5-build-classic": "^15.0.0",
    "@ckeditor/ckeditor5-build-decoupled-document": "^15.0.0",
    "@ckeditor/ckeditor5-build-inline": "^15.0.0",
    "@ckeditor/ckeditor5-ckfinder": "^15.0.0",
    "@ckeditor/ckeditor5-clipboard": "^15.0.0",
    "@ckeditor/ckeditor5-cloud-services": "^15.0.0",
    "@ckeditor/ckeditor5-code-block": "^0.0.1",
    "@ckeditor/ckeditor5-core": "^15.0.0",
    "@ckeditor/ckeditor5-easy-image": "^15.0.0",
    "@ckeditor/ckeditor5-editor-balloon": "^15.0.0",
    "@ckeditor/ckeditor5-editor-classic": "^15.0.0",
    "@ckeditor/ckeditor5-editor-decoupled": "^15.0.0",
    "@ckeditor/ckeditor5-editor-inline": "^15.0.0",
    "@ckeditor/ckeditor5-engine": "^15.0.0",
    "@ckeditor/ckeditor5-enter": "^15.0.0",
    "@ckeditor/ckeditor5-essentials": "^15.0.0",
    "@ckeditor/ckeditor5-font": "^15.0.0",
    "@ckeditor/ckeditor5-heading": "^15.0.0",
    "@ckeditor/ckeditor5-highlight": "^15.0.0",
    "@ckeditor/ckeditor5-horizontal-line": "^15.0.0",
    "@ckeditor/ckeditor5-image": "^15.0.0",
    "@ckeditor/ckeditor5-indent": "^15.0.0",
    "@ckeditor/ckeditor5-link": "^15.0.0",
    "@ckeditor/ckeditor5-list": "^15.0.0",
    "@ckeditor/ckeditor5-markdown-gfm": "^15.0.0",
    "@ckeditor/ckeditor5-media-embed": "^15.0.0",
    "@ckeditor/ckeditor5-mention": "^15.0.0",
    "@ckeditor/ckeditor5-page-break": "^15.0.0",
    "@ckeditor/ckeditor5-paragraph": "^15.0.0",
    "@ckeditor/ckeditor5-paste-from-office": "^15.0.0",
    "@ckeditor/ckeditor5-remove-format": "^15.0.0",
    "@ckeditor/ckeditor5-restricted-editing": "^0.0.1",
    "@ckeditor/ckeditor5-table": "^15.0.0",
    "@ckeditor/ckeditor5-theme-lark": "^15.0.0",
    "@ckeditor/ckeditor5-typing": "^15.0.0",
    "@ckeditor/ckeditor5-ui": "^15.0.0",
    "@ckeditor/ckeditor5-undo": "^15.0.0",
    "@ckeditor/ckeditor5-upload": "^15.0.0",
    "@ckeditor/ckeditor5-utils": "^15.0.0",
    "@ckeditor/ckeditor5-watchdog": "^15.0.0",
    "@ckeditor/ckeditor5-widget": "^15.0.0",
    "@ckeditor/ckeditor5-word-count": "^15.0.0"
  },
  "devDependencies": {
    "@ckeditor/ckeditor5-comments": "^15.0.1",
    "@ckeditor/ckeditor5-dev-docs": "^11.0.9",
    "@ckeditor/ckeditor5-dev-env": "^17.0.0",
    "@ckeditor/ckeditor5-dev-tests": "^17.0.0",
    "@ckeditor/ckeditor5-dev-utils": "^12.0.5",
    "@ckeditor/ckeditor5-dev-webpack-plugin": "^8.0.5",
    "@ckeditor/ckeditor5-inspector": "^1.3.0",
    "@ckeditor/ckeditor5-react": "^1.1.3",
    "@ckeditor/ckeditor5-real-time-collaboration": "^15.0.0",
    "@ckeditor/ckeditor5-track-changes": "^15.0.0",
    "@wiris/mathtype-ckeditor5": "^7.17.1",
    "babel-standalone": "^6.26.0",
    "css-loader": "^1.0.0",
    "eslint": "^5.5.0",
    "eslint-config-ckeditor5": "^2.0.0",
    "glob": "^7.1.2",
    "husky": "^1.3.1",
    "lint-staged": "^7.0.0",
    "mini-css-extract-plugin": "^0.4.0",
    "minimatch": "^3.0.4",
    "mrgit": "^1.0.0",
    "postcss-loader": "^3.0.0",
    "progress-bar-webpack-plugin": "^1.12.1",
    "raw-loader": "^3.1.0",
    "react": "^16.9.0",
    "react-dom": "^16.9.0",
    "style-loader": "^1.0.0",
    "stylelint": "^11.1.1",
    "stylelint-config-ckeditor5": "^1.0.0",
    "svgo": "^1.1.0",
<<<<<<< HEAD
    "terser-webpack-plugin": "^2.2.1",
    "umberto": "^1.0.0",
=======
    "uglifyjs-webpack-plugin": "^1.3.0",
    "umberto": "^1.2.0",
>>>>>>> 600e5569
    "webpack": "^4.39.1"
  },
  "engines": {
    "node": ">=8.0.0",
    "npm": ">=5.7.1"
  },
  "author": "CKSource (http://cksource.com/)",
  "license": "GPL-2.0-or-later",
  "homepage": "https://ckeditor.com/ckeditor-5",
  "bugs": "https://github.com/ckeditor/ckeditor5/issues",
  "repository": {
    "type": "git",
    "url": "https://github.com/ckeditor/ckeditor5.git"
  },
  "scripts": {
    "lint": "eslint --quiet '**/*.js'",
    "stylelint": "stylelint --quiet --allow-empty-input 'packages/**/*.css' 'docs/**/*.css'",
    "test": "node --max_old_space_size=4096 node_modules/@ckeditor/ckeditor5-dev-tests/bin/test.js",
    "manual": "node --max_old_space_size=4096 node_modules/@ckeditor/ckeditor5-dev-tests/bin/test-manual.js",
    "bootstrap": "mrgit sync && yarn install",
    "clean": "rm -rf node_modules && mrgit exec 'rm -rf node_modules'",
    "reset": "rm -rf ./packages ./node_modules && yarn run bootstrap",
    "reinstall": "yarn run clean && yarn run bootstrap",
    "docs": "node --max-old-space-size=4096 ./scripts/docs/build-docs.js",
    "docs:api": "node ./scripts/docs/build-api-docs.js",
    "docs:build-and-publish": "node ./scripts/docs/build-and-publish.js",
    "docs:build-and-publish-nightly": "node ./scripts/docs/build-and-publish-nightly.js",
    "docs:content-styles": "node ./scripts/docs/build-content-styles.js",
    "translations:collect": "ckeditor5-dev-env-translations collect",
    "translations:download": "ckeditor5-dev-env-translations download",
    "translations:upload": "ckeditor5-dev-env-translations upload",
    "changelog": "node ./scripts/release/changelog.js",
    "release:bump-version": "node ./scripts/release/bump-versions.js",
    "release:publish": "node ./scripts/release/publish.js",
    "release:stable-branches": "sh ./scripts/update-stable-branches.sh",
    "switch-to-dev-dev": "sh ./scripts/switch-to-dev-dev.sh",
    "clean-up-svg-icons": "sh ./scripts/clean-up-svg-icons.sh"
  },
  "lint-staged": {
    "**/*.js": [
      "eslint --quiet"
    ],
    "**/*.css": [
      "stylelint --quiet --allow-empty-input"
    ]
  },
  "eslintIgnore": [
    "build/**",
    "coverage/**",
    "packages/**"
  ],
  "workspaces": {
    "packages": [
      "packages/*",
      "."
    ],
    "nohoist": [
      "**/husky"
    ]
  },
  "husky": {
    "hooks": {
      "pre-commit": "lint-staged"
    }
  }
}<|MERGE_RESOLUTION|>--- conflicted
+++ resolved
@@ -104,13 +104,8 @@
     "stylelint": "^11.1.1",
     "stylelint-config-ckeditor5": "^1.0.0",
     "svgo": "^1.1.0",
-<<<<<<< HEAD
     "terser-webpack-plugin": "^2.2.1",
-    "umberto": "^1.0.0",
-=======
-    "uglifyjs-webpack-plugin": "^1.3.0",
     "umberto": "^1.2.0",
->>>>>>> 600e5569
     "webpack": "^4.39.1"
   },
   "engines": {
