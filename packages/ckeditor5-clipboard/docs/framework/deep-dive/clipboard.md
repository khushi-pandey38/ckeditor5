--- conflicted
+++ resolved
@@ -124,11 +124,7 @@
 
 You can use the knowledge from the previous sections to create a complete plugin that will allow users to paste the content as plain text while the feature is toggled on.
 
-<<<<<<< HEAD
-If you are not familiar with creating plugins in CKEditor 5, it is recommended to start from reading the {@link tutorial/editor step-by-step tutorial} to get a better understanding of what happens in the code below.
-=======
 If you are not familiar with creating plugins in CKEditor&nbsp;5, it is recommended to start from reading the {@link framework/creating-simple-plugin-timestamp Creating a simple plugin} guide to get a better understanding of what happens in the code below.
->>>>>>> 8936e0e4
 
 ```js
 import { ClassicEditor } from '@ckeditor/ckeditor5-editor-classic';
