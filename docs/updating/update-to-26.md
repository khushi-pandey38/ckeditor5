---
category: update-guides
meta-title: Update to version 26.x | CKEditor 5 Documentation
menu-title: Update to v26.x
order: 98
---

<info-box>
	When updating your CKEditor&nbsp;5 installation, make sure **all the packages are the same version** to avoid errors.

	For custom builds, you may try removing the `package-lock.json` or `yarn.lock` files (if applicable) and reinstalling all packages before rebuilding the editor. For best results, make sure you use the most recent package versions.
</info-box>

# Update to CKEditor&nbsp;5 v26.0.0

For the entire list of changes introduced in version 26.0.0, see the [release notes for CKEditor&nbsp;5 v26.0.0](https://github.com/ckeditor/ckeditor5/releases/tag/v26.0.0).

Listed below are the most important changes that require your attention when upgrading to CKEditor&nbsp;5 v26.0.0.

## Soft requirements

<<<<<<< HEAD
While [allowing to extend builds](https://github.com/ckeditor/ckeditor5/issues/8395) with additional plugins without rebuilding the bundle (a concept also called {@link getting-started/advanced/dll-builds "DLLs"}), certain sets of plugins had to be decoupled. This has lead to the introduction of the "soft requirements".
=======
While [allowing to extend builds](https://github.com/ckeditor/ckeditor5/issues/8395) with extra plugins without rebuilding the bundle (a concept also called {@link installation/advanced/dll-builds "DLLs"}), we had to decouple certain sets of plugins. This has led to the introduction of the "soft requirements."
>>>>>>> 7d600e2c

Before, each plugin had its direct requirements that would be automatically loaded by the editor before the plugin was loaded. These plugins were specified in the `static get() {}` callback of a plugin class in the form of plugin constructors (dependencies).

Starting from v26.0.0 not all plugins can be directly imported by other plugins. However, a plugin can define that it requires another plugin (called, for example, `'Foo'`) by returning a string from `static get() {}`. This tells the editor that you must provide such a plugin either before building (via {@link module:core/editor/editor~Editor.builtinPlugins `Editor.builtinPlugins`}) or when creating a new instance of the editor (for example, via {@link module:core/editor/editorconfig~EditorConfig#plugins `config.plugins`}).

Therefore, when upgrading to version 26.0.0, you may stumble upon the {@link support/error-codes#error-plugincollection-soft-required `plugincollection-soft-required`} error. This tells you that some dependencies are now missing and you need to provide them.

### List of known soft requirements

* Add {@link module:cloud-services/cloudservices~CloudServices `CloudServices`} to the editor plugins when using the `CloudServicesUploadAdapter` or `EasyImage` features.
* Add {@link module:image/image~Image `Image`} and {@link module:image/imageupload~ImageUpload `ImageUpload`} to the editor plugins when using the `EasyImage` feature.
* Add {@link module:adapter-ckfinder/uploadadapter~CKFinderUploadAdapter `CKFinderUploadAdapter`}, {@link module:image/image~Image `Image`}, and {@link module:link/link~Link `Link`} features to the editor plugins when using the `CKFinder` feature.
* Add {@link module:paragraph/paragraph~Paragraph `Paragraph`} to the editor plugins when using the `Title` feature.
* Add {@link module:paragraph/paragraph~Paragraph `Paragraph`} to the editor plugins when using the `List` feature.
* Add {@link module:image/image~Image `Image`} to the editor plugins when using the `LinkImage` feature.
* Add {@link module:cloud-services/cloudservices~CloudServices `CloudServices`} to the editor plugins when using the `ExportPdf` or `ExportWord` features.

### Upgrade method

Before, when you were passing plugins directly to `Editor.create()` via `config.plugins`, this would be your setup:

```js
import ClassicEditor from '@ckeditor/ckeditor5-editor-classic/src/classiceditor';
import EssentialsPlugin from '@ckeditor/ckeditor5-essentials/src/essentials';
import UploadAdapterPlugin from '@ckeditor/ckeditor5-adapter-ckfinder/src/uploadadapter';
import AutoformatPlugin from '@ckeditor/ckeditor5-autoformat/src/autoformat';
import BoldPlugin from '@ckeditor/ckeditor5-basic-styles/src/bold';
import ItalicPlugin from '@ckeditor/ckeditor5-basic-styles/src/italic';
import BlockQuotePlugin from '@ckeditor/ckeditor5-block-quote/src/blockquote';
import EasyImagePlugin from '@ckeditor/ckeditor5-easy-image/src/easyimage';
import HeadingPlugin from '@ckeditor/ckeditor5-heading/src/heading';
import ImagePlugin from '@ckeditor/ckeditor5-image/src/image';
import ImageCaptionPlugin from '@ckeditor/ckeditor5-image/src/imagecaption';
import ImageStylePlugin from '@ckeditor/ckeditor5-image/src/imagestyle';
import ImageToolbarPlugin from '@ckeditor/ckeditor5-image/src/imagetoolbar';
import LinkPlugin from '@ckeditor/ckeditor5-link/src/link';
import ListPlugin from '@ckeditor/ckeditor5-list/src/list';
import ParagraphPlugin from '@ckeditor/ckeditor5-paragraph/src/paragraph';

ClassicEditor
	.create( document.querySelector( '#editor'), {
		plugins: [
			EssentialsPlugin,
			AutoformatPlugin,
			BoldPlugin,
			ItalicPlugin,
			BlockQuotePlugin,
			HeadingPlugin,
			ImagePlugin,
			ImageCaptionPlugin,
			ImageStylePlugin,
			ImageToolbarPlugin,
			EasyImagePlugin,
			ImageUploadPlugin,
			LinkPlugin,
			ListPlugin,
			ParagraphPlugin
		],
		toolbar: [
			'heading',
			'bold',
			'italic',
			'link',
			'bulletedList',
			'numberedList',
			'uploadImage',
			'blockQuote',
			'undo',
			'redo'
		],
		image: {
			toolbar: [
				'imageStyle:full',
				'imageStyle:side',
				'|',
				'imageTextAlternative'
			]
		}
	} )
	.then( editor => {
		console.log( editor );
	} )
	.catch( error => {
		console.error( error );
	} );
```

Based on the list above (or the error thrown when you upgraded your packages), you can check that you need to add:

* `ImageUpload` because you use `EasyImage`,
* `CloudServices` because you use `EasyImage`.

After the upgrade, the setup should look like this:

```js
import ClassicEditor from '@ckeditor/ckeditor5-editor-classic/src/classiceditor';
import EssentialsPlugin from '@ckeditor/ckeditor5-essentials/src/essentials';
import UploadAdapterPlugin from '@ckeditor/ckeditor5-adapter-ckfinder/src/uploadadapter';
import AutoformatPlugin from '@ckeditor/ckeditor5-autoformat/src/autoformat';
import BoldPlugin from '@ckeditor/ckeditor5-basic-styles/src/bold';
import ItalicPlugin from '@ckeditor/ckeditor5-basic-styles/src/italic';
import BlockQuotePlugin from '@ckeditor/ckeditor5-block-quote/src/blockquote';
import EasyImagePlugin from '@ckeditor/ckeditor5-easy-image/src/easyimage';
import HeadingPlugin from '@ckeditor/ckeditor5-heading/src/heading';
import ImagePlugin from '@ckeditor/ckeditor5-image/src/image';
import ImageCaptionPlugin from '@ckeditor/ckeditor5-image/src/imagecaption';
import ImageStylePlugin from '@ckeditor/ckeditor5-image/src/imagestyle';
import ImageToolbarPlugin from '@ckeditor/ckeditor5-image/src/imagetoolbar';
import LinkPlugin from '@ckeditor/ckeditor5-link/src/link';
import ListPlugin from '@ckeditor/ckeditor5-list/src/list';
import ParagraphPlugin from '@ckeditor/ckeditor5-paragraph/src/paragraph';

// ADDED
import ImageUploadPlugin from '@ckeditor/ckeditor5-image/src/imageupload';
import CloudServicesPlugin from '@ckeditor/ckeditor5-cloud-services/src/cloudservices';

ClassicEditor
	.create( document.querySelector( '#editor'), {
		plugins: [
			EssentialsPlugin,
			AutoformatPlugin,
			BoldPlugin,
			ItalicPlugin,
			BlockQuotePlugin,
			HeadingPlugin,
			ImagePlugin,
			ImageCaptionPlugin,
			ImageStylePlugin,
			ImageToolbarPlugin,
			EasyImagePlugin,
			ImageUploadPlugin,
			LinkPlugin,
			ListPlugin,
			ParagraphPlugin,

			// ADDED
			ImageUploadPlugin,
			CloudServicesPlugin
		],
		toolbar: [
			'heading',
			'bold',
			'italic',
			'link',
			'bulletedList',
			'numberedList',
			'uploadImage',
			'blockQuote',
			'undo',
			'redo'
		],
		image: {
			toolbar: [
				'imageStyle:full',
				'imageStyle:side',
				'|',
				'imageTextAlternative'
			]
		}
	} )
	.then( editor => {
		console.log( editor );
	} )
	.catch( error => {
		console.error( error );
	} );
```

## Keystrokes for macOS

Starting from v26.0.0, the {@link module:utils/keystrokehandler~KeystrokeHandler `KeystrokeHandler`} is not automatically binding to both <kbd>Ctrl</kbd> and <kbd>Cmd</kbd> keys on macOS as before. Instead, it is translating the <kbd>Ctrl</kbd> key to the <kbd>Cmd</kbd> key and handling just this keystroke.

For example, a registered keystroke `Ctrl+A` will now be translated to `Cmd+A` on macOS. To block the translation of a keystroke, use the forced modifier: `Ctrl!+A` (note the exclamation mark).

## Unified button and command naming convention

The naming conventions for both buttons and commands have been reviewed and unified to maintain maximum consistency and provide sane rules that match real-life cases.

All buttons follow the **verb + noun** (for example, `insertTable`, `selectAll`) or the **noun** (for example, `bold`, `mediaEmbed`) convention.

It was trickier for commands because there are more name combinations possible than there are for buttons. For commands, the proper name should usually start with the **action** followed by the **feature** name (like `checkTodoList`, `insertTable`).

Toolbar button name changes (before → after):

* `imageUpload` → `uploadImage`
* `imageResize` → `resizeImage`
* `imageInsert` → `insertImage`
* `imageResize:*` → `resizeImage:*`

Command name changes (before → after):

* `imageInsert` → `insertImage`
* `imageUpload` → `uploadImage`
* `imageResize` → `resizeImage`
* `forwardDelete` → `deleteForward`
* `todoListCheck` → `checkTodoList`

The `TodoListCheckCommand` module was moved to {@link module:list/todolist/checktodolistcommand~CheckTodoListCommand `CheckTodoListCommand`}.

The `ImageInsertCommand` module was moved to {@link module:image/image/insertimagecommand~InsertImageCommand `InsertImageCommand`}.

The `ImageResizeCommand` module was moved to {@link module:image/imageresize/resizeimagecommand~ResizeImageCommand `ResizeImageCommand`}.

The `ImageUploadCommand` module was moved to {@link module:image/imageupload/uploadimagecommand~UploadImageCommand `UploadImageCommand`}.

The old names are still available as aliases.<|MERGE_RESOLUTION|>--- conflicted
+++ resolved
@@ -19,11 +19,7 @@
 
 ## Soft requirements
 
-<<<<<<< HEAD
-While [allowing to extend builds](https://github.com/ckeditor/ckeditor5/issues/8395) with additional plugins without rebuilding the bundle (a concept also called {@link getting-started/advanced/dll-builds "DLLs"}), certain sets of plugins had to be decoupled. This has lead to the introduction of the "soft requirements".
-=======
 While [allowing to extend builds](https://github.com/ckeditor/ckeditor5/issues/8395) with extra plugins without rebuilding the bundle (a concept also called {@link installation/advanced/dll-builds "DLLs"}), we had to decouple certain sets of plugins. This has led to the introduction of the "soft requirements."
->>>>>>> 7d600e2c
 
 Before, each plugin had its direct requirements that would be automatically loaded by the editor before the plugin was loaded. These plugins were specified in the `static get() {}` callback of a plugin class in the form of plugin constructors (dependencies).
 
