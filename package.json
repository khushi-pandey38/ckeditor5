{
  "name": "ckeditor5",
  "version": "0.1.0",
  "description": "The development version of CKEditor; the best browser-based WYSIWYG editor.",
  "keywords": [
    "CKEditor",
    "Editor",
    "WYSIWYG"
  ],
  "dependencies": {
    "ckeditor5-basic-styles": "ckeditor/ckeditor5-basic-styles",
    "ckeditor5-editor-classic": "ckeditor/ckeditor5-editor-classic",
    "ckeditor5-engine": "ckeditor/ckeditor5-engine",
    "ckeditor5-enter": "ckeditor/ckeditor5-enter",
    "ckeditor5-headings": "ckeditor/ckeditor5-headings",
    "ckeditor5-paragraph": "ckeditor/ckeditor5-paragraph",
    "ckeditor5-theme-lark": "ckeditor/ckeditor5-theme-lark",
    "ckeditor5-typing": "ckeditor/ckeditor5-typing",
    "ckeditor5-ui": "ckeditor/ckeditor5-ui",
    "ckeditor5-ui-default": "ckeditor/ckeditor5-ui-default",
    "ckeditor5-undo": "ckeditor/ckeditor5-undo",
    "ckeditor5-utils": "ckeditor/ckeditor5-utils",
    "requirejs": "Reinmar/requirejs"
  },
  "devDependencies": {
    "babel-core": "^6.9.0",
    "babel-plugin-transform-es2015-modules-amd": "^6.8.0",
    "babel-plugin-transform-es2015-modules-commonjs": "^6.10.0",
    "babel-preset-es2015-rollup": "^1.1.1",
    "benderjs": "^0.4.1",
    "benderjs-chai": "^0.2.0",
    "benderjs-coverage": "benderjs/benderjs-coverage#t/4",
    "benderjs-mocha": "^0.3.0",
    "benderjs-promise": "^0.1.0",
    "benderjs-sinon": "^0.3.0",
    "chai": "^3.4.0",
<<<<<<< HEAD
    "ckeditor5-dev-lint": "ckeditor/ckeditor5-dev-lint",
    "del": "^2.0.2",
    "fs-extra": "^0.26.4",
=======
    "ckeditor5-dev-utils": "ckeditor/ckeditor5-dev-utils",
    "concat-stream": "^1.5.1",
>>>>>>> 86cc4f01
    "git-guppy": "^1.1.0",
    "gulp": "^3.9.0",
    "gulp-babel": "^6.1.0",
    "gulp-cssnano": "^2.1.2",
    "gulp-filter": "^3.0.1",
    "gulp-filter-by": "^1.2.0",
    "gulp-istanbul": "^0.10.4",
    "gulp-jscs": "^3.0.2",
    "gulp-jsdoc3": "^0.2.0",
    "gulp-jshint": "^2.0.0",
    "gulp-mirror": "^1",
    "gulp-mocha": "^2.2.0",
    "gulp-plumber": "^1.1.0",
    "gulp-rename": "^1.2.2",
    "gulp-replace": "^0.5.4",
    "gulp-sourcemaps": "^1.6.0",
    "gulp-svg-sprite": "^1.2.19",
    "gulp-uglify": "^1.5.4",
    "gulp-util": "^3.0.7",
    "gulp-watch": "^4.3.7",
    "guppy-pre-commit": "^0.3.0",
    "gzip-size": "^3.0.0",
    "inquirer": "^0.11.0",
    "jsdoc": "^3.4.0",
    "merge-stream": "^1.0.0",
    "minimist": "^1.2.0",
    "mkdirp": "^0.5.1",
    "mockery": "^1.4.0",
    "parse-gitignore": "^0.2.0",
    "pretty-bytes": "^3.0.1",
    "regenerator-runtime": "^0.9.5",
    "rollup": "^0.33.0",
    "rollup-plugin-babel": "^2.4.0",
    "run-sequence": "^1.1.5",
    "semver": "^5.1.0",
    "sinon": "^1.17.0",
<<<<<<< HEAD
=======
    "through2": "^2.0.0",
>>>>>>> 86cc4f01
    "vinyl": "^1.1.1"
  },
  "engines": {
    "node": ">=6.0.0",
    "npm": ">=3.0.0"
  },
  "author": "CKSource (http://cksource.com/)",
  "license": "See LICENSE.md",
  "homepage": "http://ckeditor.com",
  "bugs": "https://github.com/ckeditor/ckeditor5/issues",
  "repository": {
    "type": "git",
    "url": "https://github.com/ckeditor/ckeditor5.git"
  }
}<|MERGE_RESOLUTION|>--- conflicted
+++ resolved
@@ -34,14 +34,11 @@
     "benderjs-promise": "^0.1.0",
     "benderjs-sinon": "^0.3.0",
     "chai": "^3.4.0",
-<<<<<<< HEAD
     "ckeditor5-dev-lint": "ckeditor/ckeditor5-dev-lint",
     "del": "^2.0.2",
     "fs-extra": "^0.26.4",
-=======
     "ckeditor5-dev-utils": "ckeditor/ckeditor5-dev-utils",
     "concat-stream": "^1.5.1",
->>>>>>> 86cc4f01
     "git-guppy": "^1.1.0",
     "gulp": "^3.9.0",
     "gulp-babel": "^6.1.0",
@@ -78,10 +75,7 @@
     "run-sequence": "^1.1.5",
     "semver": "^5.1.0",
     "sinon": "^1.17.0",
-<<<<<<< HEAD
-=======
     "through2": "^2.0.0",
->>>>>>> 86cc4f01
     "vinyl": "^1.1.1"
   },
   "engines": {
