---
category: crash-course
order: 30
menu-title: Model and schema
meta-title: CKEditor 5 crash course - Model and schema | CKEditor 5 Documentation
modified_at: 2023-08-16
---

# Model and schema

## The editor

The editors come in a few flavors. While each looks different visually, they are similar under the hood and consist of two parts:

* Editing engine,
* Editing UI.

In this and the next chapters of this tutorial, you will learn about the **editing engine**, which is responsible for reading, maintaining, and outputting the state of the editor, and everything else that powers the editor under the hood.

Later you will also learn about the **editing UI**, but for now, all you need to know is that it is the interface the user sees and interacts with.

### Model

<<<<<<< HEAD
The first and most important part of the editing engine is the model. The model is an HTML-like structure that represents the content of the editor. When the {@link module:core/editor/utils/dataapimixin~DataApi#setData `editor.setData()`} method is called, HTML passed as the argument is converted into the model. Then, when the {@link module:core/editor/utils/dataapimixin~DataApi#getData `editor.getData()`} method is called, the model is converted back to HTML.
=======
The first and most important part of the editing engine is the model. The model is an HTML-like structure that represents the content of the editor. When the {@link module:core/editor/editor~Editor#setData `editor.setData()`} method is called, HTML passed as the argument is converted into the model. Then, when the {@link module:core/editor/editor~Editor#getData `editor.getData()`} method is called, the model is converted back to HTML.
>>>>>>> 7f6c80c8

One major difference between the model and HTML is that in the model, both text and elements can have attributes.

Let's see how the model compares to HTML.

{@snippet framework/mini-inspector}

{@snippet tutorials/mini-inspector-basic-styles}

### Schema

You cannot put everything in the model. At least not until you update the schema. The schema defines what is allowed and where, what attributes are allowed for certain nodes, and so on.

Schema determines things like whether the given element can be enclosed in a block quote, or whether the bold button is enabled on selected content.

## Extending the model to support text highlighting

With this information, what do we need to do to add support for highlighting? There are two things we need to take care of:

1. We need to somehow track in the model which parts of the text are highlighted.
2. Since HTML has a `<mark>` element used for highlighting, we want to be able to convert it to and from the model.

### Extending the schema

As we learned earlier, text nodes in a model can have attributes. We also saw that italic, bold, and underlined text does not use elements like in HTML, but the text attributes. Since highlighting works the same way as those three text styles, let's follow the same path.

Let's extend the `$text` node to allow a new attribute called `highlight`. Add the following code to the end of the `Highlight` function in `src/plugin.js`:

```js
editor.model.schema.extend( '$text', {
	allowAttributes: 'highlight'
} );
```

### Converting the HTML elements

Now that we can add the `highlight` attribute to the text parts, let's make it possible to convert `<mark>` HTML elements to the model `highlight` attribute and vice versa. Add the following code to the end of the `Highlight` function in `src/plugin.js`:

```js
editor.conversion.attributeToElement( {
	model: 'highlight',
	view: 'mark'
} );
```

Why is the method called `attributeToElement()` when we want to convert `<mark>` HTML **element** to `highlight` model **attribute**? Should it be the other way around?

For the editor, the model is the most important state, and HTML is just input and output. From its perspective, the role is reversed - it has the `highlight` attribute, which corresponds to the`<mark>` element in HTML. You will see this pattern repeated when we dive deeper into data conversion in the next chapter.

### Testing changes

Let's test our changes. Open the console in your browser and run the following code:

```js
editor.setData( '<p>Hello <mark>world</mark>!</p>' );
```

If all went well, the word `world` should be highlighted in the editor.

## CKEditor inspector

Let's inspect the editor to validate the schema and model. Open the `src/main.js` file and install the {@link framework/development-tools/inspector CKEditor inspector}.

```js
// Import inspector.
import CKEditorInspector from '@ckeditor/ckeditor5-inspector';

// Add this at the bottom of the file to inspect the editor.
CKEditorInspector.attach(editor);
```

When the page refreshes, you should see a debugging panel for CKEditor. Go to the `Schema` tab and click the `$text` element. On the right side you should see `highlight:true` under the `Allowed Attributes` section.

Go to the `Model` tab and re-run this code in the console:

```js
editor.setData( '<p>Hello <mark>world</mark>!</p>' );
```

Notice how the model has changed and the `highlight` attribute has been attached to the `"world"` string.

You can also go to the `View` tab to see how the `highlight` attribute is converted to the `<mark>` element.

We will be using this tool in the next stages of plugin development.

## What's next

If you want to read more about the editing engine, see the {@link framework/architecture/editing-engine Editing engine} document.

Otherwise, go to the next chapter, where you will {@link tutorials/crash-course/data-conversion learn more about data conversion} and what really happens when we call the `attributeToElement()` method.<|MERGE_RESOLUTION|>--- conflicted
+++ resolved
@@ -21,11 +21,7 @@
 
 ### Model
 
-<<<<<<< HEAD
-The first and most important part of the editing engine is the model. The model is an HTML-like structure that represents the content of the editor. When the {@link module:core/editor/utils/dataapimixin~DataApi#setData `editor.setData()`} method is called, HTML passed as the argument is converted into the model. Then, when the {@link module:core/editor/utils/dataapimixin~DataApi#getData `editor.getData()`} method is called, the model is converted back to HTML.
-=======
 The first and most important part of the editing engine is the model. The model is an HTML-like structure that represents the content of the editor. When the {@link module:core/editor/editor~Editor#setData `editor.setData()`} method is called, HTML passed as the argument is converted into the model. Then, when the {@link module:core/editor/editor~Editor#getData `editor.getData()`} method is called, the model is converted back to HTML.
->>>>>>> 7f6c80c8
 
 One major difference between the model and HTML is that in the model, both text and elements can have attributes.
 
