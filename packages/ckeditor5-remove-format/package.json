{
  "name": "@ckeditor/ckeditor5-remove-format",
  "version": "28.0.0",
  "description": "Remove Format feature for CKEditor 5.",
  "keywords": [
    "ckeditor",
    "ckeditor5",
    "ckeditor 5",
    "ckeditor5-feature",
    "ckeditor5-plugin"
  ],
  "main": "src/index.js",
  "dependencies": {
    "ckeditor5": "^28.0.0"
  },
  "devDependencies": {
<<<<<<< HEAD
    "@ckeditor/ckeditor5-basic-styles": "^27.1.0",
    "@ckeditor/ckeditor5-clipboard": "^27.1.0",
    "@ckeditor/ckeditor5-core": "^27.1.0",
    "@ckeditor/ckeditor5-dev-utils": "^25.0.0",
    "@ckeditor/ckeditor5-editor-classic": "^27.1.0",
    "@ckeditor/ckeditor5-engine": "^27.1.0",
    "@ckeditor/ckeditor5-enter": "^27.1.0",
    "@ckeditor/ckeditor5-heading": "^27.1.0",
    "@ckeditor/ckeditor5-image": "^27.1.0",
    "@ckeditor/ckeditor5-link": "^27.1.0",
    "@ckeditor/ckeditor5-paragraph": "^27.1.0",
    "@ckeditor/ckeditor5-theme-lark": "^27.1.0",
    "@ckeditor/ckeditor5-typing": "^27.1.0",
    "@ckeditor/ckeditor5-undo": "^27.1.0",
    "@ckeditor/ckeditor5-utils": "^27.1.0",
=======
    "@ckeditor/ckeditor5-basic-styles": "^28.0.0",
    "@ckeditor/ckeditor5-clipboard": "^28.0.0",
    "@ckeditor/ckeditor5-core": "^28.0.0",
    "@ckeditor/ckeditor5-dev-utils": "^25.0.0",
    "@ckeditor/ckeditor5-editor-classic": "^28.0.0",
    "@ckeditor/ckeditor5-engine": "^28.0.0",
    "@ckeditor/ckeditor5-enter": "^28.0.0",
    "@ckeditor/ckeditor5-heading": "^28.0.0",
    "@ckeditor/ckeditor5-image": "^28.0.0",
    "@ckeditor/ckeditor5-link": "^28.0.0",
    "@ckeditor/ckeditor5-paragraph": "^28.0.0",
    "@ckeditor/ckeditor5-theme-lark": "^28.0.0",
    "@ckeditor/ckeditor5-typing": "^28.0.0",
    "@ckeditor/ckeditor5-undo": "^28.0.0",
    "@ckeditor/ckeditor5-utils": "^28.0.0",
>>>>>>> 54728bea
    "webpack": "^4.43.0",
    "webpack-cli": "^3.3.11"
  },
  "engines": {
    "node": ">=12.0.0",
    "npm": ">=5.7.1"
  },
  "author": "CKSource (http://cksource.com/)",
  "license": "GPL-2.0-or-later",
  "homepage": "https://ckeditor.com/ckeditor-5",
  "bugs": "https://github.com/ckeditor/ckeditor5/issues",
  "repository": {
    "type": "git",
    "url": "https://github.com/ckeditor/ckeditor5.git",
    "directory": "packages/ckeditor5-remove-format"
  },
  "files": [
    "lang",
    "src",
    "theme",
    "build"
  ],
  "scripts": {
    "dll:build": "webpack"
  }
}<|MERGE_RESOLUTION|>--- conflicted
+++ resolved
@@ -14,23 +14,6 @@
     "ckeditor5": "^28.0.0"
   },
   "devDependencies": {
-<<<<<<< HEAD
-    "@ckeditor/ckeditor5-basic-styles": "^27.1.0",
-    "@ckeditor/ckeditor5-clipboard": "^27.1.0",
-    "@ckeditor/ckeditor5-core": "^27.1.0",
-    "@ckeditor/ckeditor5-dev-utils": "^25.0.0",
-    "@ckeditor/ckeditor5-editor-classic": "^27.1.0",
-    "@ckeditor/ckeditor5-engine": "^27.1.0",
-    "@ckeditor/ckeditor5-enter": "^27.1.0",
-    "@ckeditor/ckeditor5-heading": "^27.1.0",
-    "@ckeditor/ckeditor5-image": "^27.1.0",
-    "@ckeditor/ckeditor5-link": "^27.1.0",
-    "@ckeditor/ckeditor5-paragraph": "^27.1.0",
-    "@ckeditor/ckeditor5-theme-lark": "^27.1.0",
-    "@ckeditor/ckeditor5-typing": "^27.1.0",
-    "@ckeditor/ckeditor5-undo": "^27.1.0",
-    "@ckeditor/ckeditor5-utils": "^27.1.0",
-=======
     "@ckeditor/ckeditor5-basic-styles": "^28.0.0",
     "@ckeditor/ckeditor5-clipboard": "^28.0.0",
     "@ckeditor/ckeditor5-core": "^28.0.0",
@@ -46,7 +29,6 @@
     "@ckeditor/ckeditor5-typing": "^28.0.0",
     "@ckeditor/ckeditor5-undo": "^28.0.0",
     "@ckeditor/ckeditor5-utils": "^28.0.0",
->>>>>>> 54728bea
     "webpack": "^4.43.0",
     "webpack-cli": "^3.3.11"
   },
