--- conflicted
+++ resolved
@@ -574,13 +574,9 @@
  * It should contain a logic necessary to initiate an upload process and monitor its progress.
  *
  * Learn how to develop your own upload adapter for CKEditor 5 in the
-<<<<<<< HEAD
- * {@glink framework/guides/deep-dive/upload-adapter "Custom upload adapter"} guide.
-=======
  * {@glink framework/deep-dive/upload-adapter "Custom upload adapter"} guide.
  *
  * @interface UploadAdapter
->>>>>>> 4fd7e567
  */
 export interface UploadAdapter {
 
