--- conflicted
+++ resolved
@@ -299,15 +299,9 @@
 
 			const matchedTextLength = marker.length + feedText.length;
 
-<<<<<<< HEAD
 			// Create a marker range.
-			const start = selection.focus.getShiftedBy( -matchedTextLength );
-			const end = selection.focus.getShiftedBy( -feedText.length );
-=======
-			// create marker range
 			const start = focus.getShiftedBy( -matchedTextLength );
 			const end = focus.getShiftedBy( -feedText.length );
->>>>>>> 7484b318
 
 			const markerRange = editor.model.createRange( start, end );
 
