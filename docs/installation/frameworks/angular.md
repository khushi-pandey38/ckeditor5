---
menu-title: Angular component
category: frameworks
order: 20
---

{@snippet installation/frameworks/framework-integration}

# Angular rich text editor component

<p>
	<a href="https://www.npmjs.com/package/@ckeditor/ckeditor5-angular" target="_blank" rel="noopener">
		<img src="https://badge.fury.io/js/%40ckeditor%2Fckeditor5-angular.svg" alt="npm version" loading="lazy">
	</a>
</p>

CKEditor 5 consists of the {@link installation/getting-started/predefined-builds ready-to-use editor builds} and the {@link framework/index CKEditor 5 Framework} upon which the builds are based.

Currently, the CKEditor 5 component for Angular supports integrating CKEditor 5 only via builds. Integrating {@link installation/advanced/integrating-from-source-webpack CKEditor 5 built from source} is not possible yet due to the lack of ability to [adjust webpack configuration in `angular-cli`](https://github.com/angular/angular-cli/issues/10618).

<info-box>
	While there is no support to integrate CKEditor 5 from source yet, you can still {@link installation/getting-started/quick-start-other#building-the-editor-from-source create a custom build of CKEditor 5} and include it in your Angular application.
</info-box>

<info-box hint>
	Starting from version 6.0.0 of this package, you can use native type definitions provided by CKEditor 5. Check the details about {@link installation/working-with-typescript TypeScript support}.
</info-box>

## Supported Angular versions

Because of the breaking changes in the Angular library output format, the `@ckeditor/ckeditor5-angular` package is released in the following versions to support various Angular ecosystems:

<table>
  <thead>
	<tr>
	  <th>CKEditor&nbsp;5&nbsp;version</th>
	  <th>Angular&nbsp;version</th>
	  <th>Details</th>
	</tr>
  </thead>
  <tbody>
	<tr>
	  <td colspan="3">Actively supported versions</td>
	</tr>
	<tr>
	  <td><code>^6</code></td>
	  <td><code>13+</code></td>
	  <td>Requires CKEditor&nbsp;5 in version <a href="https://github.com/ckeditor/ckeditor5/releases/tag/v37.0.0">37</a> or higher.</td>
	</tr>
	<tr>
	  <td colspan="3">Past releases (no longer maintained)</td>
	</tr>
	<tr>
	  <td><code>^5</code></td>
	  <td><code>13+</code></td>
	  <td>Requires Angular in version 13+ or higher. Lower versions are no longer maintained.</td>
	</tr>
	<tr>
	  <td><code>^5</code></td>
	  <td><code>13+</code></td>
	  <td>Requires Angular in version 13+ or higher. Lower versions are no longer maintained.</td>
	</tr>
	<tr>
	  <td><code>^4</code></td>
	  <td><code>9.1+</code></td>
	  <td>Requires CKEditor&nbsp;5 in version <a href="https://github.com/ckeditor/ckeditor5/releases/tag/v34.0.0">34</a> or higher.</td>
	</tr>
	<tr>
	  <td><code>^3</code></td>
	  <td><code>9.1+</code></td>
	  <td>Requires Node.js in version 14 or higher.</td>
	</tr>
	<tr>
	  <td><code>^2</code></td>
	  <td><code>9.1+</code></td>
	  <td>Migration to TypeScript&nbsp;4. Declaration files are not backward compatible.</td>
	</tr>
	<tr>
	  <td><code>^1</code></td>
	  <td><code>5.x&nbsp;-&nbsp;8.x</code></td>
	  <td>Angular versions are no longer maintained.</td>
	</tr>
  </tbody>
</table>

All available Angular versions are [listed on npm](https://www.npmjs.com/package/@ckeditor/ckeditor5-angular), where they can be pulled from.

## Quick start

In your existing Angular project, install the [CKEditor 5 WYSIWYG editor component for Angular](https://www.npmjs.com/package/@ckeditor/ckeditor5-angular):

```bash
npm install --save @ckeditor/ckeditor5-angular
```

<info-box>
	If you don't have an existing project, you can use the [Angular CLI](https://angular.io/cli) to create a new one.
</info-box>

Install one of the {@link installation/getting-started/predefined-builds CKEditor 5 predefined builds} or [create a custom one](#using-a-custom-ckeditor-5-build).

This tutorial assumes that you picked [`@ckeditor/ckeditor5-build-classic`](https://www.npmjs.com/package/@ckeditor/ckeditor5-build-classic):

```bash
npm install --save @ckeditor/ckeditor5-build-classic
```

Now, add `CKEditorModule` to modules whose components will be using the `<ckeditor>` component in their templates.

```ts
// app.module.ts

import { NgModule } from '@angular/core';
import { BrowserModule } from '@angular/platform-browser';
import { CKEditorModule } from '@ckeditor/ckeditor5-angular';

import { AppComponent } from './app.component';

@NgModule( {
  declarations: [
	AppComponent
  ],
  imports: [
	BrowserModule,
	CKEditorModule
  ],
  providers: [],
  bootstrap: [ AppComponent ]
} )
export class AppModule { }

```

Import the editor build in your Angular component and assign it to a `public` property to make it accessible from the template:

```ts
// app.component.ts

import { Component } from '@angular/core';
import ClassicEditor from '@ckeditor/ckeditor5-build-classic';

@Component( {
  selector: 'app-root',
  templateUrl: './app.component.html',
  styleUrls: [ './app.component.css' ]
} )
export class AppComponent {
  title = 'angular';
  public Editor = ClassicEditor;
}
```

Finally, use the `<ckeditor>` tag in the template to run the rich text editor:

```html
<!-- app.component.html -->

<ckeditor [editor]="Editor" data="<p>Hello, world!</p>"></ckeditor>
```

Rebuild your application and CKEditor 5 should greet you with a "Hello, world!".

### Using the Document editor build

If you want to use the {@link framework/document-editor document editor build}, you need to {@link module:editor-decoupled/decouplededitor~DecoupledEditor.create add the toolbar to the DOM manually}.

```ts
// app.component.ts

import { Component } from '@angular/core';
import DecoupledEditor from '@ckeditor/ckeditor5-build-decoupled-document';

@Component( {
  selector: 'app-root',
  templateUrl: './app.component.html',
  styleUrls: [ './app.component.css' ]
} )
export class AppComponent {
  title = 'angular';
  public Editor = DecoupledEditor;

<<<<<<< HEAD
  public onReady( editor: any ): void { //using `any` is a temporary workaround for https://github.com/ckeditor/ckeditor5/issues/13838
	const decoupledEditor = editor as DecoupledEditor;
	const element = decoupledEditor.ui.getEditableElement()!;
	const parent = element.parentElement!;

	parent.insertBefore(
	  decoupledEditor.ui.view.toolbar.element!,
	  element
	);
=======
  public onReady( editor: DecoupledEditor ): void {
    const element = editor.ui.getEditableElement()!;
    const parent = element.parentElement!;

    parent.insertBefore(
      editor.ui.view.toolbar.element!,
      element
    );
>>>>>>> 85905047
  }
}
```

And then, in the template:

```html
<!-- app.component.html -->

<ckeditor [editor]="Editor" data="<p>Hello, world!</p>" (ready)="onReady($event)"></ckeditor>
```

### Using a custom CKEditor 5 build

If you want to add more plugins to an existing build or customize something that cannot be controlled with the {@link installation/getting-started/configuration editor configuration} you need to create a custom build first, as described in the {@link installation/getting-started/quick-start-other#building-the-editor-from-source Building the editor from source} guide.

By completing the above tutorial you should get a generated `ckeditor.js` file (and corresponding translation files). In the next step you should copy it to the `src` directory and import it to the component file.

```ts
// app.component.ts

import * as Editor from 'path/to/the/ckeditor';

@Component( {
	// ...
} )
export class MyComponent {
	public Editor = Editor;
	// ...
}
```

Note that to allow importing JavaScript files without providing their corresponding types you need to set `allowJs` to `true` in the `tsconfig.json` file. Also, make sure that you target `ES6` or higher, otherwise you are likely to end up with a [weird transpilation error](https://github.com/ckeditor/ckeditor5-angular/issues/20) in the production build.

```json
// tsconfig.json

"compilerOptions": {
	"allowJs": true,
	"target": "es2015"
	// other options
}
```

<info-box>
	If you cannot set the target higher than `es5`, try to set `"buildOptimizer": false` which will produce a bigger, but correct production build.
</info-box>

### Integrating a build from the online builder

This guide assumes that you have created a zip archive with the editor built using the [CKEditor 5 online builder](https://ckeditor.com/ckeditor-5/online-builder/).

Unpack it into you application's main directory. The directory with the editor build cannot be placed inside the `src/` directory as Node will return an error. Because of that, we recommend placing the directory next to the `src/` and `node_modules/` folders:

```
├── ckeditor5
│   ├── build
│   ├── sample
│   ├── src
│   ├── ...
│   ├── package.json
│   └── webpack.config.js
├── node_modules
├── src
├── ...
└── package.json
```

Then, add the package located in the `ckeditor5` directory as a dependency of your project:

```
npm install ./ckeditor5
```

Now, import the build in your application:

```ts
// app.component.ts

import { Component } from '@angular/core';
import Editor from 'ckeditor5-custom-build/build/ckeditor';

@Component( {
  selector: 'app-root',
  templateUrl: './app.component.html',
  styleUrls: ['./app.component.css']
} )
export class AppComponent {
  title = 'customEditor';
  public Editor = Editor;
}
```

### Using the editor with collaboration plugins

The easiest way to integrate {@link features/collaboration collaboration plugins} in an Angular application is to create a custom build first and then import it from the Angular application &mdash; see [Using a custom CKEditor 5 build](#using-a-custom-ckeditor-5-build).

For such a scenario we provide a few ready-to-use integrations featuring collaborative editing in Angular applications:

- [CKEditor 5 with real-time collaboration features](https://github.com/ckeditor/ckeditor5-collaboration-samples/tree/master/real-time-collaboration-for-angular)

- [CKEditor 5 with the track changes feature](https://github.com/ckeditor/ckeditor5-collaboration-samples/tree/master/track-changes-for-angular)

It is not mandatory to build applications on top of the above samples, however, they should help you to get started.

## Integration with `ngModel`

The component implements the [`ControlValueAccessor`](https://angular.io/api/forms/ControlValueAccessor) interface and works with the `ngModel`. Here is how to use it:

Create some model in your component to share with the editor:

```ts
@Component( {
	// ...
} )
export class MyComponent {
	public model = {
		editorData: '<p>Hello, world!</p>'
	};
	// ...
}
```

Use the model in the template to enable a two–way data binding:

```html
<ckeditor [(ngModel)]="model.editorData" [editor]="Editor"></ckeditor>
```

## Supported `@Input` properties

The following `@Input` properties are supported by the CKEditor 5 rich text editor component for Angular:

### `editor` (required)

The {@link installation/getting-started/editor-lifecycle `Editor`} which provides the static {@link module:core/editor/editor~Editor.create `create()`} method to create an instance of the editor:

```html
<ckeditor [editor]="Editor"></ckeditor>
```

### `config`

The {@link module:core/editor/editorconfig~EditorConfig configuration} of the editor:

```html
<ckeditor [config]="{ toolbar: [ 'heading', '|', 'bold', 'italic' ] }" ...></ckeditor>
```

### `data`

The initial data of the editor. It can be a static value:

```html
<ckeditor data="<p>Hello, world!</p>" ...></ckeditor>
```

or a shared parent component's property

```ts
@Component( {
	// ...
} )
export class MyComponent {
	public editorData = '<p>Hello, world!</p>';
	// ...
}
```

```html
<ckeditor [data]="editorData" ...></ckeditor>
```

### `tagName`

The tag name of the HTML element on which the rich text editor will be created.

The default tag is `<div>`.

```html
<ckeditor tagName="textarea" ...></ckeditor>
```

### `disabled`

Controls the editor's {@link module:core/editor/editor~Editor#isReadOnly read–only} state:

```ts
@Component( {
	// ...
} )
export class MyComponent {
	public isDisabled = false;
	// ...
	toggleDisabled() {
		this.isDisabled = !this.isDisabled
	}
}
```

```html
<ckeditor [disabled]="isDisabled" ...></ckeditor>

<button (click)="toggleDisabled()">
	{{ isDisabled ? 'Enable editor' : 'Disable editor' }}
</button>
```

### `watchdog`

An instance of the {@link module:watchdog/contextwatchdog~ContextWatchdog `ContextWatchdog`} class that is responsible for providing the same context to multiple editor instances and restarting the whole structure in case of crashes.

```ts
import CKSource from 'path/to/custom/build';

const Context = CKSource.Context;
const Editor = CKSource.Editor;
const ContextWatchdog = CKSource.ContextWatchdog;

@Component( {
	// ...
} )
export class MyComponent {
	public editor = Editor;
	public watchdog: any;
	public ready = false;

	ngOnInit() {
		const contextConfig = {};

		this.watchdog = new ContextWatchdog( Context );

		this.watchdog.create( contextConfig )
			.then( () => {
				this.ready = true;
			} );
	}
}
```

```html
<div *ngIf="ready">
	<ckeditor [watchdog]="watchdog" ...></ckeditor>
	<ckeditor [watchdog]="watchdog" ...></ckeditor>
	<ckeditor [watchdog]="watchdog" ...></ckeditor>
</div>
```

### `editorWatchdogConfig`

If the `watchdog` property is not used, {@link module:watchdog/editorwatchdog~EditorWatchdog `EditorWatchdog`} will be used by default. `editorWatchdogConfig` property allows for passing a {@link module:watchdog/watchdog~WatchdogConfig config} to that watchdog.

```ts
@Component( {
	// ...
} )
export class MyComponent {
	public myWatchdogConfig = {
		crashNumberLimit: 5,
		// ...
	};
	// ...
}
```

```html
<ckeditor [editorWatchdogConfig]="myWatchdogConfig" ...></ckeditor>
```

### `disableTwoWayDataBinding`

Allows disabling the two-way data binding mechanism. The default value is `false`.

The reason for the introduction of this option are performance issues in large documents. By default, while using the `ngModel` directive, whenever the editor's data is changed, the component must synchronize the data between the editor instance and the connected property. This results in calling the {@link module:core/editor/utils/dataapimixin~DataApi#getData `editor.getData()`} function, which causes a massive slowdown while typing in large documents.

This option allows the integrator to disable the default behavior and only call the {@link module:core/editor/utils/dataapimixin~DataApi#getData `editor.getData()`} method on demand, which prevents the slowdowns. You can read more in the [relevant issue](https://github.com/ckeditor/ckeditor5-angular/issues/141).

## Supported `@Output` properties

The following `@Output` properties are supported by the CKEditor 5 rich text editor component for Angular:

### `ready`

Fired when the editor is ready. It corresponds with the [`editor#ready`](https://ckeditor.com/docs/ckeditor5/latest/api/module_core_editor_editor-Editor.html#event-ready) event.
It is fired with the editor instance.

Note that this method might be called multiple times. Apart from initialization, it is also called whenever the editor is restarted after a crash. Do not keep the reference to the editor instance internally, because it will change in case of restart. Instead, you should use `watchdog.editor` property.

### `change`

Fired when the content of the editor has changed. It corresponds with the {@link module:engine/model/document~Document#event:change:data `editor.model.document#change:data`} event.
It is fired with an object containing the editor and the CKEditor 5 `change:data` event object.

```html
<ckeditor [editor]="Editor" (change)="onChange($event)"></ckeditor>
```

```ts
import * as ClassicEditor from '@ckeditor/ckeditor5-build-classic';
import { ChangeEvent } from '@ckeditor/ckeditor5-angular/ckeditor.component';

@Component( {
	// ...
} )
export class MyComponent {
	public Editor = ClassicEditor;

	public onChange( { editor }: ChangeEvent ) {
		const data = editor.getData();

		console.log( data );
	}
	...
}
```

### `blur`

Fired when the editing view of the editor is blurred. It corresponds with the {@link module:engine/view/document~Document#event:blur `editor.editing.view.document#blur`} event.
It is fired with an object containing the editor and the CKEditor 5 `blur` event data.

### `focus`

Fired when the editing view of the editor is focused. It corresponds with the {@link module:engine/view/document~Document#event:focus `editor.editing.view.document#focus`} event.
It is fired with an object containing the editor and the CKEditor 5 `focus` event data.

### `error`

Fired when the editor crashes (except of crashes during the editor initialization). Once the editor is crashed, the internal watchdog mechanism restarts the editor and fires the [ready](#ready) event.

## Styling

The CKEditor 5 rich text editor component for Angular can be styled using the component stylesheet or using a global stylesheet. See how to set the CKEditor 5 component's height using these two approaches.

### Setting the height via the component stylesheet

First, create a (S)CSS file in the parent component's directory and style the given editor's part preceded by the `:host` and `::ng-deep` pseudo selectors:

```css
/* src/app/app.component.css */

:host ::ng-deep .ck-editor__editable_inline {
	min-height: 500px;
}
```

Then in the parent component add the relative path to the above stylesheet:

```ts
/* src/app/app.component.ts */

@Component( {
	// ...
	styleUrls: [ './app.component.css' ]
} )
```

### Setting the height via a global stylesheet

To style the component using a global stylesheet, first, create it:

```css
/* src/styles.css */

.ck-editor__editable_inline {
	min-height: 500px;
}
```

Then, add it in the `angular.json` configuration file:

```json
"architect": {
	"build": {
		"options": {
			"styles": [
				{ "input": "src/styles.css" }
			]
		}
	}
}
```

### Setting the placeholder

To display {@link features/editor-placeholder the placeholder} in the main editable element, set the `placeholder` field in the CKEditor 5 rich text editor component configuration:

```ts
@Component( {
	// ...
} )
export class MyComponent {
	public config = {
		placeholder: 'Type the content here!'
	}
}
```

## Accessing the editor instance

The CKEditor 5 rich text editor component provides all the functionality needed for most use cases. When access to the full CKEditor 5 API is needed you can get the editor instance with an additional step.

To do this, create a template reference variable `#editor` pointing to the `<ckeditor>` component:

```html
<ckeditor #editor [editor]="Editor" ...></ckeditor>
```

Then get the `<ckeditor>` component using a property decorated by `@ViewChild( 'editor' )` and access the editor instance when needed:

```ts
@Component()
export class MyComponent {
	@ViewChild( 'editor' ) editorComponent: CKEditorComponent;

	public getEditor() {
		// Warning: This may return "undefined" if the editor is hidden behind the `*ngIf` directive or
		// if the editor is not fully initialised yet.
		return this.editorComponent.editorInstance;
	}
}
```

<info-box>
	The editor creation is asynchronous so the `editorInstance` will not be available until the editor is created. If you want to make changes to an editor that has just been created, a better option would be getting the CKEditor 5 instance on the [`ready`](#ready) event.
</info-box>

## Localization

The CKEditor 5 rich text editor component can be localized in two steps.

### Loading translation files

First, you need to add translation files to the bundle. This step can be achieved in two ways:

By importing translations for given languages directly in your component file:

```ts
import '@ckeditor/ckeditor5-build-classic/build/translations/de';
import * as ClassicEditor from '@ckeditor/ckeditor5-build-classic';
// More imports.
// ...
```

By adding paths to translation files to the `"scripts"` array in `angular.json`:

```json
"architect": {
	"build": {
		"options": {
			"scripts": [ "node_modules/@ckeditor/ckeditor5-build-classic/build/translations/de.js" ]
		}
	}
}
```

### Configuring the language

Then, you need to configure the editor to use the given language:

```ts
@Component( {
	// ...
} )
export class MyComponent {
	public Editor = ClassicEditor;
	public config = {
		language: 'de'
	};
}
```

For advanced usage see the {@link features/ui-language Setting the UI language} guide.

## Common issues

### zone.js

There is a repeatable issue with zone.js library when upgrading to new Angular versions. The ngOnDestroy handler crashes throwing:
```
ERROR Error: Uncaught (in promise): TypeError: Cannot read property 'data-ck-expando' of undefined
TypeError: Cannot read property 'data-ck-expando' of undefined
```

Workaround: in `polyfills.js` import zone.js using `import zone.js/dist/zone.js` instead of `import 'zone.js'`.
More details:
- [https://github.com/ckeditor/ckeditor5-angular/issues/109](https://github.com/ckeditor/ckeditor5-angular/issues/109)
- [https://github.com/angular/angular/tree/master/packages/zone.js#breaking-changes-since-zonejs-v0111](https://github.com/angular/angular/tree/master/packages/zone.js#breaking-changes-since-zonejs-v0111)

## Contributing and reporting issues

The source code of the CKEditor 5 rich text editor component for Angular is available on GitHub in [https://github.com/ckeditor/ckeditor5-angular](https://github.com/ckeditor/ckeditor5-angular).<|MERGE_RESOLUTION|>--- conflicted
+++ resolved
@@ -179,7 +179,6 @@
   title = 'angular';
   public Editor = DecoupledEditor;
 
-<<<<<<< HEAD
   public onReady( editor: any ): void { //using `any` is a temporary workaround for https://github.com/ckeditor/ckeditor5/issues/13838
 	const decoupledEditor = editor as DecoupledEditor;
 	const element = decoupledEditor.ui.getEditableElement()!;
@@ -189,16 +188,6 @@
 	  decoupledEditor.ui.view.toolbar.element!,
 	  element
 	);
-=======
-  public onReady( editor: DecoupledEditor ): void {
-    const element = editor.ui.getEditableElement()!;
-    const parent = element.parentElement!;
-
-    parent.insertBefore(
-      editor.ui.view.toolbar.element!,
-      element
-    );
->>>>>>> 85905047
   }
 }
 ```
