--- conflicted
+++ resolved
@@ -22,11 +22,7 @@
 	"Cell properties": "The label describing the form allowing to specify the properties of a selected table cell.",
 	"Border": "The label describing a group of border–related form fields (border style, color, etc.).",
 	"Style": "The label for the dropdown that allows configuring the border style of a table or a table cell.",
-<<<<<<< HEAD
 	"Width": "The label for the input that allows configuring the width of a table or a table cell or the width of a border.",
-=======
-	"Width": "The label for the input that allows configuring the border width of a table or a table cell.",
->>>>>>> 64408b48
 	"Height": "The label for the input that allows configuring the height of a table or a table cell.",
 	"Color": "The label for the input that allows configuring the border color of a table or a table cell.",
 	"Background": "The label for the input that allows configuring the background color of a table or a table cell.",
@@ -56,10 +52,7 @@
 	"Align table to the left": "The label used by assistive technologies describing a button that aligns the table to the left.",
 	"Center table": "The label used by assistive technologies describing a button that centers the table.",
 	"Align table to the right": "The label used by assistive technologies describing a button that aligns the table to the right.",
-<<<<<<< HEAD
-	"Remove color": "The label used by a button next to the color palette in the color picker that removes the color (resets it to an empty value)."
-=======
+	"Remove color": "The label used by a button next to the color palette in the color picker that removes the color (resets it to an empty value).",
 	"The color is invalid. Try \"#FF0000\" or \"rgb(255,0,0)\" or \"red\".": "The localized error string that can be displayed next to color (background, border) fields that have an invalid value",
 	"The value is invalid. Try \"10px\" or \"2em\" or simply \"2\".": "The localized error string that can be displayed next to length (padding, border width) fields that have an invalid value."
->>>>>>> 64408b48
 }