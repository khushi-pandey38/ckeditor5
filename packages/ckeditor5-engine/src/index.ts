/**
 * @license Copyright (c) 2003-2022, CKSource Holding sp. z o.o. All rights reserved.
 * For licensing, see LICENSE.md or https://ckeditor.com/legal/ckeditor-oss-license
 */

/**
 * @module engine
 */

export * from './view/placeholder';

// Controller.
export { default as EditingController } from './controller/editingcontroller';
export { default as DataController, type DataControllerSetEvent } from './controller/datacontroller';

// Conversion.
export { default as Conversion } from './conversion/conversion';
<<<<<<< HEAD
export type { DowncastInsertEvent, DowncastSelectionEvent } from './conversion/downcastdispatcher';
export type { UpcastConversionApi, UpcastConversionData, UpcastElementEvent, UpcastTextEvent } from './conversion/upcastdispatcher';
export type { AddHighlightCallback, HighlightDescriptor, RemoveHighlightCallback } from './conversion/downcasthelpers';
export type { default as Mapper, MapperViewToModelPositionEvent } from './conversion/mapper';
=======
export type {
	default as DowncastDispatcher,
	DowncastAttributeEvent,
	DowncastConversionApi,
	DowncastInsertEvent,
	DowncastRemoveEvent,
	DowncastSelectionEvent
} from './conversion/downcastdispatcher';
export type {
	default as UpcastDispatcher,
	UpcastConversionApi,
	UpcastElementEvent,
	UpcastTextEvent
} from './conversion/upcastdispatcher';
export type {
	AddHighlightCallback,
	AttributeDescriptor,
	ElementCreatorFunction,
	HighlightDescriptor,
	RemoveHighlightCallback
} from './conversion/downcasthelpers';
export type {
	default as Mapper,
	MapperModelToViewPositionEvent,
	MapperViewToModelPositionEvent
} from './conversion/mapper';
export type { default as ModelConsumable } from './conversion/modelconsumable';
export type { Consumables } from './conversion/viewconsumable';
>>>>>>> 8075fb6b

// DataProcessor.
export { default as HtmlDataProcessor } from './dataprocessor/htmldataprocessor';

// Model / Operation.
export type { default as Operation } from './model/operation/operation';
export { default as InsertOperation } from './model/operation/insertoperation';
export { default as MarkerOperation } from './model/operation/markeroperation';
export { default as OperationFactory } from './model/operation/operationfactory';
export type { default as AttributeOperation } from './model/operation/attributeoperation';
export type { default as RenameOperation } from './model/operation/renameoperation';
export { transformSets } from './model/operation/transform';

// Model.
export { default as DocumentSelection, type DocumentSelectionChangeRangeEvent } from './model/documentselection';
export { default as Range } from './model/range';
export { default as LiveRange } from './model/liverange';
export { default as LivePosition } from './model/liveposition';
export { default as Model } from './model/model';
export { default as TreeWalker } from './model/treewalker';
export { default as Element } from './model/element';
export { default as Position } from './model/position';
export { default as DocumentFragment } from './model/documentfragment';
export { default as History } from './model/history';
export { default as Text } from './model/text';
export type { default as Batch } from './model/batch';
export type { DiffItem } from './model/differ';
export type { default as Item } from './model/item';
export type { default as Node } from './model/node';
export type { default as RootElement } from './model/rootelement';
export type { default as Schema } from './model/schema';
export type { default as Selection } from './model/selection';
export type { default as TypeCheckable } from './model/typecheckable';
export type { default as Writer } from './model/writer';

export { findOptimalInsertionRange } from './model/utils/findoptimalinsertionrange';

// Model Events.
export type { DocumentChangeEvent } from './model/document';
export type { DocumentSelectionChangeEvent } from './model/documentselection';
export type {
	ModelApplyOperationEvent,
	ModelDeleteContentEvent,
	ModelGetSelectedContentEvent,
	ModelInsertContentEvent,
	ModelInsertObjectEvent,
	ModelModifySelectionEvent
} from './model/model';
export type { SelectionChangeRangeEvent } from './model/selection';

// View.
export { default as DataTransfer } from './view/datatransfer';
export { default as DomConverter } from './view/domconverter';
export { default as Renderer } from './view/renderer';
export { default as View } from './view/view';
export { default as ViewDocument } from './view/document';
export { default as ViewText } from './view/text';
export { default as ViewElement } from './view/element';
export { default as ViewContainerElement } from './view/containerelement';
export { default as ViewEditableElement } from './view/editableelement';
export { default as ViewAttributeElement } from './view/attributeelement';
export { default as ViewEmptyElement } from './view/emptyelement';
export { default as ViewRawElement } from './view/rawelement';
export { default as ViewUIElement } from './view/uielement';
export { default as ViewDocumentFragment } from './view/documentfragment';
<<<<<<< HEAD
export type { default as ElementDefinition } from './view/elementdefinition';
export type { default as ViewDocumentSelection } from './view/documentselection';
export type { default as ViewItem } from './view/item';
=======
export type { default as ViewItem } from './view/item';
export type { default as ViewNode } from './view/node';
export type { default as ViewDocumentSelection } from './view/documentselection';
>>>>>>> 8075fb6b
export type { default as ViewPosition } from './view/position';
export type { default as ViewRange } from './view/range';
export type { default as ViewSelection, ViewSelectionChangeEvent } from './view/selection';
export type { default as ViewTypeCheckable } from './view/typecheckable';

export { getFillerOffset } from './view/containerelement';

// View / Observer.
export { default as Observer } from './view/observer/observer';
export { default as ClickObserver } from './view/observer/clickobserver';
export { default as DomEventObserver } from './view/observer/domeventobserver';
export { default as MouseObserver } from './view/observer/mouseobserver';
export { default as TabObserver } from './view/observer/tabobserver';

export { default as DowncastWriter } from './view/downcastwriter';
export { default as UpcastWriter } from './view/upcastwriter';
export { default as Matcher } from './view/matcher';

export { default as BubblingEventInfo } from './view/observer/bubblingeventinfo';
export { default as DomEventData } from './view/observer/domeventdata';

// View / Events.
export type { BubblingEvent } from './view/observer/bubblingemittermixin';
export type { ViewDocumentArrowKeyEvent } from './view/observer/arrowkeysobserver';
export type { ViewDocumentCompositionEvent } from './view/observer/compositionobserver';
export type { ViewDocumentInputEvent } from './view/observer/inputobserver';
export type { ViewDocumentKeyEvent } from './view/observer/keyobserver';
export type { ViewDocumentLayoutChangedEvent } from './view/document';
export type { ViewDocumentMouseEvent } from './view/observer/mouseobserver';
export type { ViewDocumentTabEvent } from './view/observer/tabobserver';

// View / Styles.
export { StylesProcessor } from './view/stylesmap';
export * from './view/styles/background';
export * from './view/styles/border';
export * from './view/styles/margin';
export * from './view/styles/padding';
export * from './view/styles/utils';<|MERGE_RESOLUTION|>--- conflicted
+++ resolved
@@ -15,12 +15,6 @@
 
 // Conversion.
 export { default as Conversion } from './conversion/conversion';
-<<<<<<< HEAD
-export type { DowncastInsertEvent, DowncastSelectionEvent } from './conversion/downcastdispatcher';
-export type { UpcastConversionApi, UpcastConversionData, UpcastElementEvent, UpcastTextEvent } from './conversion/upcastdispatcher';
-export type { AddHighlightCallback, HighlightDescriptor, RemoveHighlightCallback } from './conversion/downcasthelpers';
-export type { default as Mapper, MapperViewToModelPositionEvent } from './conversion/mapper';
-=======
 export type {
 	default as DowncastDispatcher,
 	DowncastAttributeEvent,
@@ -32,6 +26,7 @@
 export type {
 	default as UpcastDispatcher,
 	UpcastConversionApi,
+	UpcastConversionData,
 	UpcastElementEvent,
 	UpcastTextEvent
 } from './conversion/upcastdispatcher';
@@ -49,7 +44,6 @@
 } from './conversion/mapper';
 export type { default as ModelConsumable } from './conversion/modelconsumable';
 export type { Consumables } from './conversion/viewconsumable';
->>>>>>> 8075fb6b
 
 // DataProcessor.
 export { default as HtmlDataProcessor } from './dataprocessor/htmldataprocessor';
@@ -115,15 +109,10 @@
 export { default as ViewRawElement } from './view/rawelement';
 export { default as ViewUIElement } from './view/uielement';
 export { default as ViewDocumentFragment } from './view/documentfragment';
-<<<<<<< HEAD
 export type { default as ElementDefinition } from './view/elementdefinition';
 export type { default as ViewDocumentSelection } from './view/documentselection';
 export type { default as ViewItem } from './view/item';
-=======
-export type { default as ViewItem } from './view/item';
 export type { default as ViewNode } from './view/node';
-export type { default as ViewDocumentSelection } from './view/documentselection';
->>>>>>> 8075fb6b
 export type { default as ViewPosition } from './view/position';
 export type { default as ViewRange } from './view/range';
 export type { default as ViewSelection, ViewSelectionChangeEvent } from './view/selection';
