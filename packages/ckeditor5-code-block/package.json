--- conflicted
+++ resolved
@@ -10,17 +10,10 @@
     "ckeditor5-plugin"
   ],
   "dependencies": {
-<<<<<<< HEAD
-    "@ckeditor/ckeditor5-core": "^24.0.0",
-    "@ckeditor/ckeditor5-enter": "^24.0.0",
-    "@ckeditor/ckeditor5-ui": "^24.0.0",
-    "@ckeditor/ckeditor5-utils": "^24.0.0"
-=======
     "@ckeditor/ckeditor5-core": "^25.0.0",
     "@ckeditor/ckeditor5-enter": "^25.0.0",
     "@ckeditor/ckeditor5-ui": "^25.0.0",
     "@ckeditor/ckeditor5-utils": "^25.0.0"
->>>>>>> bf6fc2b3
   },
   "devDependencies": {
     "@ckeditor/ckeditor5-alignment": "^25.0.0",
