/**
 * @license Copyright (c) 2003-2020, CKSource - Frederico Knabben. All rights reserved.
 * For licensing, see LICENSE.md or https://ckeditor.com/legal/ckeditor-oss-license
 */

/**
 * @module image/imageupload/utils
 */

/* global fetch, File, console */

import LabeledFieldView from '@ckeditor/ckeditor5-ui/src/labeledfield/labeledfieldview';
import { createLabeledInputText } from '@ckeditor/ckeditor5-ui/src/labeledfield/utils';
<<<<<<< HEAD
=======
import { attachLinkToDocumentation } from '@ckeditor/ckeditor5-utils/src/ckeditorerror';
>>>>>>> f7729115

/**
 * Creates a regular expression used to test for image files.
 *
 *		const imageType = createImageTypeRegExp( [ 'png', 'jpeg', 'svg+xml', 'vnd.microsoft.icon' ] );
 *
 *		console.log( 'is supported image', imageType.test( file.type ) );
 *
 * @param {Array.<String>} types
 * @returns {RegExp}
 */
export function createImageTypeRegExp( types ) {
	// Sanitize the MIME type name which may include: "+", "-" or ".".
	const regExpSafeNames = types.map( type => type.replace( '+', '\\+' ) );

	return new RegExp( `^image\\/(${ regExpSafeNames.join( '|' ) })$` );
}

/**
 * Creates a promise that fetches the image local source (Base64 or blob) and resolves with a `File` object.
 *
 * @param {module:engine/view/element~Element} image Image whose source to fetch.
 * @returns {Promise.<File>} A promise which resolves when an image source is fetched and converted to a `File` instance.
 * It resolves with a `File` object. If there were any errors during file processing, the promise will be rejected.
 */
export function fetchLocalImage( image ) {
	return new Promise( ( resolve, reject ) => {
		const imageSrc = image.getAttribute( 'src' );

		// Fetch works asynchronously and so does not block browser UI when processing data.
		fetch( imageSrc )
			.then( resource => resource.blob() )
			.then( blob => {
				const mimeType = getImageMimeType( blob, imageSrc );
				const ext = mimeType.replace( 'image/', '' );
				const filename = `image.${ ext }`;
				const file = new File( [ blob ], filename, { type: mimeType } );

				resolve( file );
			} )
			.catch( reject );
	} );
}

/**
 * Checks whether a given node is an image element with a local source (Base64 or blob).
 *
 * @param {module:engine/view/node~Node} node The node to check.
 * @returns {Boolean}
 */
export function isLocalImage( node ) {
	if ( !node.is( 'element', 'img' ) || !node.getAttribute( 'src' ) ) {
		return false;
	}

	return node.getAttribute( 'src' ).match( /^data:image\/\w+;base64,/g ) ||
		node.getAttribute( 'src' ).match( /^blob:/g );
}

// Extracts an image type based on its blob representation or its source.
//
// @param {String} src Image `src` attribute value.
// @param {Blob} blob Image blob representation.
// @returns {String}
function getImageMimeType( blob, src ) {
	if ( blob.type ) {
		return blob.type;
	} else if ( src.match( /data:(image\/\w+);base64/ ) ) {
		return src.match( /data:(image\/\w+);base64/ )[ 1 ].toLowerCase();
	} else {
		// Fallback to 'jpeg' as common extension.
		return 'image/jpeg';
	}
}

/**
 * Creates integrations object that will be passed to the
 * {@link module:image/imageupload/ui/imageuploadpanelview~ImageUploadPanelView}.
 *
 * @param {module:core/editor/editor~Editor} editor Editor instance.
 *
 * @returns {Object.<String, module:ui/view~View>} Integrations object.
 */
export function prepareIntegrations( editor ) {
	const panelItems = editor.config.get( 'image.upload.panel.items' );
	const imageUploadUIPlugin = editor.plugins.get( 'ImageUploadUI' );

	const PREDEFINED_INTEGRATIONS = {
		'insertImageViaUrl': createLabeledInputView( editor.locale )
	};

	if ( !panelItems ) {
		return PREDEFINED_INTEGRATIONS;
	}

	// Prepares ckfinder component for the `openCKFinder` integration token.
	if ( panelItems.find( item => item === 'openCKFinder' ) && editor.ui.componentFactory.has( 'ckfinder' ) ) {
		const ckFinderButton = editor.ui.componentFactory.create( 'ckfinder' );
		ckFinderButton.set( {
			withText: true,
			class: 'ck-image-upload__ck-finder-button'
		} );

		// We want to close the dropdown panel view when user clicks the ckFinderButton.
		ckFinderButton.delegate( 'execute' ).to( imageUploadUIPlugin, 'cancel' );

		PREDEFINED_INTEGRATIONS.openCKFinder = ckFinderButton;
	}

	// Creates integrations object of valid views to pass it to the ImageUploadPanelView.
	return panelItems.reduce( ( object, key ) => {
		if ( PREDEFINED_INTEGRATIONS[ key ] ) {
			object[ key ] = PREDEFINED_INTEGRATIONS[ key ];
		} else if ( editor.ui.componentFactory.has( key ) ) {
			object[ key ] = editor.ui.componentFactory.create( key );
		} else {
<<<<<<< HEAD
			// Console.warn should be enough because missing integration doesn't break the editor.
			console.warn(
				'It looks like integration "' + key + '" doesn\'t exist. ' +
				'What may have happened: ' +
				'\n- you passed the invalid integration name in the `image.upload.panel.items`,' +
				'\n- integration component wasn\'t properly registered by the plugin,' +
				'\n- the plugin that registers the component wasn\'t installed in the editor.'
			);
=======
			/**
			 * The specified name of the view cannot be created by the
			 * {@link module:ui/componentfactory~ComponentFactory component factory}.
			 *
			 * Check whether:
			 * * you passed the proper integration name as the
			 *    `{@link module:image/imageupload~ImageUploadPanelConfig#items image.upload.panel.items}`,
			 * * the plugin that registers the component was loaded to the editor,
			 * * integration component was properly registered by the plugin.
			 *
			 * @error image-upload-integrations-invalid-view
			 */
			console.warn( attachLinkToDocumentation(
				'image-upload-integrations-invalid-view: Trying to use a view that does not exist.'
			), { key } );
>>>>>>> f7729115
		}

		return object;
	}, {} );
}

/**
 * Creates labeled field view.
 *
 * @param {module:utils/locale~Locale} locale The localization services instance.
 *
 * @returns {module:ui/labeledfield/labeledfieldview~LabeledFieldView}
 */
export function createLabeledInputView( locale ) {
	const t = locale.t;
	const labeledInputView = new LabeledFieldView( locale, createLabeledInputText );

	labeledInputView.set( {
		label: t( 'Insert image via URL' )
	} );
	labeledInputView.fieldView.placeholder = 'https://example.com/src/image.png';
<<<<<<< HEAD
	labeledInputView.infoText = t( 'Paste the image source URL' );
=======
	labeledInputView.infoText = t( 'Paste the image source URL.' );
>>>>>>> f7729115

	return labeledInputView;
}<|MERGE_RESOLUTION|>--- conflicted
+++ resolved
@@ -11,10 +11,7 @@
 
 import LabeledFieldView from '@ckeditor/ckeditor5-ui/src/labeledfield/labeledfieldview';
 import { createLabeledInputText } from '@ckeditor/ckeditor5-ui/src/labeledfield/utils';
-<<<<<<< HEAD
-=======
 import { attachLinkToDocumentation } from '@ckeditor/ckeditor5-utils/src/ckeditorerror';
->>>>>>> f7729115
 
 /**
  * Creates a regular expression used to test for image files.
@@ -131,16 +128,6 @@
 		} else if ( editor.ui.componentFactory.has( key ) ) {
 			object[ key ] = editor.ui.componentFactory.create( key );
 		} else {
-<<<<<<< HEAD
-			// Console.warn should be enough because missing integration doesn't break the editor.
-			console.warn(
-				'It looks like integration "' + key + '" doesn\'t exist. ' +
-				'What may have happened: ' +
-				'\n- you passed the invalid integration name in the `image.upload.panel.items`,' +
-				'\n- integration component wasn\'t properly registered by the plugin,' +
-				'\n- the plugin that registers the component wasn\'t installed in the editor.'
-			);
-=======
 			/**
 			 * The specified name of the view cannot be created by the
 			 * {@link module:ui/componentfactory~ComponentFactory component factory}.
@@ -156,7 +143,6 @@
 			console.warn( attachLinkToDocumentation(
 				'image-upload-integrations-invalid-view: Trying to use a view that does not exist.'
 			), { key } );
->>>>>>> f7729115
 		}
 
 		return object;
@@ -178,11 +164,7 @@
 		label: t( 'Insert image via URL' )
 	} );
 	labeledInputView.fieldView.placeholder = 'https://example.com/src/image.png';
-<<<<<<< HEAD
-	labeledInputView.infoText = t( 'Paste the image source URL' );
-=======
 	labeledInputView.infoText = t( 'Paste the image source URL.' );
->>>>>>> f7729115
 
 	return labeledInputView;
 }