--- conflicted
+++ resolved
@@ -19,17 +19,6 @@
     "@ckeditor/ckeditor5-block-quote": "41.2.1",
     "@ckeditor/ckeditor5-core": "41.2.1",
     "@ckeditor/ckeditor5-dev-utils": "^39.0.0",
-<<<<<<< HEAD
-    "@ckeditor/ckeditor5-editor-classic": "41.3.0-alpha.1",
-    "@ckeditor/ckeditor5-engine": "41.3.0-alpha.1",
-    "@ckeditor/ckeditor5-enter": "41.3.0-alpha.1",
-    "@ckeditor/ckeditor5-heading": "41.3.0-alpha.1",
-    "@ckeditor/ckeditor5-image": "41.3.0-alpha.1",
-    "@ckeditor/ckeditor5-list": "41.3.0-alpha.1",
-    "@ckeditor/ckeditor5-paragraph": "41.3.0-alpha.1",
-    "@ckeditor/ckeditor5-theme-lark": "41.3.0-alpha.1",
-    "@ckeditor/ckeditor5-typing": "41.3.0-alpha.1",
-=======
     "@ckeditor/ckeditor5-editor-classic": "41.2.1",
     "@ckeditor/ckeditor5-engine": "41.2.1",
     "@ckeditor/ckeditor5-enter": "41.2.1",
@@ -39,7 +28,6 @@
     "@ckeditor/ckeditor5-paragraph": "41.2.1",
     "@ckeditor/ckeditor5-theme-lark": "41.2.1",
     "@ckeditor/ckeditor5-typing": "41.2.1",
->>>>>>> 5670c598
     "typescript": "5.0.4",
     "webpack": "^5.58.1",
     "webpack-cli": "^4.9.0"
