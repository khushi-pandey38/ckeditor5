/**
 * @license Copyright (c) 2003-2023, CKSource Holding sp. z o.o. All rights reserved.
 * For licensing, see LICENSE.md or https://ckeditor.com/legal/ckeditor-oss-license
 */

/**
 * @module engine
 */

export * from './view/placeholder';

// Controller.
export { default as EditingController } from './controller/editingcontroller';
export {
	default as DataController,
	type DataControllerSetEvent,
	type DataControllerToModelEvent,
	type DataControllerToViewEvent
} from './controller/datacontroller';

// Conversion.
export { default as Conversion } from './conversion/conversion';
export type {
	default as DowncastDispatcher,
	DowncastAddMarkerEvent,
	DowncastAttributeEvent,
	DowncastConversionApi,
	DowncastInsertEvent,
	DowncastRemoveEvent,
	DowncastSelectionEvent
} from './conversion/downcastdispatcher';
export type {
	default as UpcastDispatcher,
	UpcastConversionApi,
	UpcastConversionData,
	UpcastElementEvent,
	UpcastTextEvent
} from './conversion/upcastdispatcher';
export type {
	AddHighlightCallback,
	AttributeDescriptor,
	ElementCreatorFunction,
	HighlightDescriptor,
	RemoveHighlightCallback,
	SlotFilter
} from './conversion/downcasthelpers';
export type {
	default as Mapper,
	MapperModelToViewPositionEvent,
	MapperViewToModelPositionEvent
} from './conversion/mapper';
export type { default as ModelConsumable } from './conversion/modelconsumable';
export type { Consumables, default as ViewConsumable } from './conversion/viewconsumable';

// DataProcessor.
export { default as DataProcessor } from './dataprocessor/dataprocessor';
export { default as HtmlDataProcessor } from './dataprocessor/htmldataprocessor';

// Model / Operation.
export type { default as Operation } from './model/operation/operation';
export { default as InsertOperation } from './model/operation/insertoperation';
export { default as MarkerOperation } from './model/operation/markeroperation';
export { default as OperationFactory } from './model/operation/operationfactory';
export type { default as AttributeOperation } from './model/operation/attributeoperation';
export type { default as RenameOperation } from './model/operation/renameoperation';
export { transformSets } from './model/operation/transform';

// Model.
export { default as DocumentSelection, type DocumentSelectionChangeRangeEvent } from './model/documentselection';
export { default as Range } from './model/range';
export { default as LiveRange } from './model/liverange';
export { default as LivePosition } from './model/liveposition';
export { default as Model } from './model/model';
export { default as TreeWalker, type TreeWalkerValue } from './model/treewalker';
export { default as Element } from './model/element';
export { default as Position, type PositionOffset } from './model/position';
export { default as DocumentFragment } from './model/documentfragment';
export { default as History } from './model/history';
export { default as Text } from './model/text';
export type { default as Document, ModelPostFixer } from './model/document';
export type { Marker } from './model/markercollection';
export type { default as Batch } from './model/batch';
export type { default as Differ, DiffItem, DiffItemAttribute, DiffItemInsert, DiffItemRemove } from './model/differ';
export type { default as Item } from './model/item';
export type { default as Node } from './model/node';
export type { default as RootElement } from './model/rootelement';
export type {
	default as Schema,
	SchemaAttributeCheckCallback,
	SchemaChildCheckCallback,
	AttributeProperties,
	SchemaItemDefinition
} from './model/schema';
export type { default as Selection, Selectable } from './model/selection';
export type { default as TypeCheckable } from './model/typecheckable';
export type { default as Writer } from './model/writer';

export { findOptimalInsertionRange } from './model/utils/findoptimalinsertionrange';

// Model Events.
export type { DocumentChangeEvent } from './model/document';
export type { DocumentSelectionChangeEvent } from './model/documentselection';
export type {
	ModelApplyOperationEvent,
	ModelDeleteContentEvent,
	ModelGetSelectedContentEvent,
	ModelInsertContentEvent,
	ModelInsertObjectEvent,
	ModelModifySelectionEvent
} from './model/model';
export type { SelectionChangeRangeEvent } from './model/selection';

// View.
export { default as DataTransfer } from './view/datatransfer';
export { default as DomConverter } from './view/domconverter';
export { default as Renderer } from './view/renderer';
export { default as View } from './view/view';
export { default as ViewDocument } from './view/document';
export { default as ViewText } from './view/text';
export { default as ViewElement, ElementAttributes as ViewElementAttributes } from './view/element';
export { default as ViewContainerElement } from './view/containerelement';
export { default as ViewEditableElement } from './view/editableelement';
export { default as ViewAttributeElement } from './view/attributeelement';
export { default as ViewEmptyElement } from './view/emptyelement';
export { default as ViewRawElement } from './view/rawelement';
export { default as ViewUIElement } from './view/uielement';
export { default as ViewDocumentFragment } from './view/documentfragment';
export type { default as ViewElementDefinition } from './view/elementdefinition';
export type { default as ViewDocumentSelection } from './view/documentselection';
export { default as AttributeElement } from './view/attributeelement';
export type { default as ViewItem } from './view/item';
export type { default as ViewNode } from './view/node';
export type { default as ViewPosition, PositionOffset as ViewPositionOffset } from './view/position';
export type { default as ViewRange } from './view/range';
export type { default as ViewSelection, ViewSelectionChangeEvent, Selectable as ViewSelectable } from './view/selection';
export type { default as ViewTypeCheckable } from './view/typecheckable';

export { getFillerOffset } from './view/containerelement';

// View / Observer.
export { default as Observer } from './view/observer/observer';
export { default as ClickObserver } from './view/observer/clickobserver';
export { default as DomEventObserver } from './view/observer/domeventobserver';
export { default as MouseObserver } from './view/observer/mouseobserver';
export { default as TabObserver } from './view/observer/tabobserver';

export { default as DowncastWriter } from './view/downcastwriter';
export { default as UpcastWriter } from './view/upcastwriter';
<<<<<<< HEAD
export { default as Matcher, type MatcherPattern, type Match, type MatchResult } from './view/matcher';
=======
export { default as Matcher, type MatcherPattern, type MatcherObjectPattern, type Match } from './view/matcher';
>>>>>>> 2a8f267f

export { default as BubblingEventInfo } from './view/observer/bubblingeventinfo';
export { default as DomEventData } from './view/observer/domeventdata';

// View / Events.
export type { BubblingEvent } from './view/observer/bubblingemittermixin';
export type { ViewDocumentArrowKeyEvent } from './view/observer/arrowkeysobserver';
export type {
	ViewDocumentCompositionStartEvent,
	ViewDocumentCompositionUpdateEvent,
	ViewDocumentCompositionEndEvent
} from './view/observer/compositionobserver';
export type { ViewDocumentInputEvent } from './view/observer/inputobserver';
export type { ViewDocumentKeyDownEvent, ViewDocumentKeyUpEvent, KeyEventData } from './view/observer/keyobserver';
export type { ViewDocumentLayoutChangedEvent } from './view/document';
export type {
	ViewDocumentMouseDownEvent,
	ViewDocumentMouseUpEvent,
	ViewDocumentMouseOverEvent,
	ViewDocumentMouseOutEvent
} from './view/observer/mouseobserver';
export type { ViewDocumentTabEvent } from './view/observer/tabobserver';
export type { ViewDocumentClickEvent } from './view/observer/clickobserver';
export type { ViewDocumentSelectionChangeEvent } from './view/observer/selectionobserver';
export type { ViewRenderEvent } from './view/view';

// View / Styles.
export { StylesProcessor, BoxSides } from './view/stylesmap';
export * from './view/styles/background';
export * from './view/styles/border';
export * from './view/styles/margin';
export * from './view/styles/padding';
export * from './view/styles/utils';<|MERGE_RESOLUTION|>--- conflicted
+++ resolved
@@ -146,11 +146,7 @@
 
 export { default as DowncastWriter } from './view/downcastwriter';
 export { default as UpcastWriter } from './view/upcastwriter';
-<<<<<<< HEAD
-export { default as Matcher, type MatcherPattern, type Match, type MatchResult } from './view/matcher';
-=======
-export { default as Matcher, type MatcherPattern, type MatcherObjectPattern, type Match } from './view/matcher';
->>>>>>> 2a8f267f
+export { default as Matcher, type MatcherPattern, type MatcherObjectPattern, type Match, type MatchResult } from './view/matcher';
 
 export { default as BubblingEventInfo } from './view/observer/bubblingeventinfo';
 export { default as DomEventData } from './view/observer/domeventdata';
