--- conflicted
+++ resolved
@@ -5,69 +5,6 @@
 
 @import "@ckeditor/ckeditor5-ui/theme/mixins/_dir.css";
 
-<<<<<<< HEAD
-.ck.ck-link-form {
-	padding: var(--ck-spacing-large);
-
-	&:focus {
-		/* https://github.com/ckeditor/ckeditor5-link/issues/90 */
-		outline: none;
-	}
-
-	@mixin ck-dir ltr {
-		& > :not(:first-child) {
-			margin-left: var(--ck-spacing-standard);
-		}
-	}
-
-	@mixin ck-dir rtl {
-		& > :not(:last-child) {
-			margin-left: var(--ck-spacing-standard);
-		}
-	}
-
-	@mixin ck-media-phone {
-		padding: 0;
-		width: calc(.8 * var(--ck-input-text-width));
-
-		& .ck-labeled-field-view {
-			margin: var(--ck-spacing-large) var(--ck-spacing-large) 0;
-
-			& .ck-input-text {
-				min-width: 0;
-				width: 100%;
-			}
-		}
-
-		& .ck-button {
-			padding: var(--ck-spacing-standard);
-			margin-top: var(--ck-spacing-large);
-
-			border-radius: 0;
-			border: 0;
-			border-top: 1px solid var(--ck-color-base-border);
-
-			@mixin ck-dir ltr {
-				margin-left: 0;
-
-				&:first-of-type {
-					border-right: 1px solid var(--ck-color-base-border);
-				}
-			}
-
-			@mixin ck-dir rtl {
-				margin-left: 0;
-
-				&:last-of-type {
-					border-right: 1px solid var(--ck-color-base-border);
-				}
-			}
-		}
-	}
-}
-
-=======
->>>>>>> 6aecaf89
 /*
  * Style link form differently when manual decorators are available.
  * See: https://github.com/ckeditor/ckeditor5-link/issues/186.
