--- conflicted
+++ resolved
@@ -10,16 +10,9 @@
     "ckeditor5-plugin"
   ],
   "dependencies": {
-<<<<<<< HEAD
-    "@ckeditor/ckeditor5-core": "^12.1.0",
-    "@ckeditor/ckeditor5-ui": "^12.1.0",
-    "@ckeditor/ckeditor5-utils": "^12.1.0",
-    "lodash-es": "^4.17.10"
-=======
     "@ckeditor/ckeditor5-core": "^12.1.1",
     "@ckeditor/ckeditor5-ui": "^13.0.0",
     "@ckeditor/ckeditor5-utils": "^12.1.1"
->>>>>>> 746c6ba8
   },
   "devDependencies": {
     "@ckeditor/ckeditor5-basic-styles": "^11.1.1",
