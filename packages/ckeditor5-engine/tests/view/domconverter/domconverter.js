/**
<<<<<<< HEAD
 * @license Copyright (c) 2003-2022, CKSource - Frederico Knabben. All rights reserved.
=======
 * @license Copyright (c) 2003-2022, CKSource Holding sp. z o.o. All rights reserved.
>>>>>>> e391ddb7
 * For licensing, see LICENSE.md or https://ckeditor.com/legal/ckeditor-oss-license
 */

/* globals document, console */

import DomConverter from '../../../src/view/domconverter';
import ViewEditable from '../../../src/view/editableelement';
import ViewDocument from '../../../src/view/document';
import ViewUIElement from '../../../src/view/uielement';
import ViewContainerElement from '../../../src/view/containerelement';
import DowncastWriter from '../../../src/view/downcastwriter';
import { BR_FILLER, INLINE_FILLER, INLINE_FILLER_LENGTH, NBSP_FILLER, MARKED_NBSP_FILLER } from '../../../src/view/filler';
import testUtils from '@ckeditor/ckeditor5-core/tests/_utils/utils';
import global from '@ckeditor/ckeditor5-utils/src/dom/global';
import { StylesProcessor } from '../../../src/view/stylesmap';

describe( 'DomConverter', () => {
	let converter, viewDocument;

	testUtils.createSinonSandbox();

	beforeEach( () => {
		viewDocument = new ViewDocument( new StylesProcessor() );
		converter = new DomConverter( viewDocument );
	} );

	describe( 'constructor()', () => {
		it( 'should create converter with BR block filler mode by default', () => {
			expect( converter.blockFillerMode ).to.equal( 'br' );
		} );

		it( 'should create converter with defined block mode filler', () => {
			converter = new DomConverter( viewDocument, { blockFillerMode: 'nbsp' } );
			expect( converter.blockFillerMode ).to.equal( 'nbsp' );
		} );

		it( 'should create converter with proper default block mode filler - depending on the rendering mode', () => {
			converter = new DomConverter( viewDocument, { renderingMode: 'data' } );
			expect( converter.blockFillerMode ).to.equal( 'nbsp' );

			converter = new DomConverter( viewDocument, { renderingMode: 'editing' } );
			expect( converter.blockFillerMode ).to.equal( 'br' );
		} );
	} );

	describe( 'focus()', () => {
		let viewEditable, domEditable, domEditableParent, viewDocument;

		beforeEach( () => {
			viewDocument = new ViewDocument( new StylesProcessor() );
			viewEditable = new ViewEditable( viewDocument, 'div' );

			domEditable = document.createElement( 'div' );
			domEditableParent = document.createElement( 'div' );
			converter.bindElements( domEditable, viewEditable );
			domEditable.setAttribute( 'contenteditable', 'true' );
			domEditableParent.appendChild( domEditable );
			document.body.appendChild( domEditableParent );
		} );

		afterEach( () => {
			converter.unbindDomElement( domEditable );
			document.body.removeChild( domEditableParent );

			document.body.focus();
		} );

		it( 'should call focus on corresponding DOM editable', () => {
			const focusSpy = testUtils.sinon.spy( domEditable, 'focus' );

			converter.focus( viewEditable );

			expect( focusSpy.calledOnce ).to.be.true;
		} );

		it( 'should not focus already focused editable', () => {
			const focusSpy = testUtils.sinon.spy( domEditable, 'focus' );

			converter.focus( viewEditable );
			converter.focus( viewEditable );

			expect( focusSpy.calledOnce ).to.be.true;
		} );

		// https://github.com/ckeditor/ckeditor5-engine/issues/951
		// https://github.com/ckeditor/ckeditor5-engine/issues/957
		it( 'should actively prevent scrolling', () => {
			const scrollToSpy = testUtils.sinon.stub( global.window, 'scrollTo' );
			const editableScrollLeftSpy = sinon.spy();
			const editableScrollTopSpy = sinon.spy();
			const parentScrollLeftSpy = sinon.spy();
			const parentScrollTopSpy = sinon.spy();
			const documentElementScrollLeftSpy = sinon.spy();
			const documentElementScrollTopSpy = sinon.spy();

			Object.defineProperties( domEditable, {
				scrollLeft: {
					get: () => 20,
					set: editableScrollLeftSpy
				},
				scrollTop: {
					get: () => 200,
					set: editableScrollTopSpy
				}
			} );

			Object.defineProperties( domEditableParent, {
				scrollLeft: {
					get: () => 40,
					set: parentScrollLeftSpy
				},
				scrollTop: {
					get: () => 400,
					set: parentScrollTopSpy
				}
			} );

			Object.defineProperties( global.document.documentElement, {
				scrollLeft: {
					get: () => 60,
					set: documentElementScrollLeftSpy
				},
				scrollTop: {
					get: () => 600,
					set: documentElementScrollTopSpy
				}
			} );

			testUtils.sinon.stub( global.window, 'scrollX' ).get( () => 10 );
			testUtils.sinon.stub( global.window, 'scrollY' ).get( () => 100 );

			converter.focus( viewEditable );
			sinon.assert.calledWithExactly( scrollToSpy, 10, 100 );
			sinon.assert.calledWithExactly( editableScrollLeftSpy, 20 );
			sinon.assert.calledWithExactly( editableScrollTopSpy, 200 );
			sinon.assert.calledWithExactly( parentScrollLeftSpy, 40 );
			sinon.assert.calledWithExactly( parentScrollTopSpy, 400 );
			sinon.assert.calledWithExactly( documentElementScrollLeftSpy, 60 );
			sinon.assert.calledWithExactly( documentElementScrollTopSpy, 600 );
		} );
	} );

	describe( 'DOM nodes type checking', () => {
		let text, element, documentFragment, comment;

		before( () => {
			text = document.createTextNode( 'test' );
			element = document.createElement( 'div' );
			documentFragment = document.createDocumentFragment();
			comment = document.createComment( 'a' );
		} );

		describe( 'isElement()', () => {
			it( 'should return true for HTMLElement nodes', () => {
				expect( converter.isElement( element ) ).to.be.true;
			} );

			it( 'should return false for other arguments', () => {
				expect( converter.isElement( text ) ).to.be.false;
				expect( converter.isElement( documentFragment ) ).to.be.false;
				expect( converter.isElement( comment ) ).to.be.false;
				expect( converter.isElement( {} ) ).to.be.false;
			} );
		} );

		describe( 'isDocumentFragment()', () => {
			it( 'should return true for HTMLElement nodes', () => {
				expect( converter.isDocumentFragment( documentFragment ) ).to.be.true;
			} );

			it( 'should return false for other arguments', () => {
				expect( converter.isDocumentFragment( text ) ).to.be.false;
				expect( converter.isDocumentFragment( element ) ).to.be.false;
				expect( converter.isDocumentFragment( comment ) ).to.be.false;
				expect( converter.isDocumentFragment( {} ) ).to.be.false;
			} );
		} );
	} );

	describe( 'isDomSelectionCorrect()', () => {
		function domSelection( anchorParent, anchorOffset, focusParent, focusOffset ) {
			const sel = document.getSelection();

			sel.collapse( anchorParent, anchorOffset );
			sel.extend( focusParent, focusOffset );

			return sel;
		}

		let domP, domFillerTextNode, domUiSpan, domUiDeepSpan, viewDocument;

		beforeEach( () => {
			// <p>INLINE_FILLERfoo<span></span></p>.
			domP = document.createElement( 'p' );
			domFillerTextNode = document.createTextNode( INLINE_FILLER + 'foo' );
			domUiSpan = document.createElement( 'span' );

			domUiDeepSpan = document.createElement( 'span' );
			domUiSpan.appendChild( domUiDeepSpan );

			viewDocument = new ViewDocument( new StylesProcessor() );

			const viewUiSpan = new ViewUIElement( viewDocument, 'span' );
			const viewElementSpan = new ViewContainerElement( viewDocument, 'span' );

			domP.appendChild( domFillerTextNode );
			domP.appendChild( domUiSpan );

			converter.bindElements( domUiSpan, viewUiSpan );
			converter.bindElements( domUiDeepSpan, viewElementSpan );

			document.body.appendChild( domP );
		} );

		afterEach( () => {
			domP.remove();
		} );

		it( 'should return true for correct dom selection', () => {
			// <p>INLINE_FILLER{foo}<span></span></p>.
			const sel1 = domSelection( domFillerTextNode, INLINE_FILLER_LENGTH, domFillerTextNode, INLINE_FILLER_LENGTH + 3 );
			expect( converter.isDomSelectionCorrect( sel1 ) ).to.be.true;

			// <p>INLINE_FILLERfoo[]<span></span></p>.
			const sel2 = domSelection( domP, 1, domP, 1 );
			expect( converter.isDomSelectionCorrect( sel2 ) ).to.be.true;

			// <p>INLINE_FILLERfoo<span></span>[]</p>.
			const sel3 = domSelection( domP, 2, domP, 2 );
			expect( converter.isDomSelectionCorrect( sel3 ) ).to.be.true;
		} );

		describe( 'should return false', () => {
			it( 'if anchor or focus is before filler node', () => {
				// Tests forward and backward selection.
				// <p>[INLINE_FILLERfoo]<span-ui><span-container></span></span></p>.
				const sel1 = domSelection( domP, 0, domP, 1 );
				expect( converter.isDomSelectionCorrect( sel1 ) ).to.be.false;

				const sel2 = domSelection( domP, 1, domP, 0 );
				expect( converter.isDomSelectionCorrect( sel2 ) ).to.be.false;
			} );

			it( 'if anchor or focus is before filler sequence', () => {
				// Tests forward and backward selection.
				// <p>{INLINE_FILLERfoo}<span-ui><span-container></span></span></p>.
				const sel1 = domSelection( domFillerTextNode, 0, domFillerTextNode, INLINE_FILLER_LENGTH + 3 );
				expect( converter.isDomSelectionCorrect( sel1 ) ).to.be.false;

				const sel2 = domSelection( domFillerTextNode, INLINE_FILLER_LENGTH + 3, domFillerTextNode, 0 );
				expect( converter.isDomSelectionCorrect( sel2 ) ).to.be.false;
			} );

			it( 'if anchor or focus is in the middle of filler sequence', () => {
				// Tests forward and backward selection.
				// <p>I{NLINE_FILLERfoo}<span-ui><span-container></span></span></p>.
				const sel1 = domSelection( domFillerTextNode, 1, domFillerTextNode, INLINE_FILLER_LENGTH + 3 );
				expect( converter.isDomSelectionCorrect( sel1 ) ).to.be.false;

				const sel2 = domSelection( domFillerTextNode, INLINE_FILLER_LENGTH + 3, domFillerTextNode, 1 );
				expect( converter.isDomSelectionCorrect( sel2 ) ).to.be.false;
			} );

			it( 'if anchor or focus is directly inside dom element that represents view ui element', () => {
				// Set text indside ui element to put selection there.
				domUiSpan.innerText = 'xxx';
				// Tests forward and backward selection.
				// <p>INLINE_FILLER{foo<span-ui>xxx]<span-container></span></span></p>.
				const sel1 = domSelection( domFillerTextNode, INLINE_FILLER_LENGTH, domUiSpan, 1 );

				expect( converter.isDomSelectionCorrect( sel1 ) ).to.be.false;

				const sel2 = domSelection( domUiSpan, 1, domFillerTextNode, INLINE_FILLER_LENGTH );
				expect( converter.isDomSelectionCorrect( sel2 ) ).to.be.false;
			} );

			it( 'if anchor or focus is inside deep ui element structure (not directly in ui element)', () => {
				// Set text indside ui element to put selection there.
				domUiDeepSpan.innerText = 'xxx';
				// Tests forward and backward selection.
				// <p>INLINE_FILLER{foo<span-ui><span-container>xxx]</span></span></p>.
				const sel1 = domSelection( domFillerTextNode, INLINE_FILLER_LENGTH, domUiDeepSpan, 1 );
				expect( converter.isDomSelectionCorrect( sel1 ) ).to.be.false;

				const sel2 = domSelection( domUiDeepSpan, 1, domFillerTextNode, INLINE_FILLER_LENGTH );
				expect( converter.isDomSelectionCorrect( sel2 ) ).to.be.false;
			} );
		} );
	} );

	describe( 'isBlockFiller()', () => {
		const blockElements = new Set( [
			'address', 'article', 'aside', 'blockquote', 'caption', 'center', 'dd', 'details', 'dir', 'div',
			'dl', 'dt', 'fieldset', 'figcaption', 'figure', 'footer', 'form', 'h1', 'h2', 'h3', 'h4', 'h5', 'h6', 'header',
			'hgroup', 'legend', 'li', 'main', 'menu', 'nav', 'ol', 'p', 'pre', 'section', 'summary', 'table', 'tbody',
			'td', 'tfoot', 'th', 'thead', 'tr', 'ul'
		] );

		for ( const mode of [ 'nbsp', 'markedNbsp' ] ) {
			describe( 'mode "' + mode + '"', () => {
				beforeEach( () => {
					converter = new DomConverter( viewDocument, { blockFillerMode: mode } );
				} );

				for ( const elementName of blockElements ) {
					describe( `<${ elementName }> context`, () => {
						it( 'should return true if the node is an nbsp filler and is a single child of a block level element', () => {
							const nbspFillerInstance = NBSP_FILLER( document ); // eslint-disable-line new-cap

							const context = document.createElement( elementName );
							context.appendChild( nbspFillerInstance );

							expect( converter.isBlockFiller( nbspFillerInstance ) ).to.be.true;
						} );

						it( 'should return false if the node is an nbsp filler and is not a single child of a block level element', () => {
							const nbspFillerInstance = NBSP_FILLER( document ); // eslint-disable-line new-cap

							const context = document.createElement( elementName );
							context.appendChild( nbspFillerInstance );
							context.appendChild( document.createTextNode( 'a' ) );

							expect( converter.isBlockFiller( nbspFillerInstance ) ).to.be.false;
						} );

						it( 'should return false if there are two nbsp fillers in a block element', () => {
							const nbspFillerInstance = NBSP_FILLER( document ); // eslint-disable-line new-cap

							const context = document.createElement( elementName );
							context.appendChild( nbspFillerInstance );
							context.appendChild( NBSP_FILLER( document ) ); // eslint-disable-line new-cap

							expect( converter.isBlockFiller( nbspFillerInstance ) ).to.be.false;
						} );

						it( 'should return false for a normal <br> element', () => {
							const context = document.createElement( elementName );
							context.innerHTML = 'x<br>x';

							expect( converter.isBlockFiller( context.childNodes[ 1 ] ) ).to.be.false;
						} );

						// SPECIAL CASE (see ckeditor5#5564).
						it( 'should return true for a <br> element which is the only child of its block parent', () => {
							const context = document.createElement( elementName );
							context.innerHTML = '<br>';

							expect( converter.isBlockFiller( context.firstChild ) ).to.be.true;
						} );
					} );
				}

				it( 'should return false filler is placed in a non-block element', () => {
					const nbspFillerInstance = NBSP_FILLER( document ); // eslint-disable-line new-cap

					const context = document.createElement( 'span' );
					context.appendChild( nbspFillerInstance );

					expect( converter.isBlockFiller( nbspFillerInstance ) ).to.be.false;
				} );

				it( 'should return false if the node is an instance of the BR block filler', () => {
					const brFillerInstance = BR_FILLER( document ); // eslint-disable-line new-cap

					expect( converter.isBlockFiller( brFillerInstance ) ).to.be.false;
				} );

				it( 'should return false for inline filler', () => {
					expect( converter.isBlockFiller( document.createTextNode( INLINE_FILLER ) ) ).to.be.false;
				} );

				it( 'should return false for a <br> element which is the only child of its non-block parent', () => {
					const context = document.createElement( 'span' );
					context.innerHTML = '<br>';

					expect( converter.isBlockFiller( context.firstChild ) ).to.be.false;
				} );

				it( 'should return false for a <br> element which is followed by an nbsp', () => {
					const context = document.createElement( 'span' );
					context.innerHTML = '<br>&nbsp;';

					expect( converter.isBlockFiller( context.firstChild ) ).to.be.false;
				} );

				it( 'should return true if the node is an instance of the marked nbsp block filler', () => {
					const markedNbspFillerInstance = MARKED_NBSP_FILLER( document ); // eslint-disable-line new-cap

					expect( converter.isBlockFiller( markedNbspFillerInstance ) ).to.be.true;
				} );
			} );
		}

		describe( 'mode "br"', () => {
			beforeEach( () => {
				converter = new DomConverter( viewDocument, { blockFillerMode: 'br' } );
			} );

			it( 'should return true if the node is an instance of the BR block filler', () => {
				const brFillerInstance = BR_FILLER( document ); // eslint-disable-line new-cap

				expect( converter.isBlockFiller( brFillerInstance ) ).to.be.true;
				// Check it twice to ensure that caching breaks nothing.
				expect( converter.isBlockFiller( brFillerInstance ) ).to.be.true;
			} );

			it( 'should return false if the node is an instance of the NBSP block filler', () => {
				converter = new DomConverter( viewDocument, { blockFillerMode: 'br' } );
				const nbspFillerInstance = NBSP_FILLER( document ); // eslint-disable-line new-cap
				// NBSP must be check inside a context.
				const context = document.createElement( 'div' );
				context.appendChild( nbspFillerInstance );

				expect( converter.isBlockFiller( nbspFillerInstance ) ).to.be.false;
			} );

			it( 'should return false for inline filler', () => {
				expect( converter.isBlockFiller( document.createTextNode( INLINE_FILLER ) ) ).to.be.false;
			} );
		} );
	} );

	describe( 'shouldRenderAttribute()', () => {
		it( 'should allow all in data pipeline', () => {
			expect( converter.shouldRenderAttribute( 'onclick', 'anything' ) ).to.be.false;
			expect( converter.shouldRenderAttribute( 'anything', 'javascript:something' ) ).to.be.false;
			expect( converter.shouldRenderAttribute( 'anything', '   javascript:something' ) ).to.be.false;
			expect( converter.shouldRenderAttribute( 'anything', 'data:image/svg,foo' ) ).to.be.false;
			expect( converter.shouldRenderAttribute( 'anything', ' data:image/svg,foo' ) ).to.be.false;
			expect( converter.shouldRenderAttribute( 'anything', 'data:text/html,foo' ) ).to.be.false;
			expect( converter.shouldRenderAttribute( 'anything', '   data:text/html,foo' ) ).to.be.false;
			expect( converter.shouldRenderAttribute( 'srcdoc', '<script>something</script>' ) ).to.be.false;
			expect( converter.shouldRenderAttribute( 'srcdoc', '<div onclick="alert(1)">' ) ).to.be.false;
			expect( converter.shouldRenderAttribute( 'srcdoc', '<a href="javascript:alert(1)">' ) ).to.be.false;

			// Make sure it's rendered in the editing mode.
			expect( converter.shouldRenderAttribute( 'contenteditable', 'anything' ) ).to.be.true;

			// It should not filter out the attribute that do not match URI.
			expect( converter.shouldRenderAttribute( 'anything', 'foobar data:text/html,foo' ) ).to.be.true;
			expect( converter.shouldRenderAttribute( 'anything', 'foobar javascript:something' ) ).to.be.true;

			converter.renderingMode = 'data';

			expect( converter.shouldRenderAttribute( 'onclick', 'anything' ) ).to.be.true;
			expect( converter.shouldRenderAttribute( 'anything', 'javascript:something' ) ).to.be.true;
			expect( converter.shouldRenderAttribute( 'anything', '   javascript:something' ) ).to.be.true;
			expect( converter.shouldRenderAttribute( 'anything', 'data:image/svg,foo' ) ).to.be.true;
			expect( converter.shouldRenderAttribute( 'anything', ' data:image/svg,foo' ) ).to.be.true;
			expect( converter.shouldRenderAttribute( 'anything', 'data:text/html,foo' ) ).to.be.true;
			expect( converter.shouldRenderAttribute( 'anything', '   data:text/html,foo' ) ).to.be.true;
			expect( converter.shouldRenderAttribute( 'srcdoc', '<script>something</script>' ) ).to.be.true;
			expect( converter.shouldRenderAttribute( 'srcdoc', '<div onclick="alert(1)">' ) ).to.be.true;
			expect( converter.shouldRenderAttribute( 'srcdoc', '<a href="javascript:alert(1)">' ) ).to.be.true;

			expect( converter.shouldRenderAttribute( 'contenteditable', 'anything' ) ).to.be.true;
		} );

		it( 'should allow SVG in src attribute of img element', () => {
			expect( converter.shouldRenderAttribute( 'src', 'data:image/svg,foo', 'img' ) ).to.be.true;
			expect( converter.shouldRenderAttribute( 'srcset', 'data:image/svg,foo', 'img' ) ).to.be.true;
		} );

		it( 'should allow SVG in srcset attribute of img element', () => {
			expect( converter.shouldRenderAttribute( 'srcset', 'data:image/svg,foo', 'img' ) ).to.be.true;
		} );

		it( 'should allow SVG in srcset attribute of source element', () => {
			expect( converter.shouldRenderAttribute( 'srcset', 'data:image/svg,foo', 'source' ) ).to.be.true;
		} );

		it( 'should accept all Base64-encoded content', () => {
			// Notice, that the Base64 string has a word starting with `on` and ending with `=` which could lead to false positives.
			expect( converter.shouldRenderAttribute( 'src', 'data:image/jpeg;base64,bAr+onZm9vonFy=' ) ).to.be.true;
		} );

		it( 'should reject certain attributes in the editing pipeline', () => {
			expect( converter.shouldRenderAttribute( 'some-attribute', 'anything' ) ).to.be.true;
			expect( converter.shouldRenderAttribute( 'data-custom-attribute', 'anything' ) ).to.be.true;
			expect( converter.shouldRenderAttribute( 'class', 'anything' ) ).to.be.true;
			expect( converter.shouldRenderAttribute( 'style', 'anything' ) ).to.be.true;
			expect( converter.shouldRenderAttribute( 'value', 'data:image/jpeg' ) ).to.be.true;
			expect( converter.shouldRenderAttribute( 'value', 'DATA:IMAGE/GIF' ) ).to.be.true;

			expect( converter.shouldRenderAttribute( 'onclick', 'anything' ) ).to.be.false;
			expect( converter.shouldRenderAttribute( 'ONCLICK', 'anything' ) ).to.be.false;
			expect( converter.shouldRenderAttribute( 'anything', 'javascript:something' ) ).to.be.false;
			expect( converter.shouldRenderAttribute( 'anything', 'JAVASCRIPT:something' ) ).to.be.false;
			expect( converter.shouldRenderAttribute( 'anything', 'data:image/svg,foo' ) ).to.be.false;
			expect( converter.shouldRenderAttribute( 'anything', 'data:text/html,foo' ) ).to.be.false;
			expect( converter.shouldRenderAttribute( 'srcdoc', '<script>something</script>' ) ).to.be.false;
			expect( converter.shouldRenderAttribute( 'srcdoc', '<SCRIPT>something</SCRIPT>' ) ).to.be.false;
			expect( converter.shouldRenderAttribute( 'srcdoc', 'something</SCRIPT>' ) ).to.be.false;
		} );
	} );

	describe( 'setContentOf()', () => {
		describe( 'data pipeline', () => {
			it( 'should set content as-is', () => {
				const element = document.createElement( 'p' );
				const html = '<div>foo<span>bar</span></div>';

				converter.renderingMode = 'data';

				converter.setContentOf( element, html );

				expect( element.innerHTML ).to.equal( html );
			} );

			it( 'should keep attributes', () => {
				const element = document.createElement( 'p' );

				converter.renderingMode = 'data';

				const testCases = [
					{
						html: '<div data-foo="bar">' +
							'foo' +
							'<span class="foo-class" style="border:1px solid blue" data-foo="bar" onclick="foobar">' +
							'bar' +
							'</span>' +
							'</div>',
						expected: '<div data-foo="bar">' +
							'foo' +
							'<span class="foo-class" style="border:1px solid blue" data-foo="bar" onclick="foobar">' +
							'bar' +
							'</span>' +
							'</div>'
					},
					{
						html: '<div data-foo="bar">' +
							'foo' +
							'<span class="foo-class" style="border:1px solid blue" data-foo="bar" value="javascript:baz">' +
							'bar' +
							'</span>' +
							'</div>',
						expected: '<div data-foo="bar">' +
							'foo' +
							'<span class="foo-class" style="border:1px solid blue" data-foo="bar" value="javascript:baz">' +
							'bar' +
							'</span>' +
							'</div>'
					},
					{
						html: '<div data-foo="bar">' +
							'foo' +
							'<span class="foo-class" style="border:1px solid blue" data-foo="bar" value="data:text/html">' +
							'bar' +
							'</span>' +
							'</div>',
						expected: '<div data-foo="bar">' +
							'foo' +
							'<span class="foo-class" style="border:1px solid blue" data-foo="bar" value="data:text/html">' +
							'bar' +
							'</span>' +
							'</div>'
					},
					{
						html: '<div data-foo="bar">' +
							'foo' +
							'<iframe class="foo-class" style="border:1px solid blue" data-foo="bar" srcdoc="<script>baz</script>">' +
							'bar' +
							'</iframe>' +
							'</div>',
						expected: '<div data-foo="bar">' +
							'foo' +
							'<iframe class="foo-class" style="border:1px solid blue" data-foo="bar" srcdoc="<script>baz</script>">' +
							'bar' +
							'</iframe>' +
							'</div>'
					},
					{
						html: '<div data-foo="bar">' +
							'foo' +
							'<span class="foo-class" style="border:1px solid blue" data-foo="bar" contenteditable="false">' +
							'bar' +
							'</span>' +
							'</div>',
						expected: '<div data-foo="bar">' +
							'foo' +
							'<span class="foo-class" style="border:1px solid blue" data-foo="bar" contenteditable="false">' +
							'bar' +
							'</span>' +
							'</div>'
					}
				];

				testCases.forEach( ( testCase, index ) => {
					converter.setContentOf( element, testCase.html );

					expect( element.innerHTML, `Case #${ index }` ).to.equal( testCase.expected );
				} );
			} );

			it( 'should keep script element', () => {
				const element = document.createElement( 'p' );
				const html = '<div>foo<script onclick="foo">bar</script></div>';

				converter.renderingMode = 'data';
				converter.setContentOf( element, html );

				expect( element.innerHTML ).to.equal( '<div>foo<script onclick="foo">bar</script></div>' );
			} );
		} );

		describe( 'editing pipeline', () => {
			let warnStub;

			beforeEach( () => {
				warnStub = testUtils.sinon.stub( console, 'warn' );
			} );

			it( 'should replace certain unsafe attributes', () => {
				const element = document.createElement( 'p' );

				const testCases = [
					{
						html: '<div data-foo="bar">' +
							'foo' +
							'<span class="foo-class" style="border:1px solid blue" data-foo="bar" onclick="foobar">' +
							'bar' +
							'</span>' +
							'</div>',
						expected: '<div data-foo="bar">' +
							'foo' +
							'<span ' +
								'class="foo-class" ' +
								'style="border:1px solid blue" ' +
								'data-foo="bar" ' +
								'data-ck-unsafe-attribute-onclick="foobar">bar' +
							'</span>' +
							'</div>'
					},
					{
						html: '<div data-foo="bar">' +
							'foo' +
							'<span class="foo-class" style="border:1px solid blue" data-foo="bar" value="javascript:baz">' +
							'bar' +
							'</span>' +
							'</div>',
						expected: '<div data-foo="bar">' +
							'foo' +
							'<span ' +
								'class="foo-class" ' +
								'style="border:1px solid blue" ' +
								'data-foo="bar" ' +
								'data-ck-unsafe-attribute-value="javascript:baz">bar' +
							'</span>' +
							'</div>'
					},
					{
						html: '<div data-foo="bar">' +
							'foo' +
							'<span class="foo-class" style="border:1px solid blue" data-foo="bar" value="data:text/html">' +
							'bar' +
							'</span>' +
							'</div>',
						expected: '<div data-foo="bar">' +
							'foo' +
							'<span ' +
								'class="foo-class" ' +
								'style="border:1px solid blue" ' +
								'data-foo="bar" ' +
								'data-ck-unsafe-attribute-value="data:text/html">bar' +
							'</span>' +
							'</div>'
					},
					{
						html: '<div data-foo="bar">' +
							'foo' +
							'<iframe class="foo-class" style="border:1px solid blue" data-foo="bar" srcdoc="<script>baz</script>">' +
							'bar' +
							'</iframe>' +
							'</div>',
						expected: '<div data-foo="bar">' +
							'foo' +
							'<iframe ' +
								'class="foo-class" ' +
								'style="border:1px solid blue" ' +
								'data-foo="bar" ' +
								'data-ck-unsafe-attribute-srcdoc="<script>baz</script>">bar' +
							'</iframe>' +
							'</div>'
					},
					{
						html: '<div data-foo="bar">' +
							'foo' +
							'<span class="foo-class" style="border:1px solid blue" data-foo="bar" contenteditable="false">' +
							'bar' +
							'</span>' +
							'</div>',
						expected: '<div data-foo="bar">' +
							'foo' +
							'<span class="foo-class" style="border:1px solid blue" data-foo="bar" contenteditable="false">' +
							'bar' +
							'</span>' +
							'</div>'
					}
				];

				testCases.forEach( ( testCase, index ) => {
					converter.setContentOf( element, testCase.html );

					expect( element.innerHTML, `Case #${ index }` ).to.equal( testCase.expected );
				} );
			} );

			it( 'should warn when an unsafe attribute was detected and renamed', () => {
				const element = document.createElement( 'p' );
				const html = '<a href="foo" onclick="alert(1)">foo</a>';

				converter.setContentOf( element, html );

				sinon.assert.calledOnce( warnStub );
				sinon.assert.calledWithExactly( warnStub,
					sinon.match( /^domconverter-unsafe-attribute-detected/ ),
					{
						domElement: element.firstChild,
						key: 'onclick',
						value: 'alert(1)'
					},
					sinon.match.string // Link to the documentation
				);
			} );

			it( 'should replace a script element with a span', () => {
				const element = document.createElement( 'p' );
				const html = '<div>foo<script class="foo-class" style="foo-style" data-foo="bar">bar</script></div>';

				converter.setContentOf( element, html );

				expect( element.innerHTML ).to.equal(
					'<div>foo<span data-ck-unsafe-element="script" class="foo-class" style="foo-style" data-foo="bar">bar</span></div>'
				);
			} );

			it( 'should warn when an unsafe element was detected and renamed', () => {
				const element = document.createElement( 'p' );
				const html = '<div>foo<script class="foo-class" style="foo-style" data-foo="bar">bar</script></div>';

				converter.setContentOf( element, html );

				sinon.assert.calledOnce( warnStub );
				sinon.assert.calledWithExactly( warnStub,
					sinon.match( /^domconverter-unsafe-element-detected/ ),
					sinon.match.has( 'unsafeElement', sinon.match.has( 'tagName', 'SCRIPT' ) ),
					sinon.match.string // Link to the documentation
				);
			} );
		} );
	} );

	describe( 'setDomElementAttribute()', () => {
		let writer, warnStub;

		beforeEach( () => {
			writer = new DowncastWriter( viewDocument );
			converter = new DomConverter( viewDocument, {
				renderingMode: 'editing'
			} );

			warnStub = testUtils.sinon.stub( console, 'warn' )
				.withArgs( sinon.match( /^domconverter-unsafe-attribute-detected/ ) )
				.callsFake( () => {} );

			console.warn.callThrough();
		} );

		it( 'should set the plain value of an attribute', () => {
			const domElement = document.createElement( 'p' );

			converter.setDomElementAttribute( domElement, 'foo', 'bar' );

			expect( domElement.outerHTML ).to.equal( '<p foo="bar"></p>' );
		} );

		it( 'should not remove while overriding it\'s value (the plain value of an attribute)', () => {
			const domElement = document.createElement( 'p' );

			domElement.setAttribute( 'foo', '123' );

			const spy = sinon.spy( domElement, 'removeAttribute' );

			converter.setDomElementAttribute( domElement, 'foo', 'bar' );

			expect( domElement.outerHTML ).to.equal( '<p foo="bar"></p>' );
			expect( spy.callCount ).to.equal( 0 );
		} );

		it( 'should render the prefixed value of an attribute if considered unsafe', () => {
			const domElement = document.createElement( 'p' );

			converter.setDomElementAttribute( domElement, 'onclick', 'bar' );

			expect( domElement.outerHTML ).to.equal( '<p data-ck-unsafe-attribute-onclick="bar"></p>' );
		} );

		it( 'should not remove while overriding it\'s value (the value considered unsafe)', () => {
			const domElement = document.createElement( 'p' );

			domElement.setAttribute( 'data-ck-unsafe-attribute-onclick', '123' );

			const spy = sinon.spy( domElement, 'removeAttribute' );

			converter.setDomElementAttribute( domElement, 'onclick', 'bar' );

			expect( domElement.outerHTML ).to.equal( '<p data-ck-unsafe-attribute-onclick="bar"></p>' );
			expect( spy.callCount ).to.equal( 0 );
		} );

		it( 'should render the plain attribute if unsafe but declaratively permitted on the related view element', () => {
			const viewElement = writer.createContainerElement( 'p', {}, { renderUnsafeAttributes: [ 'onclick' ] } );
			viewElement.getFillerOffset = () => null;

			const domElement = converter.viewToDom( viewElement, document );

			converter.setDomElementAttribute( domElement, 'onclick', 'bar', viewElement );

			expect( domElement.outerHTML ).to.equal( '<p onclick="bar"></p>' );
		} );

		it( 'should render the prefixed value if the previous value was unsafe but the new one is safe (avoiding duplication)', () => {
			const domElement = document.createElement( 'iframe' );

			converter.setDomElementAttribute( domElement, 'src', 'data:image/svg,foo' );
			expect( domElement.outerHTML ).to.equal( '<iframe data-ck-unsafe-attribute-src="data:image/svg,foo"></iframe>' );

			converter.setDomElementAttribute( domElement, 'src', 'data:image/png,foo' );
			expect( domElement.outerHTML ).to.equal( '<iframe src="data:image/png,foo"></iframe>' );
		} );

		it( 'should not render the prefixed value if the previous value was safe but the new one is unsafe (avoiding duplication)', () => {
			const domElement = document.createElement( 'iframe' );

			converter.setDomElementAttribute( domElement, 'src', 'data:image/png,foo' );
			expect( domElement.outerHTML ).to.equal( '<iframe src="data:image/png,foo"></iframe>' );

			converter.setDomElementAttribute( domElement, 'src', 'data:image/svg,foo' );
			expect( domElement.outerHTML ).to.equal( '<iframe data-ck-unsafe-attribute-src="data:image/svg,foo"></iframe>' );
		} );

		it( 'should warn when an unsafe attribute was prefixed (renamed)', () => {
			const domElement = document.createElement( 'p' );

			converter.setDomElementAttribute( domElement, 'onclick', 'bar' );

			sinon.assert.calledOnce( warnStub );
			sinon.assert.calledWithExactly( warnStub,
				sinon.match( /^domconverter-unsafe-attribute-detected/ ),
				{
					domElement,
					key: 'onclick',
					value: 'bar'
				},
				sinon.match.string // Link to the documentation
			);
		} );

		it( 'should set src attribute for SVG on img element', () => {
			const domElement = document.createElement( 'img' );

			converter.setDomElementAttribute( domElement, 'src', 'data:image/svg,foo' );
			expect( domElement.outerHTML ).to.equal( '<img src="data:image/svg,foo">' );

			converter.setDomElementAttribute( domElement, 'src', 'data:image/svg+xml;base64,foo' );
			expect( domElement.outerHTML ).to.equal( '<img src="data:image/svg+xml;base64,foo">' );
		} );

		it( 'should set srcset attribute for SVG on img element', () => {
			const domElement = document.createElement( 'img' );

			converter.setDomElementAttribute( domElement, 'srcset', 'data:image/svg,foo' );
			expect( domElement.outerHTML ).to.equal( '<img srcset="data:image/svg,foo">' );

			converter.setDomElementAttribute( domElement, 'srcset', 'data:image/svg+xml;base64,foo' );
			expect( domElement.outerHTML ).to.equal( '<img srcset="data:image/svg+xml;base64,foo">' );
		} );

		it( 'should set srcset attribute for SVG on source element', () => {
			const domElement = document.createElement( 'source' );

			converter.setDomElementAttribute( domElement, 'srcset', 'data:image/svg,foo' );
			expect( domElement.outerHTML ).to.equal( '<source srcset="data:image/svg,foo">' );

			converter.setDomElementAttribute( domElement, 'srcset', 'data:image/svg+xml;base64,foo' );
			expect( domElement.outerHTML ).to.equal( '<source srcset="data:image/svg+xml;base64,foo">' );
		} );

		it( 'should transform src attribute to unsafe for SVG on iframe element', () => {
			const domElement = document.createElement( 'iframe' );

			converter.setDomElementAttribute( domElement, 'src', 'data:image/svg,foo' );
			expect( domElement.outerHTML ).to.equal( '<iframe data-ck-unsafe-attribute-src="data:image/svg,foo"></iframe>' );
		} );

		it( 'should transform src attribute to unsafe for SVG on embed element', () => {
			const domElement = document.createElement( 'embed' );

			converter.setDomElementAttribute( domElement, 'src', 'data:image/svg,foo' );
			expect( domElement.outerHTML ).to.equal( '<embed data-ck-unsafe-attribute-src="data:image/svg,foo">' );
		} );

		it( 'should transform data attribute to unsafe for SVG on object element', () => {
			const domElement = document.createElement( 'object' );

			converter.setDomElementAttribute( domElement, 'data', 'data:image/svg,foo' );
			expect( domElement.outerHTML ).to.equal( '<object data-ck-unsafe-attribute-data="data:image/svg,foo"></object>' );
		} );
	} );

	describe( 'removeDomElementAttribute()', () => {
		beforeEach( () => {
			// Silence warnings about unsafe attributes and elements created by the DomConverter.
			testUtils.sinon.stub( console, 'warn' )
				.withArgs( sinon.match( /^domconverter-unsafe-attribute-detected/ ) )
				.callsFake( () => {} );

			console.warn
				.withArgs( sinon.match( /^domconverter-unsafe-element-detected/ ) )
				.callsFake( () => {} );

			console.warn.callThrough();
		} );

		it( 'should remove the plain attribute value', () => {
			const domElement = document.createElement( 'img' );

			converter.setDomElementAttribute( domElement, 'src', 'data:image/png,foo' );
			expect( domElement.outerHTML ).to.equal( '<img src="data:image/png,foo">' );

			converter.removeDomElementAttribute( domElement, 'src' );
			expect( domElement.outerHTML ).to.equal( '<img>' );
		} );

		it( 'should also remove the unsafe (prefixed) attribute value together with the safe value', () => {
			const domElement = document.createElement( 'iframe' );

			converter.setDomElementAttribute( domElement, 'src', 'data:image/svg,foo' );
			expect( domElement.outerHTML ).to.equal( '<iframe data-ck-unsafe-attribute-src="data:image/svg,foo"></iframe>' );

			converter.removeDomElementAttribute( domElement, 'src' );
			expect( domElement.outerHTML ).to.equal( '<iframe></iframe>' );
		} );

		it( 'should skip removing the (replacement) attribute representing the unsafe <script> tag', () => {
			const domElement = document.createElement( 'p' );
			const html = 'foo<script class="foo-class" style="foo-style" data-foo="bar">bar</script>';

			converter.setContentOf( domElement, html );

			expect( domElement.outerHTML ).to.equal(
				'<p>foo<span data-ck-unsafe-element="script" class="foo-class" style="foo-style" data-foo="bar">bar</span></p>'
			);

			converter.removeDomElementAttribute( domElement.lastChild, 'data-ck-unsafe-element' );

			expect( domElement.outerHTML ).to.equal(
				'<p>foo<span data-ck-unsafe-element="script" class="foo-class" style="foo-style" data-foo="bar">bar</span></p>'
			);

			converter.removeDomElementAttribute( domElement.lastChild, 'class' );

			expect( domElement.outerHTML ).to.equal(
				'<p>foo<span data-ck-unsafe-element="script" style="foo-style" data-foo="bar">bar</span></p>'
			);
		} );
	} );
} );<|MERGE_RESOLUTION|>--- conflicted
+++ resolved
@@ -1,9 +1,5 @@
 /**
-<<<<<<< HEAD
- * @license Copyright (c) 2003-2022, CKSource - Frederico Knabben. All rights reserved.
-=======
  * @license Copyright (c) 2003-2022, CKSource Holding sp. z o.o. All rights reserved.
->>>>>>> e391ddb7
  * For licensing, see LICENSE.md or https://ckeditor.com/legal/ckeditor-oss-license
  */
 
@@ -179,6 +175,19 @@
 				expect( converter.isDocumentFragment( element ) ).to.be.false;
 				expect( converter.isDocumentFragment( comment ) ).to.be.false;
 				expect( converter.isDocumentFragment( {} ) ).to.be.false;
+			} );
+		} );
+
+		describe( 'isComment()', () => {
+			it( 'should return true for HTML comments', () => {
+				expect( converter.isComment( comment ) ).to.be.true;
+			} );
+
+			it( 'should return false for other arguments', () => {
+				expect( converter.isComment( text ) ).to.be.false;
+				expect( converter.isComment( element ) ).to.be.false;
+				expect( converter.isComment( documentFragment ) ).to.be.false;
+				expect( converter.isComment( {} ) ).to.be.false;
 			} );
 		} );
 	} );
