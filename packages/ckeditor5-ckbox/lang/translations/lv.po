--- conflicted
+++ resolved
@@ -26,8 +26,4 @@
 
 msgctxt "A message is displayed when the user is not authorised to access CKBox workspace configured as default one."
 msgid "Cannot access default workspace."
-<<<<<<< HEAD
-msgstr ""
-=======
-msgstr "Nevar piekļūt noklusējuma darbvietai."
->>>>>>> fd1767c6
+msgstr "Nevar piekļūt noklusējuma darbvietai."