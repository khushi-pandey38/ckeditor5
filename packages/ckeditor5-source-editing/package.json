{
  "name": "@ckeditor/ckeditor5-source-editing",
  "version": "36.0.1",
  "description": "Source editing feature for CKEditor 5.",
  "keywords": [
    "ckeditor",
    "ckeditor5",
    "ckeditor 5",
    "ckeditor5-feature",
    "ckeditor5-plugin",
    "ckeditor5-dll"
  ],
  "main": "src/index.js",
  "dependencies": {
    "@ckeditor/ckeditor5-theme-lark": "^36.0.1",
    "ckeditor5": "^36.0.1"
  },
  "devDependencies": {
<<<<<<< HEAD
    "@ckeditor/ckeditor5-core": "^36.0.0",
    "@ckeditor/ckeditor5-dev-utils": "^33.0.0",
    "@ckeditor/ckeditor5-editor-classic": "^36.0.0",
    "@ckeditor/ckeditor5-engine": "^36.0.0",
    "@ckeditor/ckeditor5-essentials": "^36.0.0",
    "@ckeditor/ckeditor5-heading": "^36.0.0",
    "@ckeditor/ckeditor5-markdown-gfm": "^36.0.0",
    "@ckeditor/ckeditor5-paragraph": "^36.0.0",
    "@ckeditor/ckeditor5-table": "^36.0.0",
    "@ckeditor/ckeditor5-ui": "^36.0.0",
    "@ckeditor/ckeditor5-utils": "^36.0.0",
=======
    "@ckeditor/ckeditor5-core": "^36.0.1",
    "@ckeditor/ckeditor5-dev-utils": "^32.0.0",
    "@ckeditor/ckeditor5-editor-classic": "^36.0.1",
    "@ckeditor/ckeditor5-engine": "^36.0.1",
    "@ckeditor/ckeditor5-essentials": "^36.0.1",
    "@ckeditor/ckeditor5-heading": "^36.0.1",
    "@ckeditor/ckeditor5-markdown-gfm": "^36.0.1",
    "@ckeditor/ckeditor5-paragraph": "^36.0.1",
    "@ckeditor/ckeditor5-table": "^36.0.1",
    "@ckeditor/ckeditor5-ui": "^36.0.1",
    "@ckeditor/ckeditor5-utils": "^36.0.1",
>>>>>>> 9235447e
    "webpack": "^5.58.1",
    "webpack-cli": "^4.9.0"
  },
  "engines": {
    "node": ">=14.0.0",
    "npm": ">=5.7.1"
  },
  "author": "CKSource (http://cksource.com/)",
  "license": "GPL-2.0-or-later",
  "homepage": "https://ckeditor.com/ckeditor-5",
  "bugs": "https://github.com/ckeditor/ckeditor5/issues",
  "repository": {
    "type": "git",
    "url": "https://github.com/ckeditor/ckeditor5.git",
    "directory": "packages/ckeditor5-source-editing"
  },
  "files": [
    "lang",
    "src",
    "theme",
    "build",
    "ckeditor5-metadata.json",
    "CHANGELOG.md"
  ],
  "scripts": {
    "dll:build": "webpack"
  }
}<|MERGE_RESOLUTION|>--- conflicted
+++ resolved
@@ -16,21 +16,8 @@
     "ckeditor5": "^36.0.1"
   },
   "devDependencies": {
-<<<<<<< HEAD
-    "@ckeditor/ckeditor5-core": "^36.0.0",
+    "@ckeditor/ckeditor5-core": "^36.0.1",
     "@ckeditor/ckeditor5-dev-utils": "^33.0.0",
-    "@ckeditor/ckeditor5-editor-classic": "^36.0.0",
-    "@ckeditor/ckeditor5-engine": "^36.0.0",
-    "@ckeditor/ckeditor5-essentials": "^36.0.0",
-    "@ckeditor/ckeditor5-heading": "^36.0.0",
-    "@ckeditor/ckeditor5-markdown-gfm": "^36.0.0",
-    "@ckeditor/ckeditor5-paragraph": "^36.0.0",
-    "@ckeditor/ckeditor5-table": "^36.0.0",
-    "@ckeditor/ckeditor5-ui": "^36.0.0",
-    "@ckeditor/ckeditor5-utils": "^36.0.0",
-=======
-    "@ckeditor/ckeditor5-core": "^36.0.1",
-    "@ckeditor/ckeditor5-dev-utils": "^32.0.0",
     "@ckeditor/ckeditor5-editor-classic": "^36.0.1",
     "@ckeditor/ckeditor5-engine": "^36.0.1",
     "@ckeditor/ckeditor5-essentials": "^36.0.1",
@@ -40,7 +27,6 @@
     "@ckeditor/ckeditor5-table": "^36.0.1",
     "@ckeditor/ckeditor5-ui": "^36.0.1",
     "@ckeditor/ckeditor5-utils": "^36.0.1",
->>>>>>> 9235447e
     "webpack": "^5.58.1",
     "webpack-cli": "^4.9.0"
   },
