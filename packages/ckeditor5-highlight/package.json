{
  "name": "@ckeditor/ckeditor5-highlight",
  "version": "34.0.0",
  "description": "Highlight feature for CKEditor 5.",
  "keywords": [
    "ckeditor",
    "ckeditor5",
    "ckeditor 5",
    "ckeditor5-feature",
    "ckeditor5-plugin",
    "ckeditor5-dll"
  ],
  "main": "src/index.js",
  "dependencies": {
    "ckeditor5": "^34.0.0"
  },
  "devDependencies": {
<<<<<<< HEAD
    "@ckeditor/ckeditor5-block-quote": "^33.0.0",
    "@ckeditor/ckeditor5-core": "^33.0.0",
    "@ckeditor/ckeditor5-dev-utils": "^30.0.0",
    "@ckeditor/ckeditor5-editor-classic": "^33.0.0",
    "@ckeditor/ckeditor5-engine": "^33.0.0",
    "@ckeditor/ckeditor5-enter": "^33.0.0",
    "@ckeditor/ckeditor5-heading": "^33.0.0",
    "@ckeditor/ckeditor5-image": "^33.0.0",
    "@ckeditor/ckeditor5-list": "^33.0.0",
    "@ckeditor/ckeditor5-paragraph": "^33.0.0",
    "@ckeditor/ckeditor5-theme-lark": "^33.0.0",
    "@ckeditor/ckeditor5-typing": "^33.0.0",
    "@ckeditor/ckeditor5-utils": "^33.0.0",
=======
    "@ckeditor/ckeditor5-block-quote": "^34.0.0",
    "@ckeditor/ckeditor5-core": "^34.0.0",
    "@ckeditor/ckeditor5-dev-utils": "^30.0.0",
    "@ckeditor/ckeditor5-editor-classic": "^34.0.0",
    "@ckeditor/ckeditor5-engine": "^34.0.0",
    "@ckeditor/ckeditor5-enter": "^34.0.0",
    "@ckeditor/ckeditor5-heading": "^34.0.0",
    "@ckeditor/ckeditor5-image": "^34.0.0",
    "@ckeditor/ckeditor5-list": "^34.0.0",
    "@ckeditor/ckeditor5-paragraph": "^34.0.0",
    "@ckeditor/ckeditor5-theme-lark": "^34.0.0",
    "@ckeditor/ckeditor5-typing": "^34.0.0",
    "@ckeditor/ckeditor5-utils": "^34.0.0",
>>>>>>> 37433d10
    "webpack": "^5.58.1",
    "webpack-cli": "^4.9.0"
  },
  "engines": {
    "node": ">=14.0.0",
    "npm": ">=5.7.1"
  },
  "author": "CKSource (http://cksource.com/)",
  "license": "GPL-2.0-or-later",
  "homepage": "https://ckeditor.com/ckeditor-5",
  "bugs": "https://github.com/ckeditor/ckeditor5/issues",
  "repository": {
    "type": "git",
    "url": "https://github.com/ckeditor/ckeditor5.git",
    "directory": "packages/ckeditor5-highlight"
  },
  "files": [
    "lang",
    "src",
    "theme",
    "build",
    "ckeditor5-metadata.json"
  ],
  "scripts": {
    "dll:build": "webpack"
  }
}<|MERGE_RESOLUTION|>--- conflicted
+++ resolved
@@ -15,21 +15,6 @@
     "ckeditor5": "^34.0.0"
   },
   "devDependencies": {
-<<<<<<< HEAD
-    "@ckeditor/ckeditor5-block-quote": "^33.0.0",
-    "@ckeditor/ckeditor5-core": "^33.0.0",
-    "@ckeditor/ckeditor5-dev-utils": "^30.0.0",
-    "@ckeditor/ckeditor5-editor-classic": "^33.0.0",
-    "@ckeditor/ckeditor5-engine": "^33.0.0",
-    "@ckeditor/ckeditor5-enter": "^33.0.0",
-    "@ckeditor/ckeditor5-heading": "^33.0.0",
-    "@ckeditor/ckeditor5-image": "^33.0.0",
-    "@ckeditor/ckeditor5-list": "^33.0.0",
-    "@ckeditor/ckeditor5-paragraph": "^33.0.0",
-    "@ckeditor/ckeditor5-theme-lark": "^33.0.0",
-    "@ckeditor/ckeditor5-typing": "^33.0.0",
-    "@ckeditor/ckeditor5-utils": "^33.0.0",
-=======
     "@ckeditor/ckeditor5-block-quote": "^34.0.0",
     "@ckeditor/ckeditor5-core": "^34.0.0",
     "@ckeditor/ckeditor5-dev-utils": "^30.0.0",
@@ -43,7 +28,6 @@
     "@ckeditor/ckeditor5-theme-lark": "^34.0.0",
     "@ckeditor/ckeditor5-typing": "^34.0.0",
     "@ckeditor/ckeditor5-utils": "^34.0.0",
->>>>>>> 37433d10
     "webpack": "^5.58.1",
     "webpack-cli": "^4.9.0"
   },
