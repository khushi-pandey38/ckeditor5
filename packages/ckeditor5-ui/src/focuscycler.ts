--- conflicted
+++ resolved
@@ -236,12 +236,6 @@
 	public focusNext(): void {
 		const next = this.next;
 
-<<<<<<< HEAD
-		this._focus( next, 1 );
-
-		if ( next == this.first ) {
-			this.fire( 'forwardCycle' );
-=======
 		if ( next && this.focusables.getIndex( next ) === this.current ) {
 			return;
 		}
@@ -250,7 +244,6 @@
 			this.fire<FocusCyclerForwardCycleEvent>( 'forwardCycle' );
 		} else {
 			this._focus( next, 1 );
->>>>>>> 06140923
 		}
 	}
 
@@ -262,12 +255,6 @@
 	public focusPrevious(): void {
 		const previous = this.previous;
 
-<<<<<<< HEAD
-		this._focus( previous, -1 );
-
-		if ( previous == this.last ) {
-			this.fire( 'backwardCycle' );
-=======
 		if ( previous && this.focusables.getIndex( previous ) === this.current ) {
 			return;
 		}
@@ -276,7 +263,6 @@
 			this.fire<FocusCyclerBackwardCycleEvent>( 'backwardCycle' );
 		} else {
 			this._focus( previous, -1 );
->>>>>>> 06140923
 		}
 	}
 
@@ -288,30 +274,9 @@
 	 * @returns
 	 */
 	private _focus( view: FocusableView | null, direction: 1 | -1 ) {
-<<<<<<< HEAD
-		if ( !view ) {
-			return;
-=======
 		if ( view ) {
 			view.focus( direction );
->>>>>>> 06140923
-		}
-
-		if ( isCompoundFocusable( view ) ) {
-			if ( direction === 1 ) {
-				view.focusFirst();
-
-				return;
-			}
-
-			if ( direction === -1 ) {
-				view.focusLast();
-
-				return;
-			}
-		}
-
-		view.focus();
+		}
 	}
 
 	/**
@@ -353,18 +318,6 @@
 	}
 }
 
-<<<<<<< HEAD
-export type FocusableView = StandaloneFocusableView	| CompoundFocusableView;
-
-type StandaloneFocusableView = View & {
-	focus(): void;
-};
-
-type CompoundFocusableView = View & {
-	focus(): void;
-	focusFirst(): void;
-	focusLast(): void;
-=======
 /**
  * A view that can be focused.
  */
@@ -382,7 +335,6 @@
 	 * to learn more.
 	 */
 	focus( direction?: 1 | -1 ): void;
->>>>>>> 06140923
 };
 
 export interface FocusCyclerActions {
@@ -419,20 +371,6 @@
  *
  * @param view A view to be checked.
  */
-<<<<<<< HEAD
-function isFocusable( view: View ): view is StandaloneFocusableView {
-	return !!( 'focus' in view && isVisible( view.element ) );
-}
-
-/**
- * TODO
- * @param view
- * @returns
- */
-function isCompoundFocusable( view: View ): view is CompoundFocusableView {
-	return isFocusable( view ) && 'focusFirst' in view && 'focusLast' in view;
-=======
 function isFocusable( view: View ): view is FocusableView {
 	return !!( 'focus' in view && isVisible( view.element ) );
->>>>>>> 06140923
 }