/**
 * @license Copyright (c) 2003-2023, CKSource Holding sp. z o.o. All rights reserved.
 * For licensing, see LICENSE.md or https://ckeditor.com/legal/ckeditor-oss-license
 */

/**
 * @module font/ui/colortableview
 */

import { icons } from 'ckeditor5/src/core';
import {
	ButtonView,
	ColorGridView,
	ColorTileView,
	FocusCycler,
	LabelView,
	Template,
	View,
	ViewCollection,
	ColorPickerView,
<<<<<<< HEAD
	ColorPaletteIcon,
	type ColorDefinition
=======
	type ColorDefinition,
	type ColorPickerConfig
>>>>>>> d4c2bab2
} from 'ckeditor5/src/ui';
import { FocusTracker, KeystrokeHandler, type Locale } from 'ckeditor5/src/utils';
import type { Model } from 'ckeditor5/src/engine';

import DocumentColorCollection from '../documentcolorcollection';

import '../../theme/fontcolor.css';

/**
 * A class which represents a view with the following sub–components:
 *
 * * A remove color button,
 * * A static {@link module:ui/colorgrid/colorgridview~ColorGridView} of colors defined in the configuration,
 * * A dynamic {@link module:ui/colorgrid/colorgridview~ColorGridView} of colors used in the document.
 */
export default class ColorTableView extends View {
	/**
	 * A collection of the children of the table.
	 */
	public readonly items: ViewCollection;

	/**
	 * An array with objects representing colors to be displayed in the grid.
	 */
	public colorDefinitions: Array<ColorDefinition>;

	/**
	 * Tracks information about the DOM focus in the list.
	 */
	public readonly focusTracker: FocusTracker;

	/**
	 * An instance of the {@link module:utils/keystrokehandler~KeystrokeHandler}.
	 */
	public readonly keystrokes: KeystrokeHandler;

	/**
	 * The label of the button responsible for removing color attributes.
	 */
	public removeButtonLabel: string;

	/**
	 * The number of columns in the color grid.
	 */
	public columns: number;

	/**
	 * A collection of definitions that store the document colors.
	 *
	 * @readonly
	 */
	public documentColors: DocumentColorCollection;

	/**
	 * The maximum number of colors in the document colors section.
	 * If it equals 0, the document colors section is not added.
	 *
	 * @readonly
	 */
	public documentColorsCount?: number;

	/**
	 * Color picker allows to select custom colors.
	 *
	 */
	public colorPickerView?: ColorPickerView;

	/**
	 * A collection of views that can be focused in the view.
	 *
	 * @readonly
	 */
	protected _focusables: ViewCollection;

	/**
	 * Helps cycling over focusable {@link #items} in the list.
	 *
	 * @readonly
	 */
	protected _focusCycler: FocusCycler;

	/**
	 * Document color section's label.
	 *
	 * @readonly
	 */
	private _documentColorsLabel?: string;

	/**
	 * Keeps the value of the command associated with the table for the current selection.
	 */
	declare public selectedColor?: string;

	/**
	 * Preserves the reference to {@link module:ui/colorgrid/colorgridview~ColorGridView} used to create
	 * the default (static) color set.
	 *
	 * The property is loaded once the the parent dropdown is opened the first time.
	 *
	 * @readonly
	 */
	public staticColorsGrid: ColorGridView | undefined;

	/**
	 * Preserves the reference to {@link module:ui/colorgrid/colorgridview~ColorGridView} used to create
	 * the document colors. It remains undefined if the document colors feature is disabled.
	 *
	 * The property is loaded once the the parent dropdown is opened the first time.
	 *
	 * @readonly
	 */
	public documentColorsGrid: ColorGridView | undefined;

	/**
	 * The "Save" button view.
	 */
	public saveButtonView: ButtonView;

	/**
	 * The "Cancel" button view.
	 */
	public cancelButtonView: ButtonView;

	/**
	 * The action bar where are "save button" and "cancel button".
	 */
	public actionBarView: View;

	/**
	 * The "Color picker" button view.
	 */
	public colorPickerButtonView: ButtonView;

	/**
	 * Creates a view to be inserted as a child of {@link module:ui/dropdown/dropdownview~DropdownView}.
	 *
	 * @param locale The localization services instance.
	 * @param colors An array with definitions of colors to be displayed in the table.
	 * @param columns The number of columns in the color grid.
	 * @param removeButtonLabel The label of the button responsible for removing the color.
	 * @param documentColorsLabel The label for the section with the document colors.
	 * @param documentColorsCount The number of colors in the document colors section inside the color dropdown.
	 */
	constructor(
		locale: Locale,
		{ colors, columns, removeButtonLabel, documentColorsLabel, documentColorsCount }: {
			colors: Array<ColorDefinition>;
			columns: number;
			removeButtonLabel: string;
			documentColorsLabel?: string;
			documentColorsCount?: number;
		}
	) {
		super( locale );

		this.items = this.createCollection();
		this.colorDefinitions = colors;
		this.focusTracker = new FocusTracker();
		this.keystrokes = new KeystrokeHandler();

		this.set( 'selectedColor', undefined );

		this.removeButtonLabel = removeButtonLabel;
		this.columns = columns;
		this.documentColors = new DocumentColorCollection();
		this.documentColorsCount = documentColorsCount;
		this.colorPickerButtonView = new ButtonView();

		const { saveButtonView, cancelButtonView } = this._createActionButtons();
		this.saveButtonView = saveButtonView;
		this.cancelButtonView = cancelButtonView;

		this.actionBarView = this._createAtionBarView( { saveButtonView, cancelButtonView } );

		this._focusables = new ViewCollection();

		this._focusCycler = new FocusCycler( {
			focusables: this._focusables,
			focusTracker: this.focusTracker,
			keystrokeHandler: this.keystrokes,
			actions: {
				// Navigate list items backwards using the <kbd>Shift</kbd> + <kbd>Tab</kbd> keystroke.
				focusPrevious: 'shift + tab',

				// Navigate list items forwards using the <kbd>Tab</kbd> key.
				focusNext: 'tab'
			}
		} );

		this._documentColorsLabel = documentColorsLabel;

		this.setTemplate( {
			tag: 'div',
			attributes: {
				class: [
					'ck',
					'ck-color-table'
				]
			},
			children: this.items
		} );

		this.items.add( this._createRemoveColorButton() );
	}

	/**
	 * Scans through the editor model and searches for text node attributes with the given attribute name.
	 * Found entries are set as document colors.
	 *
	 * All the previously stored document colors will be lost in the process.
	 *
	 * @param model The model used as a source to obtain the document colors.
	 * @param attributeName Determines the name of the related model's attribute for a given dropdown.
	 */
	public updateDocumentColors( model: Model, attributeName: string ): void {
		const document = model.document;
		const maxCount = this.documentColorsCount;

		this.documentColors.clear();

		for ( const rootName of document.getRootNames() ) {
			const root = document.getRoot( rootName )!;
			const range = model.createRangeIn( root );

			for ( const node of range.getItems() ) {
				if ( node.is( '$textProxy' ) && node.hasAttribute( attributeName ) ) {
					this._addColorToDocumentColors( node.getAttribute( attributeName ) as string );

					if ( this.documentColors.length >= maxCount! ) {
						return;
					}
				}
			}
		}
	}

	/**
	 * Refreshes the state of the selected color in one or both {@link module:ui/colorgrid/colorgridview~ColorGridView}s
	 * available in the {@link module:font/ui/colortableview~ColorTableView}. It guarantees that the selection will occur only in one
	 * of them.
	 */
	public updateSelectedColors(): void {
		const documentColorsGrid = this.documentColorsGrid;
		const staticColorsGrid = this.staticColorsGrid!;
		const selectedColor = this.selectedColor;

		staticColorsGrid.selectedColor = selectedColor;

		if ( documentColorsGrid ) {
			documentColorsGrid.selectedColor = selectedColor;
		}
	}

	/**
	 * @inheritDoc
	 */
	public override render(): void {
		super.render();

		// Start listening for the keystrokes coming from #element.
		this.keystrokes.listenTo( this.element! );
	}

	/**
	 * @inheritDoc
	 */
	public override destroy(): void {
		super.destroy();

		this.focusTracker.destroy();
		this.keystrokes.destroy();
	}

	/**
	 * Appends {@link #staticColorsGrid} and {@link #documentColorsGrid} views.
	 */
	public appendGrids(): void {
		if ( this.staticColorsGrid ) {
			return;
		}

		this.staticColorsGrid = this._createStaticColorsGrid();

		this.items.add( this.staticColorsGrid );
		this.focusTracker.add( this.staticColorsGrid.element! );
		this._focusables.add( this.staticColorsGrid );

		if ( this.documentColorsCount ) {
			// Create a label for document colors.
			const bind = Template.bind( this.documentColors, this.documentColors );
			const label = new LabelView( this.locale );
			label.text = this._documentColorsLabel;
			label.extendTemplate( {
				attributes: {
					class: [
						'ck',
						'ck-color-grid__label',
						bind.if( 'isEmpty', 'ck-hidden' )
					]
				}
			} );
			this.items.add( label );
			this.documentColorsGrid = this._createDocumentColorsGrid();

			this.items.add( this.documentColorsGrid );
			this.focusTracker.add( this.documentColorsGrid.element! );
			this._focusables.add( this.documentColorsGrid );

			const colorPaletteButton = this._createColorPickerButton();

			this.items.add( colorPaletteButton );
			this.focusTracker.add( colorPaletteButton.element! );
			this._focusables.add( colorPaletteButton );
		}
	}

	/**
	 * Appends {@link #colorPickerView} view.
	 */
	public appendColorPicker( pickerConfig: ColorPickerConfig ): void {
		if ( this.colorPickerView ) {
			return;
		}

		const colorPickerView = new ColorPickerView( this.locale, pickerConfig );

		this.colorPickerView = colorPickerView;
		this.colorPickerView.render();

		this.listenTo( this, 'change:selectedColor', ( evt, name, value ) => {
			colorPickerView.color = value;
		} );

		this.items.add( this.colorPickerView );
<<<<<<< HEAD
		this.items.add( this.actionBarView );

		this.focusTracker.add( this.saveButtonView.element! );
		this._focusables.add( this.saveButtonView );

		this.focusTracker.add( this.cancelButtonView.element! );
		this._focusables.add( this.cancelButtonView );
=======

		this._addColorPickersElementsToFocusTracker();

		this._stopPropagationOnArrowsKeys();
	}

	/**
	 * Adds color picker elements to focus tracker.
	 */
	private _addColorPickersElementsToFocusTracker(): void {
		for ( const slider of this.colorPickerView!.slidersView ) {
			this.focusTracker.add( slider.element! );
			this._focusables.add( slider );
		}

		this.focusTracker.add( this.colorPickerView!.input.element! );
		this._focusables.add( this.colorPickerView!.input );
	}

	/**
	 * Remove default behavior of arrow keys in dropdown.
	 */
	private _stopPropagationOnArrowsKeys(): void {
		const stopPropagation = ( data: KeyboardEvent ) => data.stopPropagation();

		this.keystrokes.set( 'arrowright', stopPropagation );
		this.keystrokes.set( 'arrowleft', stopPropagation );
		this.keystrokes.set( 'arrowup', stopPropagation );
		this.keystrokes.set( 'arrowdown', stopPropagation );
>>>>>>> d4c2bab2
	}

	/**
	 * Focuses the first focusable element in {@link #items}.
	 */
	public focus(): void {
		this._focusCycler.focusFirst();
	}

	/**
	 * Focuses the last focusable element in {@link #items}.
	 */
	public focusLast(): void {
		this._focusCycler.focusLast();
	}

	/**
	 * Adds the remove color button as a child of the current view.
	 */
	private _createRemoveColorButton(): ButtonView {
		const buttonView = new ButtonView();

		buttonView.set( {
			withText: true,
			icon: icons.eraser,
			label: this.removeButtonLabel
		} );

		buttonView.class = 'ck-color-table__remove-color';
		buttonView.on( 'execute', () => {
			this.fire( 'execute', { value: null } );
		} );

		buttonView.render();

		this.focusTracker.add( buttonView.element! );
		this._focusables.add( buttonView );

		return buttonView;
	}

	/**
	 * Creates bar with "save" and "cancel" buttons in it.
	 */
	private _createAtionBarView( { saveButtonView, cancelButtonView }: {
		saveButtonView: ButtonView;
		cancelButtonView: ButtonView;
	} ): View {
		const actionBarRow = new View();
		const children = this.createCollection();

		children.add( saveButtonView );
		children.add( cancelButtonView );

		actionBarRow.setTemplate( {
			tag: 'div',
			attributes: {
				class: [
					'ck',
					'ck-color-table_action-bar'
				]
			},
			children
		} );

		return actionBarRow;
	}

	/**
	 * Creates "save" and "cancel" buttons.
	 */
	private _createActionButtons() {
		const locale = this.locale;
		const saveButtonView = new ButtonView( locale );
		const cancelButtonView = new ButtonView( locale );

		saveButtonView.set( {
			icon: icons.check,
			class: 'ck-button-save',
			type: 'submit'
		} );

		cancelButtonView.set( {
			icon: icons.cancel,
			class: 'ck-button-cancel'
		} );

		saveButtonView.on( 'execute', () => {
			this.fire( 'execute', {
				value: this.selectedColor
			} );
		} );

		return {
			saveButtonView, cancelButtonView
		};
	}

	/**
	 * Creates "color picker" button.
	 */
	private _createColorPickerButton() {
		const children = this.createCollection();

		this.colorPickerButtonView.set( {
			label: 'Color picker',
			withText: true,
			icon: ColorPaletteIcon,
			class: 'ck-color-table__color-picker'
		} );

		children.add( this.colorPickerButtonView );

		return this.colorPickerButtonView;
	}

	/**
	 * Creates a static color table grid based on the editor configuration.
	 */
	private _createStaticColorsGrid(): ColorGridView {
		const colorGrid = new ColorGridView( this.locale, {
			colorDefinitions: this.colorDefinitions,
			columns: this.columns
		} );

		colorGrid.delegate( 'execute' ).to( this );

		return colorGrid;
	}

	/**
	 * Creates the document colors section view and binds it to {@link #documentColors}.
	 */
	private _createDocumentColorsGrid(): ColorGridView {
		const bind = Template.bind( this.documentColors, this.documentColors );
		const documentColorsGrid = new ColorGridView( this.locale, {
			columns: this.columns
		} );

		documentColorsGrid.delegate( 'execute' ).to( this );

		documentColorsGrid.extendTemplate( {
			attributes: {
				class: bind.if( 'isEmpty', 'ck-hidden' )
			}
		} );

		documentColorsGrid.items.bindTo( this.documentColors ).using(
			colorObj => {
				const colorTile = new ColorTileView();

				colorTile.set( {
					color: colorObj.color,
					hasBorder: colorObj.options && colorObj.options.hasBorder
				} );

				if ( colorObj.label ) {
					colorTile.set( {
						label: colorObj.label,
						tooltip: true
					} );
				}

				colorTile.on( 'execute', () => {
					this.fire( 'execute', {
						value: colorObj.color
					} );
				} );

				return colorTile;
			}
		);

		// Selected color should be cleared when document colors became empty.
		this.documentColors.on( 'change:isEmpty', ( evt, name, val ) => {
			if ( val ) {
				documentColorsGrid.selectedColor = null;
			}
		} );

		return documentColorsGrid;
	}

	/**
	 * Adds a given color to the document colors list. If possible, the method will attempt to use
	 * data from the {@link #colorDefinitions} (label, color options).
	 *
	 * @param color A string that stores the value of the recently applied color.
	 */
	private _addColorToDocumentColors( color: string ): void {
		const predefinedColor = this.colorDefinitions
			.find( definition => definition.color === color );

		if ( !predefinedColor ) {
			this.documentColors.add( {
				color,
				label: color,
				options: {
					hasBorder: false
				}
			} );
		} else {
			this.documentColors.add( Object.assign( {}, predefinedColor ) );
		}
	}
}<|MERGE_RESOLUTION|>--- conflicted
+++ resolved
@@ -18,13 +18,9 @@
 	View,
 	ViewCollection,
 	ColorPickerView,
-<<<<<<< HEAD
 	ColorPaletteIcon,
-	type ColorDefinition
-=======
 	type ColorDefinition,
 	type ColorPickerConfig
->>>>>>> d4c2bab2
 } from 'ckeditor5/src/ui';
 import { FocusTracker, KeystrokeHandler, type Locale } from 'ckeditor5/src/utils';
 import type { Model } from 'ckeditor5/src/engine';
@@ -359,7 +355,9 @@
 		} );
 
 		this.items.add( this.colorPickerView );
-<<<<<<< HEAD
+
+		this._addColorPickersElementsToFocusTracker();
+
 		this.items.add( this.actionBarView );
 
 		this.focusTracker.add( this.saveButtonView.element! );
@@ -367,9 +365,6 @@
 
 		this.focusTracker.add( this.cancelButtonView.element! );
 		this._focusables.add( this.cancelButtonView );
-=======
-
-		this._addColorPickersElementsToFocusTracker();
 
 		this._stopPropagationOnArrowsKeys();
 	}
@@ -397,7 +392,6 @@
 		this.keystrokes.set( 'arrowleft', stopPropagation );
 		this.keystrokes.set( 'arrowup', stopPropagation );
 		this.keystrokes.set( 'arrowdown', stopPropagation );
->>>>>>> d4c2bab2
 	}
 
 	/**
