/**
 * @license Copyright (c) 2003-2022, CKSource Holding sp. z o.o. All rights reserved.
 * For licensing, see LICENSE.md or https://ckeditor.com/legal/ckeditor-oss-license
 */

import Model from '@ckeditor/ckeditor5-engine/src/model/model';
import Element from '@ckeditor/ckeditor5-engine/src/model/element';
import Text from '@ckeditor/ckeditor5-engine/src/model/text';
import Position from '@ckeditor/ckeditor5-engine/src/model/position';
import Range from '@ckeditor/ckeditor5-engine/src/model/range';
import ClassicEditor from '@ckeditor/ckeditor5-editor-classic/src/classiceditor';
import Table from '../../src/table';
import { setData as setModelData } from '@ckeditor/ckeditor5-engine/src/dev-utils/model';
import { modelTable } from '../_utils/utils';
import Paragraph from '@ckeditor/ckeditor5-paragraph/src/paragraph';

import InsertOperation from '@ckeditor/ckeditor5-engine/src/model/operation/insertoperation';
import MoveOperation from '@ckeditor/ckeditor5-engine/src/model/operation/moveoperation';
import AttributeOperation from '@ckeditor/ckeditor5-engine/src/model/operation/attributeoperation';

import TableColumnResize from '../../src/tablecolumnresize';
import {
<<<<<<< HEAD
	getAffectedTables,
	getColumnEdgesIndexes,
=======
	getChangedTables,
	getColumnIndex,
>>>>>>> f74e5603
	toPrecision,
	clamp,
	createFilledArray,
	sumArray,
	normalizeColumnWidths,
	getTableWidthInPixels,
	getColumnMinWidthAsPercentage
} from '../../src/tablecolumnresize/utils';

/* globals window, document */

describe( 'TableColumnResize utils', () => {
<<<<<<< HEAD
	describe( 'getAffectedTables()', () => {
		let root, model;
=======
	describe( 'getChangedTables()', () => {
		let differ, root, model;
>>>>>>> f74e5603

		beforeEach( () => {
			model = new Model();
			root = model.document.createRoot();

			root._appendChild( [
				createTable( 2, 3 ),
				createTable( 2, 3 ),
				createTable( 2, 3 )
			] );
		} );

		it( 'should do nothing if there is no table affected while inserting', () => {
			model.change( () => {
				insert(
					model,
					new Element( 'paragraph' ),
					new Position( root, [ 2, 0, 0 ] )
				);

<<<<<<< HEAD
				const affectedTables = getAffectedTables( model );
=======
				const changes = differ.getChanges();
				const affectedTables = getChangedTables( changes, model );
>>>>>>> f74e5603

				expect( affectedTables.size ).to.equal( 0 );
			} );
		} );

		it( 'should do nothing if there is no table affected while changing attribute', () => {
			model.change( () => {
				insert(
					model,
					new Element( 'paragraph' ),
					new Position( root, [ 2, 0, 0 ] )
				);
			} );

			model.change( () => {
				const range = new Range( new Position( root, [ 2, 0, 0 ] ), new Position( root, [ 2, 0, 1 ] ) );

				attribute( model, range, 'attrName', null, 'attrVal' );

<<<<<<< HEAD
				const affectedTables = getAffectedTables( model );
=======
				const changes = differ.getChanges();
				const affectedTables = getChangedTables( changes, model );
>>>>>>> f74e5603

				expect( affectedTables.size ).to.equal( 0 );
			} );
		} );

		it( 'should find affected table - cells insertion in first column', () => {
			const firstTable = root.getChild( 0 );

			model.change( () => {
				insert(
					model,
					new Element( 'tableCell' ),
					new Position( root, [ 0, 0, 0 ] )
				);

				insert(
					model,
					new Element( 'tableCell' ),
					new Position( root, [ 0, 1, 0 ] )
				);

<<<<<<< HEAD
				const affectedTables = getAffectedTables( model );
=======
				const changes = differ.getChanges();
				const affectedTables = getChangedTables( changes, model );
>>>>>>> f74e5603

				expect( affectedTables.size ).to.equal( 1 );
				expect( affectedTables.has( firstTable ) ).to.be.true;
			} );
		} );

		it( 'should find affected table - cells insertion in last column', () => {
			const firstTable = root.getChild( 0 );

			model.change( () => {
				insert(
					model,
					new Element( 'tableCell' ),
					new Position( root, [ 0, 0, 3 ] )
				);

				insert(
					model,
					new Element( 'tableCell' ),
					new Position( root, [ 0, 1, 3 ] )
				);

<<<<<<< HEAD
				const affectedTables = getAffectedTables( model );
=======
				const changes = differ.getChanges();
				const affectedTables = getChangedTables( changes, model );
>>>>>>> f74e5603

				expect( affectedTables.size ).to.equal( 1 );
				expect( affectedTables.has( firstTable ) ).to.be.true;
			} );
		} );

		it( 'should find affected table - cells insertion in first row', () => {
			const firstTable = root.getChild( 0 );

			model.change( () => {
				insert(
					model,
					new Element( 'tableRow', {}, createTableCells( 3 ) ),
					new Position( root, [ 0, 0 ] )
				);

<<<<<<< HEAD
				const affectedTables = getAffectedTables( model );
=======
				const changes = differ.getChanges();
				const affectedTables = getChangedTables( changes, model );
>>>>>>> f74e5603

				expect( affectedTables.size ).to.equal( 1 );
				expect( affectedTables.has( firstTable ) ).to.be.true;
			} );
		} );

		it( 'should find affected table - cells insertion in last row', () => {
			const firstTable = root.getChild( 0 );

			model.change( () => {
				insert(
					model,
					new Element( 'tableRow', {}, createTableCells( 3 ) ),
					new Position( root, [ 0, 2 ] )
				);

<<<<<<< HEAD
				const affectedTables = getAffectedTables( model );
=======
				const changes = differ.getChanges();
				const affectedTables = getChangedTables( changes, model );
>>>>>>> f74e5603

				expect( affectedTables.size ).to.equal( 1 );
				expect( affectedTables.has( firstTable ) ).to.be.true;
			} );
		} );

		it( 'should find affected table - cells deletion in first column', () => {
			const firstTable = root.getChild( 0 );

			model.change( () => {
				remove(
					model,
					new Position( root, [ 0, 0, 0 ] ),
					1
				);

				remove(
					model,
					new Position( root, [ 0, 1, 0 ] ),
					1
				);

<<<<<<< HEAD
				const affectedTables = getAffectedTables( model );
=======
				const changes = differ.getChanges();
				const affectedTables = getChangedTables( changes, model );
>>>>>>> f74e5603

				expect( affectedTables.size ).to.equal( 1 );
				expect( affectedTables.has( firstTable ) ).to.be.true;
			} );
		} );

		it( 'should find affected table - cells deletion in last column', () => {
			const firstTable = root.getChild( 0 );

			model.change( () => {
				remove(
					model,
					new Position( root, [ 0, 0, 2 ] ),
					1
				);

				remove(
					model,
					new Position( root, [ 0, 1, 2 ] ),
					1
				);

<<<<<<< HEAD
				const affectedTables = getAffectedTables( model );
=======
				const changes = differ.getChanges();
				const affectedTables = getChangedTables( changes, model );
>>>>>>> f74e5603

				expect( affectedTables.size ).to.equal( 1 );
				expect( affectedTables.has( firstTable ) ).to.be.true;
			} );
		} );

		it( 'should find affected table - cells deletion in first row', () => {
			const firstTable = root.getChild( 0 );

			model.change( () => {
				remove(
					model,
					new Position( root, [ 0, 0 ] ),
					1
				);

<<<<<<< HEAD
				const affectedTables = getAffectedTables( model );
=======
				const changes = differ.getChanges();
				const affectedTables = getChangedTables( changes, model );
>>>>>>> f74e5603

				expect( affectedTables.size ).to.equal( 1 );
				expect( affectedTables.has( firstTable ) ).to.be.true;
			} );
		} );

		it( 'should find affected table - cells deletion in last row', () => {
			const firstTable = root.getChild( 0 );

			model.change( () => {
				remove(
					model,
					new Position( root, [ 0, 1 ] ),
					1
				);

<<<<<<< HEAD
				const affectedTables = getAffectedTables( model );
=======
				const changes = differ.getChanges();
				const affectedTables = getChangedTables( changes, model );
>>>>>>> f74e5603

				expect( affectedTables.size ).to.equal( 1 );
				expect( affectedTables.has( firstTable ) ).to.be.true;
			} );
		} );

		it( 'should find affected table - attribute change on multiple cells', () => {
			const firstTable = root.getChild( 0 );

			const range = new Range( new Position( root, [ 0, 0, 0 ] ), new Position( root, [ 0, 0, 3 ] ) );

			model.change( () => {
				attribute( model, range, 'attrName', null, 'attrVal' );

<<<<<<< HEAD
				const affectedTables = getAffectedTables( model );
=======
				const changes = differ.getChanges();
				const affectedTables = getChangedTables( changes, model );
>>>>>>> f74e5603

				expect( affectedTables.size ).to.equal( 1 );
				expect( affectedTables.has( firstTable ) ).to.be.true;
			} );
		} );

		it( 'should find affected table - attribute change on multiple rows', () => {
			const firstTable = root.getChild( 0 );

			const range = new Range( new Position( root, [ 0, 0 ] ), new Position( root, [ 0, 2 ] ) );

			model.change( () => {
				attribute( model, range, 'attrName', null, 'attrVal' );

<<<<<<< HEAD
				const affectedTables = getAffectedTables( model );
=======
				const changes = differ.getChanges();
				const affectedTables = getChangedTables( changes, model );
>>>>>>> f74e5603

				expect( affectedTables.size ).to.equal( 1 );
				expect( affectedTables.has( firstTable ) ).to.be.true;
			} );
		} );

		it( 'should find affected table - attribute change on a table', () => {
			const firstTable = root.getChild( 0 );

			const range = new Range( new Position( root, [ 0 ] ), new Position( root, [ 1 ] ) );

			model.change( () => {
				attribute( model, range, 'attrName', null, 'attrVal' );

<<<<<<< HEAD
				const affectedTables = getAffectedTables( model );
=======
				const changes = differ.getChanges();
				const affectedTables = getChangedTables( changes, model );
>>>>>>> f74e5603

				expect( affectedTables.size ).to.equal( 1 );
				expect( affectedTables.has( firstTable ) ).to.be.true;
			} );
		} );

		it( 'should find all affected tables - mixed operations', () => {
			const firstTable = root.getChild( 0 );
			const secondTable = root.getChild( 1 );
			const thirdTable = root.getChild( 2 );

			model.change( () => {
				remove(
					model,
					new Position( root, [ 0, 0 ] ),
					1
				);

				insert(
					model,
					new Element( 'tableCell' ),
					new Position( root, [ 0, 0, 0 ] )
				);

				const range = new Range( new Position( root, [ 1 ] ), new Position( root, [ 2 ] ) );
				attribute( model, range, 'attrName', null, 'attrVal' );

				insert(
					model,
					new Element( 'tableCell' ),
					new Position( root, [ 2, 0, 0 ] )
				);

				insert(
					model,
					new Element( 'tableCell' ),
					new Position( root, [ 2, 1, 0 ] )
				);

<<<<<<< HEAD
				const affectedTables = getAffectedTables( model );
=======
				const changes = differ.getChanges();
				const affectedTables = getChangedTables( changes, model );
>>>>>>> f74e5603

				expect( affectedTables.size ).to.equal( 3 );
				expect( affectedTables.has( firstTable ), 'first table is affected' ).to.be.true;
				expect( affectedTables.has( secondTable ), 'second table is affected' ).to.be.true;
				expect( affectedTables.has( thirdTable ), 'third table is affected' ).to.be.true;
			} );
		} );

		it( 'should not find affected table - table removal', () => {
			model.change( () => {
				remove( model, new Position( root, [ 0 ] ), 1 );

				const changes = differ.getChanges();
				const affectedTables = getChangedTables( changes, model );

				expect( affectedTables.size ).to.equal( 0 );
			} );
		} );

		it( 'should not find affected table - table replacement', () => {
			model.change( () => {
				remove( model, new Position( root, [ 0 ] ), 1 );

				// Table plugin inserts a paragraph when a table is removed - #12201.
				insert(
					model,
					new Element( 'paragraph' ),
					new Position( root, [ 0 ] )
				);

				const changes = differ.getChanges();
				const affectedTables = getChangedTables( changes, model );

				expect( affectedTables.size ).to.equal( 0 );
			} );
		} );

		it( 'should not find any affected table if operation is not related to a table, row or cell element', () => {
			model.change( () => {
				insert(
					model,
					new Text( 'foo', { bold: true } ),
					new Position( root, [ 0, 0, 0, 0 ] )
				);

				insert(
					model,
					new Text( 'foo', { italic: true } ),
					new Position( root, [ 1, 1, 1, 0 ] )
				);

				insert(
					model,
					new Text( 'foo' ),
					new Position( root, [ 2, 1, 2, 0 ] )
				);

<<<<<<< HEAD
				const affectedTables = getAffectedTables( model );
=======
				const changes = differ.getChanges();
				const affectedTables = getChangedTables( changes, model );
>>>>>>> f74e5603

				expect( affectedTables.size ).to.equal( 0 );
			} );
		} );

		it( 'should not find any affected table if it was a text formatting removal operation', () => {
			let range;

			// To test the getChangedTables(), when the attribute is being removed we need
			// to first insert the text inside one of the table cells.
			model.change( () => {
				insert(
					model,
					new Text( 'foo' ),
					new Position( root, [ 0, 0, 0, 0 ] )
				);

				range = new Range( new Position( root, [ 0, 0, 0, 1 ] ), new Position( root, [ 0, 0, 0, 3 ] ) );

				attribute( model, range, 'linkHref', null, 'www' );
			} );

			// And in a different model.change() remove the attribute, because otherwise the changes would be empty.
			model.change( () => {
				attribute( model, range, 'linkHref', 'www', null );
<<<<<<< HEAD

				const affectedTables = getAffectedTables( model );
=======
				const changes = differ.getChanges();
				const affectedTables = getChangedTables( changes, model );
>>>>>>> f74e5603

				expect( affectedTables.size ).to.equal( 0 );
			} );
		} );
	} );

	describe( 'getColumnMinWidthAsPercentage()', () => {
		let model, editor, editorElement;

		beforeEach( async () => {
			editorElement = document.createElement( 'div' );
			document.body.appendChild( editorElement );
			editor = await ClassicEditor.create( editorElement, {
				plugins: [ Table, TableColumnResize, Paragraph ]
			} );

			model = editor.model;
		} );

		afterEach( async () => {
			if ( editorElement ) {
				editorElement.remove();
			}

			if ( editor ) {
				await editor.destroy();
			}
		} );

		it( 'should return the correct value', () => {
			setModelData( model, modelTable( [ [ '00' ] ], { 'tableWidth': '401px' } ) );

			expect( getColumnMinWidthAsPercentage( model.document.getRoot().getChild( 0 ), editor ) ).to.equal( 10 );
		} );
	} );

	describe( 'getColumnIndex()', () => {
		let editor;

		beforeEach( () => {
			return ClassicEditor
				.create( '', {
					plugins: [ Table, TableColumnResize, Paragraph ]
				} )
				.then( newEditor => {
					editor = newEditor;
				} );
		} );

		afterEach( () => {
			editor.destroy();
		} );

		it( 'should properly calculate column edge indexes', () => {
			setModelData( editor.model, modelTable( [
				[ '00', '01', '02' ],
				[ '10', '11', '12' ]
			], { columnWidths: '25%,25%,50%' } ) );

			const table = editor.model.document.getRoot().getChild( 0 );
			const row0 = [ ...table.getChildren() ][ 0 ];
			const cell00 = [ ...row0.getChildren() ][ 0 ];

			expect(
				getColumnEdgesIndexes( cell00, getColumnIndexMap( editor ) )
			).to.deep.equal( { leftEdge: 0, rightEdge: 0 } );

			const cell01 = [ ...row0.getChildren() ][ 1 ];

			expect(
				getColumnEdgesIndexes( cell01, getColumnIndexMap( editor ) )
			).to.deep.equal( { leftEdge: 1, rightEdge: 1 } );
		} );

		it( 'should properly calculate column edge indexes when colspan = 2', () => {
			setModelData( editor.model, modelTable( [
				[ '00', { contents: '01', colspan: 2 } ],
				[ '10', '11', '12' ]
			], { columnWidths: '25%,25%,50%' } ) );

			const table = editor.model.document.getRoot().getChild( 0 );
			const row0 = [ ...table.getChildren() ][ 0 ];
			const cell01 = [ ...row0.getChildren() ][ 1 ];

			expect(
				getColumnEdgesIndexes( cell01, getColumnIndexMap( editor ) )
			).to.deep.equal( { leftEdge: 1, rightEdge: 2 } );
		} );

		it( 'should properly calculate column edge indexes when colspan = 3', () => {
			setModelData( editor.model, modelTable( [
				[ '00', { contents: '01', colspan: 3 } ],
				[ '10', '11', '12', '13' ]
			], { columnWidths: '25%,25%,25%,25%' } ) );

			const table = editor.model.document.getRoot().getChild( 0 );
			const row0 = [ ...table.getChildren() ][ 0 ];
			const cell01 = [ ...row0.getChildren() ][ 1 ];

			expect(
				getColumnEdgesIndexes( cell01, getColumnIndexMap( editor ) )
			).to.deep.equal( { leftEdge: 1, rightEdge: 3 } );
		} );

		it( 'should properly calculate column edge indexes when colspan = 4', () => {
			setModelData( editor.model, modelTable( [
				[ '00', '01', { contents: '02', colspan: 4 } ],
				[ '10', '11', '12', '13', '14', '15' ]
			], { columnWidths: '20%,20%,20%,20%,10%,10%' } ) );

			const table = editor.model.document.getRoot().getChild( 0 );
			const row0 = [ ...table.getChildren() ][ 0 ];
			const cell02 = [ ...row0.getChildren() ][ 2 ];

			expect(
				getColumnEdgesIndexes( cell02, getColumnIndexMap( editor ) )
			).to.deep.equal( { leftEdge: 2, rightEdge: 5 } );
		} );
	} );

	describe( 'toPrecision()', () => {
		it( 'should properly round numbers to defined precision', () => {
			expect( toPrecision( 1 ) ).to.equal( 1 );
			expect( toPrecision( 10000 ) ).to.equal( 10000 );
			expect( toPrecision( 1.1 ) ).to.equal( 1.1 );
			expect( toPrecision( 1.12 ) ).to.equal( 1.12 );
			expect( toPrecision( 1.123 ) ).to.equal( 1.12 );
			expect( toPrecision( 1.125 ) ).to.equal( 1.13 );
			expect( toPrecision( 0.99 ) ).to.equal( 0.99 );
			expect( toPrecision( 0.999 ) ).to.equal( 1 );
		} );
	} );

	describe( 'clamp()', () => {
		it( 'should properly clamp numbers', () => {
			expect( clamp( 1, 0, 3 ) ).to.equal( 1 );
			expect( clamp( 1, 1, 3 ) ).to.equal( 1 );
			expect( clamp( 1, 2, 3 ) ).to.equal( 2 );
			expect( clamp( 4, 2, 3 ) ).to.equal( 3 );
			expect( clamp( 4, 2, 4 ) ).to.equal( 4 );
			expect( clamp( 4, -2, -1 ) ).to.equal( -1 );
			expect( clamp( -1, -2, 2 ) ).to.equal( -1 );
			expect( clamp( -1, 0, 2 ) ).to.equal( 0 );
			expect( clamp( -1.23, -1.11, -1.01 ) ).to.equal( -1.11 );
		} );
	} );

	describe( 'createFilledArray()', () => {
		it( 'should properly create filled array', () => {
			expect( createFilledArray( 0, 'foo' ) ).to.deep.equal( [] );
			expect( createFilledArray( 3, 'foo' ) ).to.deep.equal( [ 'foo', 'foo', 'foo' ] );
			expect( createFilledArray( 3 ) ).to.deep.equal( [ undefined, undefined, undefined ] );
		} );
	} );

	describe( 'sumArray()', () => {
		it( 'should properly sum all numeric values from array', () => {
			expect( sumArray( [] ) ).to.equal( 0 );
			expect( sumArray( [ 'foo', 'bar' ] ) ).to.equal( 0 );
			expect( sumArray( [ 1, 2, 3 ] ) ).to.equal( 6 );
			expect( sumArray( [ 1, 'foo', 2, 'bar', 3 ] ) ).to.equal( 6 );
			expect( sumArray( [ 1.1, 'foo', 2.2, 'bar', 3.3 ] ) ).to.equal( 6.6 );
			expect( sumArray( [ '1.1px', 'foo', '2.2px', 'bar', '3.3px' ] ) ).to.equal( 6.6 );
		} );
	} );

	describe( 'normalizeColumnWidths()', () => {
		it( 'should not change the widths of the columns if they sum up to 100%', () => {
			expect( normalizeColumnWidths( [ '25%', '25%', '25%', '25%' ] ) ).to.deep.equal( [ 25, 25, 25, 25 ] );
			expect( normalizeColumnWidths( [ '10%', '20%', '30%', '40%' ] ) ).to.deep.equal( [ 10, 20, 30, 40 ] );
			expect( normalizeColumnWidths( [ '10.32%', '20.12%', '30.87%', '38.69%' ] ) ).to.deep.equal( [ 10.32, 20.12, 30.87, 38.69 ] );
			expect( normalizeColumnWidths( [ '100%' ] ) ).to.deep.equal( [ 100 ] );
		} );

		it( 'should extend uninitialized columns equally if the free space per column is wider than the minimum column width', () => {
			expect( normalizeColumnWidths( [ 'auto', 'auto', 'auto', 'auto' ] ) ).to.deep.equal( [ 25, 25, 25, 25 ] );
			expect( normalizeColumnWidths( [ 'auto', '25%', 'auto', '25%' ] ) ).to.deep.equal( [ 25, 25, 25, 25 ] );
			expect( normalizeColumnWidths( [ 'auto', 'auto', 'auto', '40%' ] ) ).to.deep.equal( [ 20, 20, 20, 40 ] );
			expect( normalizeColumnWidths( [ 'auto', '45%', '45%', 'auto' ] ) ).to.deep.equal( [ 5, 45, 45, 5 ] );
			expect( normalizeColumnWidths( [ 'auto' ] ) ).to.deep.equal( [ 100 ] );
		} );

		it( 'should set the minimum column width for uninitialized columns if there is not enough free space per column', () => {
			expect( normalizeColumnWidths( [ 'auto', 'auto', 'auto', '90%' ] ) ).to.deep.equal( [ 4.76, 4.76, 4.76, 85.72 ] );
			expect( normalizeColumnWidths( [ 'auto', '50%', 'auto', '50%' ] ) ).to.deep.equal( [ 4.55, 45.45, 4.55, 45.45 ] );
			expect( normalizeColumnWidths( [ 'auto', '50%', '50%', '50%' ] ) ).to.deep.equal( [ 3.23, 32.26, 32.26, 32.25 ] );
		} );

		it( 'should proportionally align all the column widths if their sum is not exactly 100%', () => {
			expect( normalizeColumnWidths( [ '10%', '20%', '30%', '50%' ] ) ).to.deep.equal( [ 9.09, 18.18, 27.27, 45.46 ] );
			expect( normalizeColumnWidths( [ '10%', '10%', '10%', '10%' ] ) ).to.deep.equal( [ 25, 25, 25, 25 ] );
			expect( normalizeColumnWidths( [ '100%', '100%', '100%', '100%' ] ) ).to.deep.equal( [ 25, 25, 25, 25 ] );
			expect( normalizeColumnWidths( [ '1%', '2%', '3%', '4%' ] ) ).to.deep.equal( [ 10, 20, 30, 40 ] );
			expect( normalizeColumnWidths( [ '12.33%', '17.4%', '21.49%', '33.52%', '26.6%', '10.43%' ] ) )
				.to.deep.equal( [ 10.13, 14.29, 17.65, 27.53, 21.84, 8.56 ] );
		} );
	} );

	describe( 'getTableWidthInPixels()', () => {
		let editor;

		beforeEach( () => {
			return ClassicEditor
				.create( '', {
					plugins: [ Table, TableColumnResize ]
				} )
				.then( newEditor => {
					editor = newEditor;
				} );
		} );

		afterEach( () => {
			editor.destroy();
		} );

		// Because the `window.getComputedStyle()` for colgroup will always return 0px on Safari, we needed to change the calculations
		// to be based on tbody element instead - which works ok in all main browsers. See #1466 for reference.
		it( 'returns a correct value on Safari', () => {
			editor.setData(
				`<figure class="table">
					<table>
						<colgroup>
							<col style="width:50%;">
							<col style="width:50%;">
						</colgroup>
						<tbody>
							<tr>
								<td>foo</td>
								<td>bar</td>
							</tr>
						</tbody>
					</table>
				</figure>`
			);

			const table = editor.model.document.getRoot().getChild( 0 );
			const getComputedStyleStub = sinon.stub( window, 'getComputedStyle' ).callThrough();

			// Emulate safari's bug.
			getComputedStyleStub.withArgs( sinon.match.has( 'localName', 'colgroup' ) ).returns( { width: '0px' } );

			const result = getTableWidthInPixels( table, editor );

			getComputedStyleStub.restore();

			expect( result ).to.not.equal( 0 );
		} );
	} );
} );

function createTable( rows, cols ) {
	// We need to set the `columnWidths` attribute because tables without it are ignored.
	const colWidth = `${ 100 / cols }%`;
	const columnWidths = new Array( cols ).fill( colWidth ).join( ',' );

	return new Element( 'table', { columnWidths }, createTableRows( rows, cols ) );
}

function createTableRows( rows, cols ) {
	return [ ...Array( rows ) ].map( () => new Element( 'tableRow', {}, createTableCells( cols ) ) );
}

function createTableCells( cols ) {
	return [ ...Array( cols ) ].map( () => new Element( 'tableCell' ) );
}

function insert( model, item, position ) {
	const doc = model.document;
	const operation = new InsertOperation( position, item, doc.version );

	model.applyOperation( operation );
}

function remove( model, sourcePosition, howMany ) {
	const doc = model.document;
	const targetPosition = Position._createAt( doc.graveyard, doc.graveyard.maxOffset );
	const operation = new MoveOperation( sourcePosition, howMany, targetPosition, doc.version );

	model.applyOperation( operation );
}

function attribute( model, range, key, oldValue, newValue ) {
	const doc = model.document;
	const operation = new AttributeOperation( range, key, oldValue, newValue, doc.version );

	model.applyOperation( operation );
}

function getColumnIndexMap( editor ) {
	return editor.plugins.get( 'TableColumnResizeEditing' )._columnIndexMap;
}<|MERGE_RESOLUTION|>--- conflicted
+++ resolved
@@ -20,13 +20,8 @@
 
 import TableColumnResize from '../../src/tablecolumnresize';
 import {
-<<<<<<< HEAD
-	getAffectedTables,
 	getColumnEdgesIndexes,
-=======
 	getChangedTables,
-	getColumnIndex,
->>>>>>> f74e5603
 	toPrecision,
 	clamp,
 	createFilledArray,
@@ -39,13 +34,8 @@
 /* globals window, document */
 
 describe( 'TableColumnResize utils', () => {
-<<<<<<< HEAD
-	describe( 'getAffectedTables()', () => {
+	describe( 'getChangedTables()', () => {
 		let root, model;
-=======
-	describe( 'getChangedTables()', () => {
-		let differ, root, model;
->>>>>>> f74e5603
 
 		beforeEach( () => {
 			model = new Model();
@@ -66,12 +56,7 @@
 					new Position( root, [ 2, 0, 0 ] )
 				);
 
-<<<<<<< HEAD
-				const affectedTables = getAffectedTables( model );
-=======
-				const changes = differ.getChanges();
-				const affectedTables = getChangedTables( changes, model );
->>>>>>> f74e5603
+				const affectedTables = getChangedTables( model );
 
 				expect( affectedTables.size ).to.equal( 0 );
 			} );
@@ -91,12 +76,7 @@
 
 				attribute( model, range, 'attrName', null, 'attrVal' );
 
-<<<<<<< HEAD
-				const affectedTables = getAffectedTables( model );
-=======
-				const changes = differ.getChanges();
-				const affectedTables = getChangedTables( changes, model );
->>>>>>> f74e5603
+				const affectedTables = getChangedTables( model );
 
 				expect( affectedTables.size ).to.equal( 0 );
 			} );
@@ -118,12 +98,7 @@
 					new Position( root, [ 0, 1, 0 ] )
 				);
 
-<<<<<<< HEAD
-				const affectedTables = getAffectedTables( model );
-=======
-				const changes = differ.getChanges();
-				const affectedTables = getChangedTables( changes, model );
->>>>>>> f74e5603
+				const affectedTables = getChangedTables( model );
 
 				expect( affectedTables.size ).to.equal( 1 );
 				expect( affectedTables.has( firstTable ) ).to.be.true;
@@ -146,12 +121,7 @@
 					new Position( root, [ 0, 1, 3 ] )
 				);
 
-<<<<<<< HEAD
-				const affectedTables = getAffectedTables( model );
-=======
-				const changes = differ.getChanges();
-				const affectedTables = getChangedTables( changes, model );
->>>>>>> f74e5603
+				const affectedTables = getChangedTables( model );
 
 				expect( affectedTables.size ).to.equal( 1 );
 				expect( affectedTables.has( firstTable ) ).to.be.true;
@@ -168,12 +138,7 @@
 					new Position( root, [ 0, 0 ] )
 				);
 
-<<<<<<< HEAD
-				const affectedTables = getAffectedTables( model );
-=======
-				const changes = differ.getChanges();
-				const affectedTables = getChangedTables( changes, model );
->>>>>>> f74e5603
+				const affectedTables = getChangedTables( model );
 
 				expect( affectedTables.size ).to.equal( 1 );
 				expect( affectedTables.has( firstTable ) ).to.be.true;
@@ -190,12 +155,7 @@
 					new Position( root, [ 0, 2 ] )
 				);
 
-<<<<<<< HEAD
-				const affectedTables = getAffectedTables( model );
-=======
-				const changes = differ.getChanges();
-				const affectedTables = getChangedTables( changes, model );
->>>>>>> f74e5603
+				const affectedTables = getChangedTables( model );
 
 				expect( affectedTables.size ).to.equal( 1 );
 				expect( affectedTables.has( firstTable ) ).to.be.true;
@@ -218,12 +178,7 @@
 					1
 				);
 
-<<<<<<< HEAD
-				const affectedTables = getAffectedTables( model );
-=======
-				const changes = differ.getChanges();
-				const affectedTables = getChangedTables( changes, model );
->>>>>>> f74e5603
+				const affectedTables = getChangedTables( model );
 
 				expect( affectedTables.size ).to.equal( 1 );
 				expect( affectedTables.has( firstTable ) ).to.be.true;
@@ -246,12 +201,7 @@
 					1
 				);
 
-<<<<<<< HEAD
-				const affectedTables = getAffectedTables( model );
-=======
-				const changes = differ.getChanges();
-				const affectedTables = getChangedTables( changes, model );
->>>>>>> f74e5603
+				const affectedTables = getChangedTables( model );
 
 				expect( affectedTables.size ).to.equal( 1 );
 				expect( affectedTables.has( firstTable ) ).to.be.true;
@@ -268,12 +218,7 @@
 					1
 				);
 
-<<<<<<< HEAD
-				const affectedTables = getAffectedTables( model );
-=======
-				const changes = differ.getChanges();
-				const affectedTables = getChangedTables( changes, model );
->>>>>>> f74e5603
+				const affectedTables = getChangedTables( model );
 
 				expect( affectedTables.size ).to.equal( 1 );
 				expect( affectedTables.has( firstTable ) ).to.be.true;
@@ -290,12 +235,7 @@
 					1
 				);
 
-<<<<<<< HEAD
-				const affectedTables = getAffectedTables( model );
-=======
-				const changes = differ.getChanges();
-				const affectedTables = getChangedTables( changes, model );
->>>>>>> f74e5603
+				const affectedTables = getChangedTables( model );
 
 				expect( affectedTables.size ).to.equal( 1 );
 				expect( affectedTables.has( firstTable ) ).to.be.true;
@@ -310,12 +250,7 @@
 			model.change( () => {
 				attribute( model, range, 'attrName', null, 'attrVal' );
 
-<<<<<<< HEAD
-				const affectedTables = getAffectedTables( model );
-=======
-				const changes = differ.getChanges();
-				const affectedTables = getChangedTables( changes, model );
->>>>>>> f74e5603
+				const affectedTables = getChangedTables( model );
 
 				expect( affectedTables.size ).to.equal( 1 );
 				expect( affectedTables.has( firstTable ) ).to.be.true;
@@ -330,12 +265,7 @@
 			model.change( () => {
 				attribute( model, range, 'attrName', null, 'attrVal' );
 
-<<<<<<< HEAD
-				const affectedTables = getAffectedTables( model );
-=======
-				const changes = differ.getChanges();
-				const affectedTables = getChangedTables( changes, model );
->>>>>>> f74e5603
+				const affectedTables = getChangedTables( model );
 
 				expect( affectedTables.size ).to.equal( 1 );
 				expect( affectedTables.has( firstTable ) ).to.be.true;
@@ -350,12 +280,7 @@
 			model.change( () => {
 				attribute( model, range, 'attrName', null, 'attrVal' );
 
-<<<<<<< HEAD
-				const affectedTables = getAffectedTables( model );
-=======
-				const changes = differ.getChanges();
-				const affectedTables = getChangedTables( changes, model );
->>>>>>> f74e5603
+				const affectedTables = getChangedTables( model );
 
 				expect( affectedTables.size ).to.equal( 1 );
 				expect( affectedTables.has( firstTable ) ).to.be.true;
@@ -395,12 +320,7 @@
 					new Position( root, [ 2, 1, 0 ] )
 				);
 
-<<<<<<< HEAD
-				const affectedTables = getAffectedTables( model );
-=======
-				const changes = differ.getChanges();
-				const affectedTables = getChangedTables( changes, model );
->>>>>>> f74e5603
+				const affectedTables = getChangedTables( model );
 
 				expect( affectedTables.size ).to.equal( 3 );
 				expect( affectedTables.has( firstTable ), 'first table is affected' ).to.be.true;
@@ -413,8 +333,7 @@
 			model.change( () => {
 				remove( model, new Position( root, [ 0 ] ), 1 );
 
-				const changes = differ.getChanges();
-				const affectedTables = getChangedTables( changes, model );
+				const affectedTables = getChangedTables( model );
 
 				expect( affectedTables.size ).to.equal( 0 );
 			} );
@@ -431,8 +350,7 @@
 					new Position( root, [ 0 ] )
 				);
 
-				const changes = differ.getChanges();
-				const affectedTables = getChangedTables( changes, model );
+				const affectedTables = getChangedTables( model );
 
 				expect( affectedTables.size ).to.equal( 0 );
 			} );
@@ -458,12 +376,7 @@
 					new Position( root, [ 2, 1, 2, 0 ] )
 				);
 
-<<<<<<< HEAD
-				const affectedTables = getAffectedTables( model );
-=======
-				const changes = differ.getChanges();
-				const affectedTables = getChangedTables( changes, model );
->>>>>>> f74e5603
+				const affectedTables = getChangedTables( model );
 
 				expect( affectedTables.size ).to.equal( 0 );
 			} );
@@ -489,13 +402,8 @@
 			// And in a different model.change() remove the attribute, because otherwise the changes would be empty.
 			model.change( () => {
 				attribute( model, range, 'linkHref', 'www', null );
-<<<<<<< HEAD
-
-				const affectedTables = getAffectedTables( model );
-=======
-				const changes = differ.getChanges();
-				const affectedTables = getChangedTables( changes, model );
->>>>>>> f74e5603
+
+				const affectedTables = getChangedTables( model );
 
 				expect( affectedTables.size ).to.equal( 0 );
 			} );
