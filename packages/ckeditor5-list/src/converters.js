/**
 * @license Copyright (c) 2003-2019, CKSource - Frederico Knabben. All rights reserved.
 * For licensing, see LICENSE.md or https://ckeditor.com/legal/ckeditor-oss-license
 */

/**
 * @module list/converters
 */

import {
	generateLiInUl,
	injectViewList,
	mergeViewLists,
	getSiblingListItem,
	positionAfterUiElements
} from './utils';
import TreeWalker from '@ckeditor/ckeditor5-engine/src/model/treewalker';

/**
 * A model-to-view converter for the `listItem` model element insertion.
 *
 * It creates a `<ul><li></li><ul>` (or `<ol>`) view structure out of a `listItem` model element, inserts it at the correct
 * position, and merges the list with surrounding lists (if available).
 *
 * @see module:engine/conversion/downcastdispatcher~DowncastDispatcher#event:insert
 * @param {module:engine/model/model~Model} model Model instance.
 * @returns {Function} Returns a conversion callback.
 */
export function modelViewInsertion( model ) {
	return ( evt, data, conversionApi ) => {
		const consumable = conversionApi.consumable;

		if ( !consumable.test( data.item, 'insert' ) ||
			!consumable.test( data.item, 'attribute:listType' ) ||
			!consumable.test( data.item, 'attribute:listIndent' )
		) {
			return;
		}

		consumable.consume( data.item, 'insert' );
		consumable.consume( data.item, 'attribute:listType' );
		consumable.consume( data.item, 'attribute:listIndent' );

		const modelItem = data.item;
		const viewItem = generateLiInUl( modelItem, conversionApi );

		injectViewList( modelItem, viewItem, conversionApi, model );
	};
}

/**
 * A model-to-view converter for the `listItem` model element removal.
 *
 * @see module:engine/conversion/downcastdispatcher~DowncastDispatcher#event:remove
 * @param {module:engine/model/model~Model} model Model instance.
 * @returns {Function} Returns a conversion callback.
 */
export function modelViewRemove( model ) {
	return ( evt, data, conversionApi ) => {
		const viewStart = conversionApi.mapper.toViewPosition( data.position ).getLastMatchingPosition( value => !value.item.is( 'li' ) );
		const viewItem = viewStart.nodeAfter;
		const viewWriter = conversionApi.writer;

		// 1. Break the container after and before the list item.
		// This will create a view list with one view list item - the one to remove.
		viewWriter.breakContainer( viewWriter.createPositionBefore( viewItem ) );
		viewWriter.breakContainer( viewWriter.createPositionAfter( viewItem ) );

		// 2. Remove the list with the item to remove.
		const viewList = viewItem.parent;
		const viewListPrev = viewList.previousSibling;
		const removeRange = viewWriter.createRangeOn( viewList );
		const removed = viewWriter.remove( removeRange );

		// 3. Merge the whole created by breaking and removing the list.
		if ( viewListPrev && viewListPrev.nextSibling ) {
			mergeViewLists( viewWriter, viewListPrev, viewListPrev.nextSibling );
		}

		// 4. Bring back nested list that was in the removed <li>.
		const modelItem = conversionApi.mapper.toModelElement( viewItem );

		hoistNestedLists( modelItem.getAttribute( 'listIndent' ) + 1, data.position, removeRange.start, viewItem, conversionApi, model );

		// 5. Unbind removed view item and all children.
		for ( const child of viewWriter.createRangeIn( removed ).getItems() ) {
			conversionApi.mapper.unbindViewElement( child );
		}

		evt.stop();
	};
}

/**
 * A model-to-view converter for the `type` attribute change on the `listItem` model element.
 *
<<<<<<< HEAD
 * This change means that `<li>` elements parent changes from `<ul>` to `<ol>` (or vice versa). This is accomplished
 * by breaking view elements and changing their name. Next {@link module:list/converters~modelViewMergeAfterChangeType}
 * converter will try to merge split nodes.
 *
 * Splitting this conversion into 2 steps makes it possible to add an additional conversion in the middle.
 * Check {@link module:list/todolistconverters~modelViewChangeType} to see an example of it.
=======
 * This change means that the `<li>` element parent changes from `<ul>` to `<ol>` (or vice versa). This is accomplished
 * by breaking view elements, changing their name and merging them.
>>>>>>> 785bba8d
 *
 * @see module:engine/conversion/downcastdispatcher~DowncastDispatcher#event:attribute
 * @param {module:utils/eventinfo~EventInfo} evt An object containing information about the fired event.
 * @param {Object} data Additional information about the change.
 * @param {module:engine/conversion/downcastdispatcher~DowncastConversionApi} conversionApi Conversion interface.
 */
export function modelViewChangeType( evt, data, conversionApi ) {
	if ( !conversionApi.consumable.consume( data.item, 'attribute:listType' ) ) {
		return;
	}

	const viewItem = conversionApi.mapper.toViewElement( data.item );
	const viewWriter = conversionApi.writer;

	// Break the container after and before the list item.
	// This will create a view list with one view list item -- the one that changed type.
	viewWriter.breakContainer( viewWriter.createPositionBefore( viewItem ) );
	viewWriter.breakContainer( viewWriter.createPositionAfter( viewItem ) );

	// Change name of the view list that holds the changed view item.
	// We cannot just change name property, because that would not render properly.
	const viewList = viewItem.parent;
	const listName = data.attributeNewValue == 'numbered' ? 'ol' : 'ul';

	viewWriter.rename( listName, viewList );
}

/**
 * A model-to-view converter that try to merge nodes split by {@link module:list/converters~modelViewChangeType}.
 *
 * @see module:engine/conversion/downcastdispatcher~DowncastDispatcher#event:attribute
 * @param {module:utils/eventinfo~EventInfo} evt An object containing information about the fired event.
 * @param {Object} data Additional information about the change.
 * @param {module:engine/conversion/downcastdispatcher~DowncastConversionApi} conversionApi Conversion interface.
 */
export function modelViewMergeAfterChangeType( evt, data, conversionApi ) {
	const viewItem = conversionApi.mapper.toViewElement( data.item );
	const viewList = viewItem.parent;
	const viewWriter = conversionApi.writer;

	// Merge the changed view list with other lists, if possible.
	mergeViewLists( viewWriter, viewList, viewList.nextSibling );
	mergeViewLists( viewWriter, viewList.previousSibling, viewList );

	// Consumable insertion of children inside the item. They are already handled by re-building the item in view.
	for ( const child of data.item.getChildren() ) {
		conversionApi.consumable.consume( child, 'insert' );
	}
}

/**
 * A model-to-view converter for the `listIndent` attribute change on the `listItem` model element.
 *
 * @see module:engine/conversion/downcastdispatcher~DowncastDispatcher#event:attribute
 * @param {module:engine/model/model~Model} model Model instance.
 * @returns {Function} Returns a conversion callback.
 */
export function modelViewChangeIndent( model ) {
	return ( evt, data, conversionApi ) => {
		if ( !conversionApi.consumable.consume( data.item, 'attribute:listIndent' ) ) {
			return;
		}

		const viewItem = conversionApi.mapper.toViewElement( data.item );
		const viewWriter = conversionApi.writer;

		// 1. Break the container after and before the list item.
		// This will create a view list with one view list item -- the one that changed type.
		viewWriter.breakContainer( viewWriter.createPositionBefore( viewItem ) );
		viewWriter.breakContainer( viewWriter.createPositionAfter( viewItem ) );

		// 2. Extract view list with changed view list item and merge "hole" possibly created by breaking and removing elements.
		const viewList = viewItem.parent;
		const viewListPrev = viewList.previousSibling;
		const removeRange = viewWriter.createRangeOn( viewList );
		viewWriter.remove( removeRange );

		if ( viewListPrev && viewListPrev.nextSibling ) {
			mergeViewLists( viewWriter, viewListPrev, viewListPrev.nextSibling );
		}

		// 3. Bring back nested list that was in the removed <li>.
		hoistNestedLists( data.attributeOldValue + 1, data.range.start, removeRange.start, viewItem, conversionApi, model );

		// 4. Inject view list like it is newly inserted.
		injectViewList( data.item, viewItem, conversionApi, model );

		// 5. Consume insertion of children inside the item. They are already handled by re-building the item in view.
		for ( const child of data.item.getChildren() ) {
			conversionApi.consumable.consume( child, 'insert' );
		}
	};
}

/**
 * A special model-to-view converter introduced by the {@link module:list/list~List list feature}. This converter is fired for
 * insert change of every model item, and should be fired before the actual converter. The converter checks whether the inserted
 * model item is a non-`listItem` element. If it is, and it is inserted inside a view list, the converter breaks the
 * list so the model element is inserted to the view parent element corresponding to its model parent element.
 *
 * The converter prevents such situations:
 *
 *		// Model:                        // View:
 *		<listItem>foo</listItem>         <ul>
 *		<listItem>bar</listItem>             <li>foo</li>
 *		                                     <li>bar</li>
 *		                                 </ul>
 *
 *		// After change:                 // Correct view guaranteed by this converter:
 *		<listItem>foo</listItem>         <ul><li>foo</li></ul><p>xxx</p><ul><li>bar</li></ul>
 *		<paragraph>xxx</paragraph>       // Instead of this wrong view state:
 *		<listItem>bar</listItem>         <ul><li>foo</li><p>xxx</p><li>bar</li></ul>
 *
 * @see module:engine/conversion/downcastdispatcher~DowncastDispatcher#event:insert
 * @param {module:utils/eventinfo~EventInfo} evt An object containing information about the fired event.
 * @param {Object} data Additional information about the change.
 * @param {module:engine/conversion/downcastdispatcher~DowncastConversionApi} conversionApi Conversion interface.
 */
export function modelViewSplitOnInsert( evt, data, conversionApi ) {
	if ( data.item.name != 'listItem' ) {
		let viewPosition = conversionApi.mapper.toViewPosition( data.range.start );

		const viewWriter = conversionApi.writer;
		const lists = [];

		// Break multiple ULs/OLs if there are.
		//
		// Imagine following list:
		//
		// 1 --------
		//   1.1 --------
		//     1.1.1 --------
		//     1.1.2 --------
		//     1.1.3 --------
		//       1.1.3.1 --------
		//   1.2 --------
		//     1.2.1 --------
		// 2 --------
		//
		// Insert paragraph after item 1.1.1:
		//
		// 1 --------
		//   1.1 --------
		//     1.1.1 --------
		//
		// Lorem ipsum.
		//
		//     1.1.2 --------
		//     1.1.3 --------
		//       1.1.3.1 --------
		//   1.2 --------
		//     1.2.1 --------
		// 2 --------
		//
		// In this case 1.1.2 has to become beginning of a new list.
		// We need to break list before 1.1.2 (obvious), then we need to break list also before 1.2.
		// Then we need to move those broken pieces one after another and merge:
		//
		// 1 --------
		//   1.1 --------
		//     1.1.1 --------
		//
		// Lorem ipsum.
		//
		// 1.1.2 --------
		//   1.1.3 --------
		//     1.1.3.1 --------
		// 1.2 --------
		//   1.2.1 --------
		// 2 --------
		//
		while ( viewPosition.parent.name == 'ul' || viewPosition.parent.name == 'ol' ) {
			viewPosition = viewWriter.breakContainer( viewPosition );

			if ( viewPosition.parent.name != 'li' ) {
				break;
			}

			// Remove lists that are after inserted element.
			// They will be brought back later, below the inserted element.
			const removeStart = viewPosition;
			const removeEnd = viewWriter.createPositionAt( viewPosition.parent, 'end' );

			// Don't remove if there is nothing to remove.
			if ( !removeStart.isEqual( removeEnd ) ) {
				const removed = viewWriter.remove( viewWriter.createRange( removeStart, removeEnd ) );
				lists.push( removed );
			}

			viewPosition = viewWriter.createPositionAfter( viewPosition.parent );
		}

		// Bring back removed lists.
		if ( lists.length > 0 ) {
			for ( let i = 0; i < lists.length; i++ ) {
				const previousList = viewPosition.nodeBefore;
				const insertedRange = viewWriter.insert( viewPosition, lists[ i ] );
				viewPosition = insertedRange.end;

				// Don't merge first list! We want a split in that place (this is why this converter is introduced).
				if ( i > 0 ) {
					const mergePos = mergeViewLists( viewWriter, previousList, previousList.nextSibling );

					// If `mergePos` is in `previousList` it means that the lists got merged.
					// In this case, we need to fix insert position.
					if ( mergePos && mergePos.parent == previousList ) {
						viewPosition.offset--;
					}
				}
			}

			// Merge last inserted list with element after it.
			mergeViewLists( viewWriter, viewPosition.nodeBefore, viewPosition.nodeAfter );
		}
	}
}

/**
 * A special model-to-view converter introduced by the {@link module:list/list~List list feature}. This converter takes care of
 * merging view lists after something is removed or moved from near them.
 *
 * Example:
 *
 *		// Model:                        // View:
 *		<listItem>foo</listItem>         <ul><li>foo</li></ul>
 *		<paragraph>xxx</paragraph>       <p>xxx</p>
 *		<listItem>bar</listItem>         <ul><li>bar</li></ul>
 *
 *		// After change:                 // Correct view guaranteed by this converter:
 *		<listItem>foo</listItem>         <ul>
 *		<listItem>bar</listItem>             <li>foo</li>
 *		                                     <li>bar</li>
 *		                                 </ul>
 *
 * @see module:engine/conversion/downcastdispatcher~DowncastDispatcher#event:remove
 * @param {module:utils/eventinfo~EventInfo} evt An object containing information about the fired event.
 * @param {Object} data Additional information about the change.
 * @param {module:engine/conversion/downcastdispatcher~DowncastConversionApi} conversionApi Conversion interface.
 */
export function modelViewMergeAfter( evt, data, conversionApi ) {
	const viewPosition = conversionApi.mapper.toViewPosition( data.position );
	const viewItemPrev = viewPosition.nodeBefore;
	const viewItemNext = viewPosition.nodeAfter;

	// Merge lists if something (remove, move) was done from inside of list.
	// Merging will be done only if both items are view lists of the same type.
	// The check is done inside the helper function.
	mergeViewLists( conversionApi.writer, viewItemPrev, viewItemNext );
}

/**
 * A view-to-model converter that converts the `<li>` view elements into the `listItem` model elements.
 *
 * To set correct values of the `listType` and `listIndent` attributes the converter:
 * * checks `<li>`'s parent,
 * * stores and increases the `conversionApi.store.indent` value when `<li>`'s sub-items are converted.
 *
 * @see module:engine/conversion/upcastdispatcher~UpcastDispatcher#event:element
 * @param {module:utils/eventinfo~EventInfo} evt An object containing information about the fired event.
 * @param {Object} data An object containing conversion input and a placeholder for conversion output and possibly other values.
 * @param {module:engine/conversion/upcastdispatcher~UpcastConversionApi} conversionApi Conversion interface to be used by the callback.
 */
export function viewModelConverter( evt, data, conversionApi ) {
	if ( conversionApi.consumable.consume( data.viewItem, { name: true } ) ) {
		const writer = conversionApi.writer;
		const conversionStore = this.conversionApi.store;

		// 1. Create `listItem` model element.
		const listItem = writer.createElement( 'listItem' );

		// 2. Handle `listItem` model element attributes.
		conversionStore.indent = conversionStore.indent || 0;
		writer.setAttribute( 'listIndent', conversionStore.indent, listItem );

		// Set 'bulleted' as default. If this item is pasted into a context,
		const type = data.viewItem.parent && data.viewItem.parent.name == 'ol' ? 'numbered' : 'bulleted';
		writer.setAttribute( 'listType', type, listItem );

		// `listItem`s created recursively should have bigger indent.
		conversionStore.indent++;

		// Try to find allowed parent for list item.
		const splitResult = conversionApi.splitToAllowedParent( listItem, data.modelCursor );

		// When there is no allowed parent it means that list item cannot be converted at current model position
		// and in any of position ancestors.
		if ( !splitResult ) {
			return;
		}

		writer.insert( listItem, splitResult.position );

		const nextPosition = viewToModelListItemChildrenConverter( listItem, data.viewItem.getChildren(), conversionApi );

		conversionStore.indent--;

		// Result range starts before the first item and ends after the last.
		data.modelRange = writer.createRange( data.modelCursor, nextPosition );

		// When `data.modelCursor` parent had to be split to insert list item...
		if ( splitResult.cursorParent ) {
			// Continue conversion in the split element.
			data.modelCursor = writer.createPositionAt( splitResult.cursorParent, 0 );
		} else {
			// Otherwise continue conversion after the last list item.
			data.modelCursor = data.modelRange.end;
		}
	}
}

/**
 * A view-to-model converter for the `<ul>` and `<ol>` view elements that cleans the input view of garbage.
 * This is mostly to clean whitespaces from between the `<li>` view elements inside the view list element, however, also
 * incorrect data can be cleared if the view was incorrect.
 *
 * @see module:engine/conversion/upcastdispatcher~UpcastDispatcher#event:element
 * @param {module:utils/eventinfo~EventInfo} evt An object containing information about the fired event.
 * @param {Object} data An object containing conversion input and a placeholder for conversion output and possibly other values.
 * @param {module:engine/conversion/upcastdispatcher~UpcastConversionApi} conversionApi Conversion interface to be used by the callback.
 */
export function cleanList( evt, data, conversionApi ) {
	if ( conversionApi.consumable.test( data.viewItem, { name: true } ) ) {
		// Caching children because when we start removing them iterating fails.
		const children = Array.from( data.viewItem.getChildren() );

		for ( const child of children ) {
			if ( !child.is( 'li' ) ) {
				child._remove();
			}
		}
	}
}

/**
 * A view-to-model converter for the `<li>` elements that cleans whitespace formatting from the input view.
 *
 * @see module:engine/conversion/upcastdispatcher~UpcastDispatcher#event:element
 * @param {module:utils/eventinfo~EventInfo} evt An object containing information about the fired event.
 * @param {Object} data An object containing conversion input and a placeholder for conversion output and possibly other values.
 * @param {module:engine/conversion/upcastdispatcher~UpcastConversionApi} conversionApi Conversion interface to be used by the callback.
 */
export function cleanListItem( evt, data, conversionApi ) {
	if ( conversionApi.consumable.test( data.viewItem, { name: true } ) ) {
		if ( data.viewItem.childCount === 0 ) {
			return;
		}

		const children = [ ...data.viewItem.getChildren() ];

		let foundList = false;
		let firstNode = true;

		for ( const child of children ) {
			if ( foundList && !child.is( 'ul' ) && !child.is( 'ol' ) ) {
				child._remove();
			}

			if ( child.is( 'text' ) ) {
				// If this is the first node and it's a text node, left-trim it.
				if ( firstNode ) {
					child._data = child.data.replace( /^\s+/, '' );
				}

				// If this is the last text node before <ul> or <ol>, right-trim it.
				if ( !child.nextSibling || ( child.nextSibling.is( 'ul' ) || child.nextSibling.is( 'ol' ) ) ) {
					child._data = child.data.replace( /\s+$/, '' );
				}
			} else if ( child.is( 'ul' ) || child.is( 'ol' ) ) {
				// If this is a <ul> or <ol>, do not process it, just mark that we already visited list element.
				foundList = true;
			}

			firstNode = false;
		}
	}
}

/**
 * Returns a callback for model position to view position mapping for {@link module:engine/conversion/mapper~Mapper}. The callback fixes
 * positions between the `listItem` elements that would be incorrectly mapped because of how list items are represented in the model
 * and in the view.
 *
 * @see module:engine/conversion/mapper~Mapper#event:modelToViewPosition
 * @param {module:engine/view/view~View} view A view instance.
 * @returns {Function}
 */
export function modelToViewPosition( view ) {
	return ( evt, data ) => {
		if ( data.isPhantom ) {
			return;
		}

		const modelItem = data.modelPosition.nodeBefore;

		if ( modelItem && modelItem.is( 'listItem' ) ) {
			const viewItem = data.mapper.toViewElement( modelItem );
			const topmostViewList = viewItem.getAncestors().find( element => element.is( 'ul' ) || element.is( 'ol' ) );
			const walker = view.createPositionAt( viewItem, 0 ).getWalker();

			for ( const value of walker ) {
				if ( value.type == 'elementStart' && value.item.is( 'li' ) ) {
					data.viewPosition = value.previousPosition;

					break;
				} else if ( value.type == 'elementEnd' && value.item == topmostViewList ) {
					data.viewPosition = value.nextPosition;

					break;
				}
			}
		}
	};
}

/**
 * The callback for view position to model position mapping for {@link module:engine/conversion/mapper~Mapper}. The callback fixes
 * positions between the `<li>` elements that would be incorrectly mapped because of how list items are represented in the model
 * and in the view.
 *
 * @see module:engine/conversion/mapper~Mapper#event:viewToModelPosition
 * @param {module:engine/model/model~Model} model Model instance.
 * @returns {Function} Returns a conversion callback.
 */
export function viewToModelPosition( model ) {
	return ( evt, data ) => {
		const viewPos = data.viewPosition;
		const viewParent = viewPos.parent;
		const mapper = data.mapper;

		if ( viewParent.name == 'ul' || viewParent.name == 'ol' ) {
			// Position is directly in <ul> or <ol>.
			if ( !viewPos.isAtEnd ) {
				// If position is not at the end, it must be before <li>.
				// Get that <li>, map it to `listItem` and set model position before that `listItem`.
				const modelNode = mapper.toModelElement( viewPos.nodeAfter );

				data.modelPosition = model.createPositionBefore( modelNode );
			} else {
				// Position is at the end of <ul> or <ol>, so there is no <li> after it to be mapped.
				// There is <li> before the position, but we cannot just map it to `listItem` and set model position after it,
				// because that <li> may contain nested items.
				// We will check "model length" of that <li>, in other words - how many `listItem`s are in that <li>.
				const modelNode = mapper.toModelElement( viewPos.nodeBefore );
				const modelLength = mapper.getModelLength( viewPos.nodeBefore );

				// Then we get model position before mapped `listItem` and shift it accordingly.
				data.modelPosition = model.createPositionBefore( modelNode ).getShiftedBy( modelLength );
			}

			evt.stop();
		} else if (
			viewParent.name == 'li' &&
			viewPos.nodeBefore &&
			( viewPos.nodeBefore.name == 'ul' || viewPos.nodeBefore.name == 'ol' )
		) {
			// In most cases when view position is in <li> it is in text and this is a correct position.
			// However, if position is after <ul> or <ol> we have to fix it -- because in model <ul>/<ol> are not in the `listItem`.
			const modelNode = mapper.toModelElement( viewParent );

			// Check all <ul>s and <ol>s that are in the <li> but before mapped position.
			// Get model length of those elements and then add it to the offset of `listItem` mapped to the original <li>.
			let modelLength = 1; // Starts from 1 because the original <li> has to be counted in too.
			let viewList = viewPos.nodeBefore;

			while ( viewList && ( viewList.is( 'ul' ) || viewList.is( 'ol' ) ) ) {
				modelLength += mapper.getModelLength( viewList );

				viewList = viewList.previousSibling;
			}

			data.modelPosition = model.createPositionBefore( modelNode ).getShiftedBy( modelLength );

			evt.stop();
		}
	};
}

/**
 * Post-fixer that reacts to changes on document and fixes incorrect model states.
 *
 * In the example below, there is a correct list structure.
 * Then the middle element is removed so the list structure will become incorrect:
 *
 *		<listItem listType="bulleted" listIndent=0>Item 1</listItem>
 *		<listItem listType="bulleted" listIndent=1>Item 2</listItem>   <--- this is removed.
 *		<listItem listType="bulleted" listIndent=2>Item 3</listItem>
 *
 * The list structure after the middle element is removed:
 *
 * 		<listItem listType="bulleted" listIndent=0>Item 1</listItem>
 *		<listItem listType="bulleted" listIndent=2>Item 3</listItem>
 *
 * Should become:
 *
 *		<listItem listType="bulleted" listIndent=0>Item 1</listItem>
 *		<listItem listType="bulleted" listIndent=1>Item 3</listItem>   <--- note that indent got post-fixed.
 *
 * @param {module:engine/model/model~Model} model The data model.
 * @param {module:engine/model/writer~Writer} writer The writer to do changes with.
 * @returns {Boolean} `true` if any change has been applied, `false` otherwise.
 */
export function modelChangePostFixer( model, writer ) {
	const changes = model.document.differ.getChanges();
	const itemToListHead = new Map();

	let applied = false;

	for ( const entry of changes ) {
		if ( entry.type == 'insert' && entry.name == 'listItem' ) {
			_addListToFix( entry.position );
		} else if ( entry.type == 'insert' && entry.name != 'listItem' ) {
			if ( entry.name != '$text' ) {
				// In case of renamed element.
				const item = entry.position.nodeAfter;

				if ( item.hasAttribute( 'listIndent' ) ) {
					writer.removeAttribute( 'listIndent', item );

					applied = true;
				}

				if ( item.hasAttribute( 'listType' ) ) {
					writer.removeAttribute( 'listType', item );

					applied = true;
				}
			}

			const posAfter = entry.position.getShiftedBy( entry.length );

			_addListToFix( posAfter );
		} else if ( entry.type == 'remove' && entry.name == 'listItem' ) {
			_addListToFix( entry.position );
		} else if ( entry.type == 'attribute' && entry.attributeKey == 'listIndent' ) {
			_addListToFix( entry.range.start );
		} else if ( entry.type == 'attribute' && entry.attributeKey == 'listType' ) {
			_addListToFix( entry.range.start );
		}
	}

	for ( const listHead of itemToListHead.values() ) {
		_fixListIndents( listHead );
		_fixListTypes( listHead );
	}

	return applied;

	function _addListToFix( position ) {
		const prev = position.nodeBefore;

		if ( !prev || !prev.is( 'listItem' ) ) {
			const item = position.nodeAfter;

			if ( item && item.is( 'listItem' ) ) {
				itemToListHead.set( item, item );
			}
		} else {
			let listHead = prev;

			if ( itemToListHead.has( listHead ) ) {
				return;
			}

			while ( listHead.previousSibling && listHead.previousSibling.is( 'listItem' ) ) {
				listHead = listHead.previousSibling;

				if ( itemToListHead.has( listHead ) ) {
					return;
				}
			}

			itemToListHead.set( position.nodeBefore, listHead );
		}
	}

	function _fixListIndents( item ) {
		let maxIndent = 0;
		let fixBy = null;

		while ( item && item.is( 'listItem' ) ) {
			const itemIndent = item.getAttribute( 'listIndent' );

			if ( itemIndent > maxIndent ) {
				let newIndent;

				if ( fixBy === null ) {
					fixBy = itemIndent - maxIndent;
					newIndent = maxIndent;
				} else {
					if ( fixBy > itemIndent ) {
						fixBy = itemIndent;
					}

					newIndent = itemIndent - fixBy;
				}

				writer.setAttribute( 'listIndent', newIndent, item );

				applied = true;
			} else {
				fixBy = null;
				maxIndent = item.getAttribute( 'listIndent' ) + 1;
			}

			item = item.nextSibling;
		}
	}

	function _fixListTypes( item ) {
		let typesStack = [];
		let prev = null;

		while ( item && item.is( 'listItem' ) ) {
			const itemIndent = item.getAttribute( 'listIndent' );

			if ( prev && prev.getAttribute( 'listIndent' ) > itemIndent ) {
				typesStack = typesStack.slice( 0, itemIndent + 1 );
			}

			if ( itemIndent != 0 ) {
				if ( typesStack[ itemIndent ] ) {
					const type = typesStack[ itemIndent ];

					if ( item.getAttribute( 'listType' ) != type ) {
						writer.setAttribute( 'listType', type, item );

						applied = true;
					}
				} else {
					typesStack[ itemIndent ] = item.getAttribute( 'listType' );
				}
			}

			prev = item;
			item = item.nextSibling;
		}
	}
}

/**
 * A fixer for pasted content that includes list items.
 *
 * It fixes indentation of pasted list items so the pasted items match correctly to the context they are pasted into.
 *
 * Example:
 *
 *		<listItem listType="bulleted" listIndent=0>A</listItem>
 *		<listItem listType="bulleted" listIndent=1>B^</listItem>
 *		// At ^ paste:  <listItem listType="bulleted" listIndent=4>X</listItem>
 *		//              <listItem listType="bulleted" listIndent=5>Y</listItem>
 *		<listItem listType="bulleted" listIndent=2>C</listItem>
 *
 * Should become:
 *
 *		<listItem listType="bulleted" listIndent=0>A</listItem>
 *		<listItem listType="bulleted" listIndent=1>BX</listItem>
 *		<listItem listType="bulleted" listIndent=2>Y/listItem>
 *		<listItem listType="bulleted" listIndent=2>C</listItem>
 *
 * @param {module:utils/eventinfo~EventInfo} evt An object containing information about the fired event.
 * @param {Array} args Arguments of {@link module:engine/model/model~Model#insertContent}.
 */
export function modelIndentPasteFixer( evt, [ content, selectable ] ) {
	// Check whether inserted content starts from a `listItem`. If it does not, it means that there are some other
	// elements before it and there is no need to fix indents, because even if we insert that content into a list,
	// that list will be broken.
	// Note: we also need to handle singular elements because inserting item with indent 0 into 0,1,[],2
	// would create incorrect model.
	let item = content.is( 'documentFragment' ) ? content.getChild( 0 ) : content;

	let selection;

	if ( !selectable ) {
		selection = this.document.selection;
	} else {
		selection = this.createSelection( selectable );
	}

	if ( item && item.is( 'listItem' ) ) {
		// Get a reference list item. Inserted list items will be fixed according to that item.
		const pos = selection.getFirstPosition();
		let refItem = null;

		if ( pos.parent.is( 'listItem' ) ) {
			refItem = pos.parent;
		} else if ( pos.nodeBefore && pos.nodeBefore.is( 'listItem' ) ) {
			refItem = pos.nodeBefore;
		}

		// If there is `refItem` it means that we do insert list items into an existing list.
		if ( refItem ) {
			// First list item in `data` has indent equal to 0 (it is a first list item). It should have indent equal
			// to the indent of reference item. We have to fix the first item and all of it's children and following siblings.
			// Indent of all those items has to be adjusted to reference item.
			const indentChange = refItem.getAttribute( 'listIndent' );

			// Fix only if there is anything to fix.
			if ( indentChange > 0 ) {
				// Adjust indent of all "first" list items in inserted data.
				while ( item && item.is( 'listItem' ) ) {
					item._setAttribute( 'listIndent', item.getAttribute( 'listIndent' ) + indentChange );

					item = item.nextSibling;
				}
			}
		}
	}
}

// Helper function that converts children of a given `<li>` view element into corresponding model elements.
// The function maintains proper order of elements if model `listItem` is split during the conversion
// due to block children conversion.
//
// @param {module:engine/model/element~Element} listItemModel List item model element to which converted children will be inserted.
// @param {Iterable.<module:engine/view/node~Node>} viewChildren View elements which will be converted.
// @param {module:engine/conversion/upcastdispatcher~UpcastConversionApi} conversionApi Conversion interface to be used by the callback.
// @returns {module:engine/model/position~Position} Position on which next elements should be inserted after children conversion.
function viewToModelListItemChildrenConverter( listItemModel, viewChildren, conversionApi ) {
	const { writer, schema } = conversionApi;

	// A position after the last inserted `listItem`.
	let nextPosition = writer.createPositionAfter( listItemModel );

	// Check all children of the converted `<li>`. At this point we assume there are no "whitespace" view text nodes
	// in view list, between view list items. This should be handled by `<ul>` and `<ol>` converters.
	for ( const child of viewChildren ) {
		if ( child.name == 'ul' || child.name == 'ol' ) {
			// If the children is a list, we will insert its conversion result after currently handled `listItem`.
			// Then, next insertion position will be set after all the new list items (and maybe other elements if
			// something split list item).
			//
			// If this is a list, we expect that some `listItem`s and possibly other blocks will be inserted, however `.modelCursor`
			// should be set after last `listItem` (or block). This is why it feels safe to use it as `nextPosition`
			nextPosition = conversionApi.convertItem( child, nextPosition ).modelCursor;
		} else {
			// If this is not a list, try inserting content at the end of the currently handled `listItem`.
			const result = conversionApi.convertItem( child, writer.createPositionAt( listItemModel, 'end' ) );

			// It may end up that the current `listItem` becomes split (if that content cannot be inside `listItem`). For example:
			//
			// <li><p>Foo</p></li>
			//
			// will be converted to:
			//
			// <listItem></listItem><paragraph>Foo</paragraph><listItem></listItem>
			//
			const convertedChild = result.modelRange.start.nodeAfter;
			const wasSplit = convertedChild && convertedChild.is( 'element' ) && !schema.checkChild( listItemModel, convertedChild.name );

			if ( wasSplit ) {
				// As `lastListItem` got split, we need to update it to the second part of the split `listItem` element.
				//
				// `modelCursor` should be set to a position where the conversion should continue. There are multiple possible scenarios
				// that may happen. Usually, `modelCursor` (marked as `#` below) would point to the second list item after conversion:
				//
				//		`<li><p>Foo</p></li>` -> `<listItem></listItem><paragraph>Foo</paragraph><listItem>#</listItem>`
				//
				// However, in some cases, like auto-paragraphing, the position is placed at the end of the block element:
				//
				//		`<li><div>Foo</div></li>` -> `<listItem></listItem><paragraph>Foo#</paragraph><listItem></listItem>`
				//
				// or after an element if another element broken auto-paragraphed element:
				//
				//		`<li><div><h2>Foo</h2></div></li>` -> `<listItem></listItem><heading1>Foo</heading1>#<listItem></listItem>`
				//
				// We need to check for such cases and use proper list item and position based on it.
				//
				if ( result.modelCursor.parent.is( 'listItem' ) ) {
					// (1).
					listItemModel = result.modelCursor.parent;
				} else {
					// (2), (3).
					listItemModel = findNextListItem( result.modelCursor );
				}

				nextPosition = writer.createPositionAfter( listItemModel );
			}
		}
	}

	return nextPosition;
}

// Helper function that seeks for a next list item starting from given `startPosition`.
function findNextListItem( startPosition ) {
	const treeWalker = new TreeWalker( { startPosition } );

	let value;

	do {
		value = treeWalker.next();
	} while ( !value.value.item.is( 'listItem' ) );

	return value.value.item;
}

// Helper function that takes all children of given `viewRemovedItem` and moves them in a correct place, according
// to other given parameters.
function hoistNestedLists( nextIndent, modelRemoveStartPosition, viewRemoveStartPosition, viewRemovedItem, conversionApi, model ) {
	// Find correct previous model list item element.
	// The element has to have either same or smaller indent than given reference indent.
	// This will be the model element which will get nested items (if it has smaller indent) or sibling items (if it has same indent).
	// Keep in mind that such element might not be found, if removed item was the first item.
	const prevModelItem = getSiblingListItem( modelRemoveStartPosition.nodeBefore, {
		sameIndent: true,
		smallerIndent: true,
		listIndent: nextIndent,
		foo: 'b'
	} );

	const mapper = conversionApi.mapper;
	const viewWriter = conversionApi.writer;

	// Indent of found element or `null` if the element has not been found.
	const prevIndent = prevModelItem ? prevModelItem.getAttribute( 'listIndent' ) : null;

	let insertPosition;

	if ( !prevModelItem ) {
		// If element has not been found, simply insert lists at the position where the removed item was:
		//
		// Lorem ipsum.
		// 1 --------           <--- this is removed, no previous list item, put nested items in place of removed item.
		//   1.1 --------       <--- this is reference indent.
		//     1.1.1 --------
		//     1.1.2 --------
		//   1.2 --------
		//
		// Becomes:
		//
		// Lorem ipsum.
		// 1.1 --------
		//   1.1.1 --------
		//   1.1.2 --------
		// 1.2 --------
		insertPosition = viewRemoveStartPosition;
	} else if ( prevIndent == nextIndent ) {
		// If element has been found and has same indent as reference indent it means that nested items should
		// become siblings of found element:
		//
		// 1 --------
		//   1.1 --------
		//   1.2 --------       <--- this is `prevModelItem`.
		// 2 --------           <--- this is removed, previous list item has indent same as reference indent.
		//   2.1 --------       <--- this is reference indent, this and 2.2 should become siblings of 1.2.
		//   2.2 --------
		//
		// Becomes:
		//
		// 1 --------
		//   1.1 --------
		//   1.2 --------
		//   2.1 --------
		//   2.2 --------
		const prevViewList = mapper.toViewElement( prevModelItem ).parent;
		insertPosition = viewWriter.createPositionAfter( prevViewList );
	} else {
		// If element has been found and has smaller indent as reference indent it means that nested items
		// should become nested items of found item:
		//
		// 1 --------           <--- this is `prevModelItem`.
		//   1.1 --------       <--- this is removed, previous list item has indent smaller than reference indent.
		//     1.1.1 --------   <--- this is reference indent, this and 1.1.1 should become nested items of 1.
		//     1.1.2 --------
		//   1.2 --------
		//
		// Becomes:
		//
		// 1 --------
		//   1.1.1 --------
		//   1.1.2 --------
		//   1.2 --------
		//
		// Note: in this case 1.1.1 have indent 2 while 1 have indent 0. In model that should not be possible,
		// because following item may have indent bigger only by one. But this is fixed by postfixer.
		const modelPosition = model.createPositionAt( prevModelItem, 'end' );
		insertPosition = mapper.toViewPosition( modelPosition );
	}

	insertPosition = positionAfterUiElements( insertPosition );

	// Handle multiple lists. This happens if list item has nested numbered and bulleted lists. Following lists
	// are inserted after the first list (no need to recalculate insertion position for them).
	for ( const child of [ ...viewRemovedItem.getChildren() ] ) {
		if ( child.is( 'ul' ) || child.is( 'ol' ) ) {
			insertPosition = viewWriter.move( viewWriter.createRangeOn( child ), insertPosition ).end;

			mergeViewLists( viewWriter, child, child.nextSibling );
			mergeViewLists( viewWriter, child.previousSibling, child );
		}
	}
}<|MERGE_RESOLUTION|>--- conflicted
+++ resolved
@@ -94,17 +94,12 @@
 /**
  * A model-to-view converter for the `type` attribute change on the `listItem` model element.
  *
-<<<<<<< HEAD
- * This change means that `<li>` elements parent changes from `<ul>` to `<ol>` (or vice versa). This is accomplished
+ * This change means that the `<li>` element parent changes from `<ul>` to `<ol>` (or vice versa). This is accomplished
  * by breaking view elements and changing their name. Next {@link module:list/converters~modelViewMergeAfterChangeType}
  * converter will try to merge split nodes.
  *
  * Splitting this conversion into 2 steps makes it possible to add an additional conversion in the middle.
  * Check {@link module:list/todolistconverters~modelViewChangeType} to see an example of it.
-=======
- * This change means that the `<li>` element parent changes from `<ul>` to `<ol>` (or vice versa). This is accomplished
- * by breaking view elements, changing their name and merging them.
->>>>>>> 785bba8d
  *
  * @see module:engine/conversion/downcastdispatcher~DowncastDispatcher#event:attribute
  * @param {module:utils/eventinfo~EventInfo} evt An object containing information about the fired event.
