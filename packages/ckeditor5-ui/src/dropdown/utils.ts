/**
 * @license Copyright (c) 2003-2023, CKSource Holding sp. z o.o. All rights reserved.
 * For licensing, see LICENSE.md or https://ckeditor.com/legal/ckeditor-oss-license
 */

/**
 * @module ui/dropdown/utils
 */

import DropdownPanelView from './dropdownpanelview';
import DropdownView from './dropdownview';
import DropdownButtonView from './button/dropdownbuttonview';
import ToolbarView from '../toolbar/toolbarview';
import ListView from '../list/listview';
import ListItemView from '../list/listitemview';
import ListSeparatorView from '../list/listseparatorview';
import ButtonView from '../button/buttonview';
import SplitButtonView from './button/splitbuttonview';
import SwitchButtonView from '../button/switchbuttonview';
import ViewCollection from '../viewcollection';

import clickOutsideHandler from '../bindings/clickoutsidehandler';

import {
	global,
	priorities,
	logWarning,
	type Collection,
	type Locale
} from '@ckeditor/ckeditor5-utils';

import '../../theme/components/dropdown/toolbardropdown.css';
import '../../theme/components/dropdown/listdropdown.css';

import type { default as View, UIViewRenderEvent } from '../view';
import type { ButtonExecuteEvent } from '../button/button';
import type Model from '../model';
import type DropdownButton from './button/dropdownbutton';
import type { FocusableView } from '../focuscycler';
import type { FalsyValue } from '../template';
import type { ObservableChangeEvent } from '@ckeditor/ckeditor5-utils/src/observablemixin';

/**
 * A helper for creating dropdowns. It creates an instance of a {@link module:ui/dropdown/dropdownview~DropdownView dropdown},
 * with a {@link module:ui/dropdown/button/dropdownbutton~DropdownButton button},
 * {@link module:ui/dropdown/dropdownpanelview~DropdownPanelView panel} and all standard dropdown's behaviors.
 *
 * # Creating dropdowns
 *
 * By default, the default {@link module:ui/dropdown/button/dropdownbuttonview~DropdownButtonView} class is used as
 * definition of the button:
 *
 *		const dropdown = createDropdown( model );
 *
 *		// Configure dropdown's button properties:
 *		dropdown.buttonView.set( {
 *			label: 'A dropdown',
 *			withText: true
 *		} );
 *
 *		dropdown.render();
 *
 *		// Will render a dropdown labeled "A dropdown" with an empty panel.
 *		document.body.appendChild( dropdown.element );
 *
 * You can also provide other button views (they need to implement the
 * {@link module:ui/dropdown/button/dropdownbutton~DropdownButton} interface). For instance, you can use
 * {@link module:ui/dropdown/button/splitbuttonview~SplitButtonView} to create a dropdown with a split button.
 *
 *		const dropdown = createDropdown( locale, SplitButtonView );
 *
 *		// Configure dropdown's button properties:
 *		dropdown.buttonView.set( {
 *			label: 'A dropdown',
 *			withText: true
 *		} );
 *
 *		dropdown.buttonView.on( 'execute', () => {
 *			// Add the behavior of the "action part" of the split button.
 *			// Split button consists of the "action part" and "arrow part".
 *			// The arrow opens the dropdown while the action part can have some other behavior.
 * 		} );
 *
 *		dropdown.render();
 *
 *		// Will render a dropdown labeled "A dropdown" with an empty panel.
 *		document.body.appendChild( dropdown.element );
 *
 * # Adding content to the dropdown's panel
 *
 * The content of the panel can be inserted directly into the `dropdown.panelView.element`:
 *
 *		dropdown.panelView.element.textContent = 'Content of the panel';
 *
 * However, most of the time you will want to add there either a {@link module:ui/list/listview~ListView list of options}
 * or a list of buttons (i.e. a {@link module:ui/toolbar/toolbarview~ToolbarView toolbar}).
 * To simplify the task, you can use, respectively, {@link module:ui/dropdown/utils~addListToDropdown} or
 * {@link module:ui/dropdown/utils~addToolbarToDropdown} utils.
 *
 * @param {module:utils/locale~Locale} locale The locale instance.
 * @param {Function} ButtonClass The dropdown button view class. Needs to implement the
 * {@link module:ui/dropdown/button/dropdownbutton~DropdownButton} interface.
 * @returns {module:ui/dropdown/dropdownview~DropdownView} The dropdown view instance.
 */
export function createDropdown(
	locale: Locale | undefined,
	ButtonClass: new ( locale?: Locale ) => DropdownButton & FocusableView = DropdownButtonView
): DropdownView {
	const buttonView = new ButtonClass( locale );

	const panelView = new DropdownPanelView( locale );
	const dropdownView = new DropdownView( locale, buttonView, panelView );

	buttonView.bind( 'isEnabled' ).to( dropdownView );

	if ( buttonView instanceof SplitButtonView ) {
		buttonView.arrowView.bind( 'isOn' ).to( dropdownView, 'isOpen' );
	} else {
		buttonView.bind( 'isOn' ).to( dropdownView, 'isOpen' );
	}

	addDefaultBehavior( dropdownView );

	return dropdownView;
}

/**
 * Adds an instance of {@link module:ui/toolbar/toolbarview~ToolbarView} to a dropdown.
 *
 *		const buttonsCreator = () => {
 *			const buttons = [];
 *
 *			// Either create a new ButtonView instance or create existing.
 *			buttons.push( new ButtonView() );
 *			buttons.push( editor.ui.componentFactory.create( 'someButton' ) );
 *		};
 *
 *		const dropdown = createDropdown( locale );
 *
 *		addToolbarToDropdown( dropdown, buttonsCreator, { isVertical: true } );
 *
 *		// Will render a vertical button dropdown labeled "A button dropdown"
 *		// with a button group in the panel containing two buttons.
 *		// Buttons inside the dropdown will be created on first dropdown panel open.
 *		dropdown.render()
 *		document.body.appendChild( dropdown.element );
 *
 * **Note:** To improve the accessibility, you can tell the dropdown to focus the first active button of the toolbar when the dropdown
 * {@link module:ui/dropdown/dropdownview~DropdownView#isOpen gets open}. See the documentation of `options` to learn more.
 *
 * **Note:** Toolbar view will be created on first open of the dropdown.
 *
 * See {@link module:ui/dropdown/utils~createDropdown} and {@link module:ui/toolbar/toolbarview~ToolbarView}.
 *
 * @param {module:ui/dropdown/dropdownview~DropdownView} dropdownView A dropdown instance to which `ToolbarView` will be added.
 * @param {Iterable.<module:ui/button/buttonview~ButtonView>|Function} buttonsOrCallback
 * @param {Object} [options]
 * @param {Boolean} [options.enableActiveItemFocusOnDropdownOpen=false] When set `true`, the focus will automatically move to the first
 * active {@link module:ui/toolbar/toolbarview~ToolbarView#items item} of the toolbar upon
 * {@link module:ui/dropdown/dropdownview~DropdownView#isOpen opening} the dropdown. Active items are those with the `isOn` property set
 * `true` (for instance {@link module:ui/button/buttonview~ButtonView buttons}). If no active items is found, the toolbar will be focused
 * as a whole resulting in the focus moving to its first focusable item (default behavior of
 * {@link module:ui/dropdown/dropdownview~DropdownView}).
 * @param {String} [options.ariaLabel] Label used by assistive technologies to describe toolbar element.
 * @param {String} [options.maxWidth] The maximum width of the toolbar element.
 * Details: {@link module:ui/toolbar/toolbarview~ToolbarView#maxWidth}.
 * @param {String} [options.class] An additional CSS class added to the toolbar element.
 * @param {Boolean} [options.isCompact] When set true, makes the toolbar look compact with toolbar element.
 * @param {Boolean} [options.isVertical] Controls the orientation of toolbar items.
 */
export function addToolbarToDropdown(
	dropdownView: DropdownView,
	buttonsOrCallback: Array<View> | ViewCollection | ( () => Array<View> | ViewCollection ),
	options: {
		enableActiveItemFocusOnDropdownOpen?: boolean;
		ariaLabel?: string;
		maxWidth?: string;
		class?: string;
		isCompact?: boolean;
		isVertical?: boolean;
	} = {}
): void {
	dropdownView.extendTemplate( {
		attributes: {
			class: [ 'ck-toolbar-dropdown' ]
		}
	} );

	if ( dropdownView.isOpen ) {
		addToolbarToOpenDropdown( dropdownView, buttonsOrCallback, options );
	} else {
		dropdownView.once(
			'change:isOpen',
			() => addToolbarToOpenDropdown( dropdownView, buttonsOrCallback, options ),
			{ priority: 'highest' }
		);
	}

	if ( options.enableActiveItemFocusOnDropdownOpen ) {
		// Accessibility: Focus the first active button in the toolbar when the dropdown gets open.
		focusChildOnDropdownOpen( dropdownView, () => dropdownView.toolbarView!.items.find( ( item: any ) => item.isOn ) );
	}
}

/**
 * Adds an instance of {@link module:ui/toolbar/toolbarview~ToolbarView} to a dropdown.
 */
function addToolbarToOpenDropdown(
	dropdownView: DropdownView,
	buttonsOrCallback: Array<View> | ViewCollection | ( () => Array<View> | ViewCollection ),
	options: {
		ariaLabel?: string;
		maxWidth?: string;
		class?: string;
		isCompact?: boolean;
		isVertical?: boolean;
	}
): void {
	const locale = dropdownView.locale;
	const t = locale.t;

	const toolbarView = dropdownView.toolbarView = new ToolbarView( locale );
	const buttons = typeof buttonsOrCallback == 'function' ? buttonsOrCallback() : buttonsOrCallback;

	toolbarView.ariaLabel = options.ariaLabel || t( 'Dropdown toolbar' );

	if ( options.maxWidth ) {
		toolbarView.maxWidth = options.maxWidth;
	}

	if ( options.class ) {
		toolbarView.class = options.class;
	}

	if ( options.isCompact ) {
		toolbarView.isCompact = options.isCompact;
	}

	if ( options.isVertical ) {
		toolbarView.isVertical = true;
	}

	if ( buttons instanceof ViewCollection ) {
		toolbarView.items.bindTo( buttons ).using( item => item );
	} else {
		toolbarView.items.addMany( buttons );
	}

	dropdownView.panelView.children.add( toolbarView );
	toolbarView.items.delegate( 'execute' ).to( dropdownView );
}

/**
 * Adds an instance of {@link module:ui/list/listview~ListView} to a dropdown.
 *
 *		const items = new Collection();
 *
 *		items.add( {
 *			type: 'button',
 *			model: new Model( {
 *				withText: true,
 *				label: 'First item',
 *				labelStyle: 'color: red'
 *			} )
 *		} );
 *
 *		items.add( {
 *			 type: 'button',
 *			 model: new Model( {
 *				withText: true,
 *				label: 'Second item',
 *				labelStyle: 'color: green',
 *				class: 'foo'
 *			} )
 *		} );
 *
 *		const dropdown = createDropdown( locale );
 *
 *		addListToDropdown( dropdown, items );
 *
 *		// Will render a dropdown with a list in the panel containing two items.
 *		dropdown.render()
 *		document.body.appendChild( dropdown.element );
 *
 * The `items` collection passed to this methods controls the presence and attributes of respective
 * {@link module:ui/list/listitemview~ListItemView list items}.
 *
 * **Note:** To improve the accessibility, when a list is added to the dropdown using this helper the dropdown will automatically attempt
 * to focus the first active item (a host to a {@link module:ui/button/buttonview~ButtonView} with
 * {@link module:ui/button/buttonview~ButtonView#isOn} set `true`) or the very first item when none are active.
 *
 * **Note:** List view will be created on first open of the dropdown.
 *
 * See {@link module:ui/dropdown/utils~createDropdown} and {@link module:list/list~List}.
 *
 * @param {module:ui/dropdown/dropdownview~DropdownView} dropdownView A dropdown instance to which `ListVIew` will be added.
 * @param {Iterable.<module:ui/dropdown/utils~ListDropdownItemDefinition>|Function} itemsOrCallback A collection of the list item
 * definitions or a callback returning a list item definitions to populate the list.
 * @param {Object} [options]
 * @param {String} [options.ariaLabel] Label used by assistive technologies to describe list element.
 */
export function addListToDropdown(
	dropdownView: DropdownView,
	itemsOrCallback: Collection<ListDropdownItemDefinition> | ( () => Collection<ListDropdownItemDefinition> ),
	options: {
		ariaLabel?: string;
	} = {}
): void {
	if ( dropdownView.isOpen ) {
		addListToOpenDropdown( dropdownView, itemsOrCallback, options );
	} else {
		dropdownView.once(
			'change:isOpen',
			() => addListToOpenDropdown( dropdownView, itemsOrCallback, options ),
			{ priority: 'highest' }
		);
	}

	// Accessibility: Focus the first active button in the list when the dropdown gets open.
	focusChildOnDropdownOpen( dropdownView, () => dropdownView.listView!.items.find( item => {
		if ( item instanceof ListItemView ) {
			return ( item.children.first as any ).isOn;
		}

		return false;
	} ) );
}

/**
 * Adds an instance of {@link module:ui/list/listview~ListView} to a dropdown.
 */
function addListToOpenDropdown(
	dropdownView: DropdownView,
	itemsOrCallback: Collection<ListDropdownItemDefinition> | ( () => Collection<ListDropdownItemDefinition> ),
	options: {
		ariaLabel?: string;
	}
): void {
	const locale = dropdownView.locale;

	const listView = dropdownView.listView = new ListView( locale );
	const items = typeof itemsOrCallback == 'function' ? itemsOrCallback() : itemsOrCallback;

	listView.ariaLabel = options.ariaLabel;

	listView.items.bindTo( items ).using( def => {
		if ( def.type === 'separator' ) {
			return new ListSeparatorView( locale );
		} else if ( def.type === 'button' || def.type === 'switchbutton' ) {
			const listItemView = new ListItemView( locale );
			let buttonView;

			if ( def.type === 'button' ) {
				buttonView = new ButtonView( locale );
			} else {
				buttonView = new SwitchButtonView( locale );
			}

			// Bind all model properties to the button view.
			buttonView.bind( ...Object.keys( def.model ) as Array<keyof ButtonView> ).to( def.model );
			buttonView.delegate( 'execute' ).to( listItemView );

			listItemView.children.add( buttonView );

			return listItemView;
		}

		return null;
	} );

	dropdownView.panelView.children.add( listView );

	listView.items.delegate( 'execute' ).to( dropdownView );
}

/**
 * A helper to be used on an existing {@link module:ui/dropdown/dropdownview~DropdownView} that focuses
 * a specific child in DOM when the dropdown {@link module:ui/dropdown/dropdownview~DropdownView#isOpen gets open}.
 *
 * @param {module:ui/dropdown/dropdownview~DropdownView} dropdownView A dropdown instance to which the focus behavior will be added.
 * @param {Function} childSelectorCallback A callback executed when the dropdown gets open. It should return a {@link module:ui/view~View}
 * instance (child of {@link module:ui/dropdown/dropdownview~DropdownView#panelView}) that will get focused or a falsy value.
 * If falsy value is returned, a default behavior of the dropdown will engage focusing the first focusable child in
 * the {@link module:ui/dropdown/dropdownview~DropdownView#panelView}.
 */
export function focusChildOnDropdownOpen(
	dropdownView: DropdownView,
	childSelectorCallback: () => View | FalsyValue
): void {
	dropdownView.on<ObservableChangeEvent>( 'change:isOpen', () => {
		if ( !dropdownView.isOpen ) {
			return;
		}

		const childToFocus: ( View & { focus?: () => void } ) | FalsyValue = childSelectorCallback();

		if ( !childToFocus ) {
			return;
		}

		if ( typeof childToFocus.focus === 'function' ) {
			childToFocus.focus();
		} else {
			/**
			 * The child view of a {@link module:ui/dropdown/dropdownview~DropdownView dropdown} is missing the `focus()` method
			 * and could not be focused when the dropdown got {@link module:ui/dropdown/dropdownview~DropdownView#isOpen open}.
			 *
			 * Making the content of a dropdown focusable in this case greatly improves the accessibility. Please make the view instance
			 * implements the {@link module:ui/dropdown/dropdownpanelfocusable~DropdownPanelFocusable focusable interface} for the best user
			 * experience.
			 *
			 * @error ui-dropdown-focus-child-on-open-child-missing-focus
			 * @param {module:ui/view~View} view
			 */
			logWarning( 'ui-dropdown-focus-child-on-open-child-missing-focus', { view: childToFocus } );
		}

	// * Let the panel show up first (do not focus an invisible element).
	// * Execute after focusDropdownPanelOnOpen(). See focusDropdownPanelOnOpen() to learn more.
	}, { priority: priorities.low - 10 } );
}

// Add a set of default behaviors to dropdown view.
//
// @param {module:ui/dropdown/dropdownview~DropdownView} dropdownView
function addDefaultBehavior( dropdownView: DropdownView ) {
	closeDropdownOnClickOutside( dropdownView );
	closeDropdownOnExecute( dropdownView );
	closeDropdownOnBlur( dropdownView );
	focusDropdownContentsOnArrows( dropdownView );
	focusDropdownButtonOnClose( dropdownView );
	focusDropdownPanelOnOpen( dropdownView );
}

// Adds a behavior to a dropdownView that closes opened dropdown when user clicks outside the dropdown.
//
// @param {module:ui/dropdown/dropdownview~DropdownView} dropdownView
function closeDropdownOnClickOutside( dropdownView: DropdownView ) {
	dropdownView.on<UIViewRenderEvent>( 'render', () => {
		clickOutsideHandler( {
			emitter: dropdownView,
			activator: () => dropdownView.isOpen,
			callback: () => {
				dropdownView.isOpen = false;
			},
			contextElements: [ dropdownView.element! ]
		} );
	} );
}

// Adds a behavior to a dropdownView that closes the dropdown view on "execute" event.
//
// @param {module:ui/dropdown/dropdownview~DropdownView} dropdownView
function closeDropdownOnExecute( dropdownView: DropdownView ) {
	// Close the dropdown when one of the list items has been executed.
	dropdownView.on<ButtonExecuteEvent>( 'execute', evt => {
		// Toggling a switch button view should not close the dropdown.
		if ( evt.source instanceof SwitchButtonView ) {
			return;
		}

		dropdownView.isOpen = false;
	} );
}

// Adds a behavior to a dropdown view that closes opened dropdown when it loses focus.
//
// @param {module:ui/dropdown/dropdownview~DropdownView} dropdownView
function closeDropdownOnBlur( dropdownView: DropdownView ) {
	dropdownView.focusTracker.on<ObservableChangeEvent<boolean>>( 'change:isFocused', ( evt, name, isFocused ) => {
		if ( dropdownView.isOpen && !isFocused ) {
			dropdownView.isOpen = false;
		}
	} );
}

// Adds a behavior to a dropdownView that focuses the dropdown's panel view contents on keystrokes.
//
// @param {module:ui/dropdown/dropdownview~DropdownView} dropdownView
function focusDropdownContentsOnArrows( dropdownView: DropdownView ) {
	// If the dropdown panel is already open, the arrow down key should focus the first child of the #panelView.
	dropdownView.keystrokes.set( 'arrowdown', ( data, cancel ) => {
		if ( dropdownView.isOpen ) {
			dropdownView.panelView.focus();
			cancel();
		}
	} );

	// If the dropdown panel is already open, the arrow up key should focus the last child of the #panelView.
	dropdownView.keystrokes.set( 'arrowup', ( data, cancel ) => {
		if ( dropdownView.isOpen ) {
			dropdownView.panelView.focusLast();
			cancel();
		}
	} );
}

// Adds a behavior that focuses the #buttonView when the dropdown was closed but focus was within the #panelView element.
// This makes sure the focus is never lost.
//
// @param {module:ui/dropdown/dropdownview~DropdownView} dropdownView
function focusDropdownButtonOnClose( dropdownView: DropdownView ) {
	dropdownView.on<ObservableChangeEvent<boolean>>( 'change:isOpen', ( evt, name, isOpen ) => {
		if ( isOpen ) {
			return;
		}

		const element = dropdownView.panelView.element;

		// If the dropdown was closed, move the focus back to the button (#12125).
		// Don't touch the focus, if it moved somewhere else (e.g. moved to the editing root on #execute) (#12178).
		// Note: Don't use the state of the DropdownView#focusTracker here. It fires #blur with the timeout.
		if ( element && element.contains( global.document.activeElement ) ) {
			dropdownView.buttonView.focus();
		}
	} );
}

// Adds a behavior that focuses the #panelView when dropdown gets open (accessibility).
//
// @param {module:ui/dropdown/dropdownview~DropdownView} dropdownView
function focusDropdownPanelOnOpen( dropdownView: DropdownView ) {
	dropdownView.on<ObservableChangeEvent<boolean>>( 'change:isOpen', ( evt, name, isOpen ) => {
		if ( !isOpen ) {
			return;
		}

		// Focus the first item in the dropdown when the dropdown opened.
		dropdownView.panelView.focus();

	// * Let the panel show up first (do not focus an invisible element).
	// * Also, execute before focusChildOnDropdownOpen() to make sure this helper does not break the
	//   focus of a specific child by kicking in too late and resetting the focus in the panel.
	}, { priority: 'low' } );
}

/**
 * A definition of the list item used by the {@link module:ui/dropdown/utils~addListToDropdown}
 * utility.
 *
 * @typedef {Object} module:ui/dropdown/utils~ListDropdownItemDefinition
 *
 * @property {String} type Either `'separator'`, `'button'` or `'switchbutton'`.
 * @property {module:ui/model~Model} [model] Model of the item (when **not** `'separator'`).
 * Its properties fuel the newly created list item (or its children, depending on the `type`).
 */
export type ListDropdownItemDefinition = ListDropdownSeparatorDefinition | ListDropdownButtonDefinition;

export type ListDropdownSeparatorDefinition = {
	type: 'separator';
<<<<<<< HEAD
	model?: Model;
} | {
=======
};

export type ListDropdownButtonDefinition = {
>>>>>>> 9c57845a
	type: 'button' | 'switchbutton';
	model: Model;
};<|MERGE_RESOLUTION|>--- conflicted
+++ resolved
@@ -548,14 +548,9 @@
 
 export type ListDropdownSeparatorDefinition = {
 	type: 'separator';
-<<<<<<< HEAD
-	model?: Model;
-} | {
-=======
 };
 
 export type ListDropdownButtonDefinition = {
->>>>>>> 9c57845a
 	type: 'button' | 'switchbutton';
 	model: Model;
 };