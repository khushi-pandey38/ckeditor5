/**
 * @license Copyright (c) 2003-2023, CKSource Holding sp. z o.o. All rights reserved.
 * For licensing, see LICENSE.md or https://ckeditor.com/legal/ckeditor-oss-license
 */

/**
 * @module ui
 */

<<<<<<< HEAD
// This import must be at the top to ensure that `globals.css` is imported first
export { default as View, type UIViewRenderEvent } from './view';

export { default as clickOutsideHandler } from './bindings/clickoutsidehandler';
export { default as injectCssTransitionDisabler } from './bindings/injectcsstransitiondisabler';
export { default as CssTransitionDisablerMixin, type ViewWithCssTransitionDisabler } from './bindings/csstransitiondisablermixin';
export { default as submitHandler } from './bindings/submithandler';
export { default as addKeyboardHandlingForGrid } from './bindings/addkeyboardhandlingforgrid';
=======
export { default as clickOutsideHandler } from './bindings/clickoutsidehandler.js';
export { default as injectCssTransitionDisabler } from './bindings/injectcsstransitiondisabler.js';
export { default as CssTransitionDisablerMixin, type ViewWithCssTransitionDisabler } from './bindings/csstransitiondisablermixin.js';
export { default as submitHandler } from './bindings/submithandler.js';
export { default as addKeyboardHandlingForGrid } from './bindings/addkeyboardhandlingforgrid.js';
>>>>>>> 811809b5

export { default as BodyCollection } from './editorui/bodycollection.js';

export { type ButtonExecuteEvent } from './button/button.js';
export type { default as ButtonLabel } from './button/buttonlabel.js';
export { default as ButtonView } from './button/buttonview.js';
export { default as ButtonLabelView } from './button/buttonlabelview.js';
export { default as SwitchButtonView } from './button/switchbuttonview.js';

export * from './colorgrid/utils.js';
export { default as ColorGridView, type ColorDefinition } from './colorgrid/colorgridview.js';
export { default as ColorTileView } from './colorgrid/colortileview.js';

export { default as ColorPickerView } from './colorpicker/colorpickerview.js';
export type { ColorPickerConfig, ColorPickerViewConfig, ColorPickerOutputFormat } from './colorpicker/utils.js';

export {
	default as ColorSelectorView,
	type ColorSelectorExecuteEvent,
	type ColorSelectorColorPickerCancelEvent,
	type ColorSelectorColorPickerShowEvent
} from './colorselector/colorselectorview.js';

export { default as ComponentFactory } from './componentfactory.js';

export { default as DropdownView } from './dropdown/dropdownview.js';
export { default as DropdownPanelView } from './dropdown/dropdownpanelview.js';
export { default as DropdownButtonView } from './dropdown/button/dropdownbuttonview.js';
export { default as SplitButtonView } from './dropdown/button/splitbuttonview.js';
export * from './dropdown/utils.js';

export { default as EditorUI, type EditorUIReadyEvent, type EditorUIUpdateEvent } from './editorui/editorui.js';
export { default as EditorUIView } from './editorui/editoruiview.js';
export { default as BoxedEditorUIView } from './editorui/boxed/boxededitoruiview.js';
export { default as InlineEditableUIView } from './editableui/inline/inlineeditableuiview.js';

export { default as FormHeaderView } from './formheader/formheaderview.js';
export {
	default as FocusCycler,
	type FocusableView,
	type FocusCyclerForwardCycleEvent,
	type FocusCyclerBackwardCycleEvent
} from './focuscycler.js';

export { default as IconView } from './icon/iconview.js';
export { default as InputView } from './input/inputview.js';
export { default as InputTextView } from './inputtext/inputtextview.js';
export { default as InputNumberView } from './inputnumber/inputnumberview.js';

export { default as TextareaView, type TextareaViewUpdateEvent } from './textarea/textareaview.js';

export { default as IframeView } from './iframe/iframeview.js';

export { default as LabelView } from './label/labelview.js';
export { type LabeledFieldViewCreator, default as LabeledFieldView } from './labeledfield/labeledfieldview.js';
export * from './labeledfield/utils.js';

export { default as ListItemGroupView } from './list/listitemgroupview.js';
export { default as ListItemView } from './list/listitemview.js';
export { default as ListView } from './list/listview.js';

export { default as Notification } from './notification/notification.js';

export { default as Model } from './model.js';
export { default as BalloonPanelView } from './panel/balloon/balloonpanelview.js';
export { default as ContextualBalloon } from './panel/balloon/contextualballoon.js';
export { default as StickyPanelView } from './panel/sticky/stickypanelview.js';

export { default as AutocompleteView, type AutocompleteViewConfig, type AutocompleteResultsView } from './autocomplete/autocompleteview.js';
export { default as SearchTextView, type SearchTextViewSearchEvent, type SearchTextViewConfig } from './search/text/searchtextview.js';
export { default as SearchInfoView } from './search/searchinfoview.js';
export { default as FilteredView, type FilteredViewExecuteEvent } from './search/filteredview.js';
export { default as HighlightedTextView } from './highlightedtext/highlightedtextview.js';

export { default as CollapsibleView } from './collapsible/collapsibleview.js';

export { default as TooltipManager } from './tooltipmanager.js';
export { default as Template, type TemplateDefinition } from './template.js';

export { default as SpinnerView } from './spinner/spinnerview.js';

<<<<<<< HEAD
export { default as ViewCollection } from './viewcollection';

import { default as colorPaletteIcon } from '../theme/icons/color-palette.svg';
import { default as dropdownArrowIcon } from '../theme/icons/dropdown-arrow.svg';
import { default as previousArrow } from '../theme/icons/previous-arrow.svg';

export const icons = {
	colorPaletteIcon,
	dropdownArrowIcon,
	previousArrow
};

import './augmentation';
=======
export { default as ToolbarView } from './toolbar/toolbarview.js';
export { default as ToolbarLineBreakView } from './toolbar/toolbarlinebreakview.js';
export { default as ToolbarSeparatorView } from './toolbar/toolbarseparatorview.js';
export { default as normalizeToolbarConfig } from './toolbar/normalizetoolbarconfig.js';
export { default as BalloonToolbar, type BalloonToolbarShowEvent } from './toolbar/balloon/balloontoolbar.js';
export { default as BlockToolbar } from './toolbar/block/blocktoolbar.js';

export { default as View, type UIViewRenderEvent } from './view.js';
export { default as ViewCollection } from './viewcollection.js';

import './augmentation.js';
>>>>>>> 811809b5
<|MERGE_RESOLUTION|>--- conflicted
+++ resolved
@@ -7,22 +7,14 @@
  * @module ui
  */
 
-<<<<<<< HEAD
 // This import must be at the top to ensure that `globals.css` is imported first
-export { default as View, type UIViewRenderEvent } from './view';
+export { default as View, type UIViewRenderEvent } from './view.js';
 
-export { default as clickOutsideHandler } from './bindings/clickoutsidehandler';
-export { default as injectCssTransitionDisabler } from './bindings/injectcsstransitiondisabler';
-export { default as CssTransitionDisablerMixin, type ViewWithCssTransitionDisabler } from './bindings/csstransitiondisablermixin';
-export { default as submitHandler } from './bindings/submithandler';
-export { default as addKeyboardHandlingForGrid } from './bindings/addkeyboardhandlingforgrid';
-=======
 export { default as clickOutsideHandler } from './bindings/clickoutsidehandler.js';
 export { default as injectCssTransitionDisabler } from './bindings/injectcsstransitiondisabler.js';
 export { default as CssTransitionDisablerMixin, type ViewWithCssTransitionDisabler } from './bindings/csstransitiondisablermixin.js';
 export { default as submitHandler } from './bindings/submithandler.js';
 export { default as addKeyboardHandlingForGrid } from './bindings/addkeyboardhandlingforgrid.js';
->>>>>>> 811809b5
 
 export { default as BodyCollection } from './editorui/bodycollection.js';
 
@@ -104,21 +96,6 @@
 
 export { default as SpinnerView } from './spinner/spinnerview.js';
 
-<<<<<<< HEAD
-export { default as ViewCollection } from './viewcollection';
-
-import { default as colorPaletteIcon } from '../theme/icons/color-palette.svg';
-import { default as dropdownArrowIcon } from '../theme/icons/dropdown-arrow.svg';
-import { default as previousArrow } from '../theme/icons/previous-arrow.svg';
-
-export const icons = {
-	colorPaletteIcon,
-	dropdownArrowIcon,
-	previousArrow
-};
-
-import './augmentation';
-=======
 export { default as ToolbarView } from './toolbar/toolbarview.js';
 export { default as ToolbarLineBreakView } from './toolbar/toolbarlinebreakview.js';
 export { default as ToolbarSeparatorView } from './toolbar/toolbarseparatorview.js';
@@ -126,8 +103,6 @@
 export { default as BalloonToolbar, type BalloonToolbarShowEvent } from './toolbar/balloon/balloontoolbar.js';
 export { default as BlockToolbar } from './toolbar/block/blocktoolbar.js';
 
-export { default as View, type UIViewRenderEvent } from './view.js';
 export { default as ViewCollection } from './viewcollection.js';
 
-import './augmentation.js';
->>>>>>> 811809b5
+import './augmentation.js';