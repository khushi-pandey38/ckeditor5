--- conflicted
+++ resolved
@@ -30,14 +30,8 @@
 // `executeInParallel()` is executed thrice.
 EventEmitter.defaultMaxListeners = ( cliArguments.concurrency * 3 + 1 );
 
-<<<<<<< HEAD
-// TODO: If nightly: generate a version number. See: #14179.
-const latestVersion = releaseTools.getLastFromChangelog();
-const versionChangelog = releaseTools.getChangesForVersion( latestVersion );
-=======
 let latestVersion;
 let versionChangelog;
->>>>>>> c56fff72
 
 const taskOptions = {
 	rendererOptions: {
