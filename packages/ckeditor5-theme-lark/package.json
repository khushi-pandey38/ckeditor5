--- conflicted
+++ resolved
@@ -1,10 +1,6 @@
 {
   "name": "@ckeditor/ckeditor5-theme-lark",
-<<<<<<< HEAD
-  "version": "38.0.0",
-=======
   "version": "38.0.1",
->>>>>>> ac6c495e
   "description": "A bright theme for CKEditor 5.",
   "keywords": [
     "ckeditor",
@@ -13,36 +9,6 @@
     "ckeditor5-theme"
   ],
   "dependencies": {
-<<<<<<< HEAD
-    "@ckeditor/ckeditor5-ui": "^38.0.0"
-  },
-  "devDependencies": {
-    "@ckeditor/ckeditor5-basic-styles": "^38.0.0",
-    "@ckeditor/ckeditor5-ckfinder": "^38.0.0",
-    "@ckeditor/ckeditor5-code-block": "^38.0.0",
-    "@ckeditor/ckeditor5-core": "^38.0.0",
-    "@ckeditor/ckeditor5-editor-balloon": "^38.0.0",
-    "@ckeditor/ckeditor5-editor-classic": "^38.0.0",
-    "@ckeditor/ckeditor5-find-and-replace": "^38.0.0",
-    "@ckeditor/ckeditor5-font": "^38.0.0",
-    "@ckeditor/ckeditor5-heading": "^38.0.0",
-    "@ckeditor/ckeditor5-highlight": "^38.0.0",
-    "@ckeditor/ckeditor5-html-embed": "^38.0.0",
-    "@ckeditor/ckeditor5-indent": "^38.0.0",
-    "@ckeditor/ckeditor5-link": "^38.0.0",
-    "@ckeditor/ckeditor5-list": "^38.0.0",
-    "@ckeditor/ckeditor5-media-embed": "^38.0.0",
-    "@ckeditor/ckeditor5-page-break": "^38.0.0",
-    "@ckeditor/ckeditor5-remove-format": "^38.0.0",
-    "@ckeditor/ckeditor5-restricted-editing": "^38.0.0",
-    "@ckeditor/ckeditor5-select-all": "^38.0.0",
-    "@ckeditor/ckeditor5-source-editing": "^38.0.0",
-    "@ckeditor/ckeditor5-special-characters": "^38.0.0",
-    "@ckeditor/ckeditor5-undo": "^38.0.0",
-    "@ckeditor/ckeditor5-utils": "^38.0.0",
-    "@ckeditor/ckeditor5-table": "^38.0.0",
-    "ckeditor5": "^38.0.0"
-=======
     "@ckeditor/ckeditor5-ui": "^38.0.1"
   },
   "devDependencies": {
@@ -71,7 +37,6 @@
     "@ckeditor/ckeditor5-utils": "^38.0.1",
     "@ckeditor/ckeditor5-table": "^38.0.1",
     "ckeditor5": "^38.0.1"
->>>>>>> ac6c495e
   },
   "engines": {
     "node": ">=16.0.0",
