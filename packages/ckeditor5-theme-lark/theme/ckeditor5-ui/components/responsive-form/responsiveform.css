/*
<<<<<<< HEAD
 * Copyright (c) 2003-2022, CKSource - Frederico Knabben. All rights reserved.
=======
 * Copyright (c) 2003-2022, CKSource Holding sp. z o.o. All rights reserved.
>>>>>>> e391ddb7
 * For licensing, see LICENSE.md or https://ckeditor.com/legal/ckeditor-oss-license
 */

@import "@ckeditor/ckeditor5-ui/theme/mixins/_rwd.css";
@import "@ckeditor/ckeditor5-ui/theme/mixins/_dir.css";

.ck-vertical-form > .ck-button:nth-last-child(2)::after {
	border-right: 1px solid var(--ck-color-base-border);
}

.ck.ck-responsive-form {
	padding: var(--ck-spacing-large);

	&:focus {
		/* See: https://github.com/ckeditor/ckeditor5/issues/4773 */
		outline: none;
	}

	@mixin ck-dir ltr {
		& > :not(:first-child) {
			margin-left: var(--ck-spacing-standard);
		}
	}

	@mixin ck-dir rtl {
		& > :not(:last-child) {
			margin-left: var(--ck-spacing-standard);
		}
	}

	@mixin ck-media-phone {
		padding: 0;
		width: calc(.8 * var(--ck-input-width));

		& .ck-labeled-field-view {
			margin: var(--ck-spacing-large) var(--ck-spacing-large) 0;

			& .ck-input-text {
				min-width: 0;
				width: 100%;
			}

			/* Let the long error messages wrap in the narrow form. */
			& .ck-labeled-field-view__error {
				white-space: normal;
			}
		}

		/* Styles for two last buttons in the form (save&cancel, edit&unlink, etc.). */
		& > .ck-button:nth-last-child(1),
		& > .ck-button:nth-last-child(2) {
			padding: var(--ck-spacing-standard);
			margin-top: var(--ck-spacing-large);

			border-radius: 0;
			border: 0;
			border-top: 1px solid var(--ck-color-base-border);

			@mixin ck-dir ltr {
				margin-left: 0;
			}

			@mixin ck-dir rtl {
				margin-left: 0;

				&:last-of-type {
					border-right: 1px solid var(--ck-color-base-border);
				}
			}
		}

		& > .ck-button:nth-last-child(2) {
			&::after {
				border-right: 1px solid var(--ck-color-base-border);
			}
		}
	}
}<|MERGE_RESOLUTION|>--- conflicted
+++ resolved
@@ -1,9 +1,5 @@
 /*
-<<<<<<< HEAD
- * Copyright (c) 2003-2022, CKSource - Frederico Knabben. All rights reserved.
-=======
  * Copyright (c) 2003-2022, CKSource Holding sp. z o.o. All rights reserved.
->>>>>>> e391ddb7
  * For licensing, see LICENSE.md or https://ckeditor.com/legal/ckeditor-oss-license
  */
 
@@ -36,7 +32,7 @@
 
 	@mixin ck-media-phone {
 		padding: 0;
-		width: calc(.8 * var(--ck-input-width));
+		width: calc(.8 * var(--ck-input-text-width));
 
 		& .ck-labeled-field-view {
 			margin: var(--ck-spacing-large) var(--ck-spacing-large) 0;
