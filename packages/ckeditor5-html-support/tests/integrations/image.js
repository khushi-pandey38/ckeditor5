--- conflicted
+++ resolved
@@ -2406,13 +2406,9 @@
 						'src',
 						'srcset',
 						'linkHref',
-<<<<<<< HEAD
 						'width',
 						'height',
-						'htmlAttributes',
-=======
 						'htmlImgAttributes',
->>>>>>> ca1c352a
 						'htmlFigureAttributes',
 						'htmlLinkAttributes'
 					] );
