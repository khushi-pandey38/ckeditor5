{
  "name": "ckeditor5-markdown-gfm",
  "version": "0.0.1",
  "description": "GitHub Flavored Markdown data processor for CKEditor 5.",
  "keywords": [],
  "dependencies": {},
  "devDependencies": {
    "@ckeditor/ckeditor5-dev-lint": "^1.0.1",
    "gulp": "^3.9.0",
<<<<<<< HEAD
    "guppy-pre-commit": "^0.3.0",
    "@ckeditor/ckeditor5-dev-lint": "^1.0.1"
=======
    "guppy-pre-commit": "^0.3.0"
>>>>>>> ebcb150d
  },
  "engines": {
    "node": ">=6.0.0",
    "npm": ">=3.0.0"
  },
  "author": "CKSource (http://cksource.com/)",
  "license": "See LICENSE.md",
  "homepage": "https://ckeditor5.github.io",
  "bugs": "https://github.com/ckeditor/ckeditor5-markdown-gfm/issues",
  "repository": {
    "type": "git",
    "url": "https://github.com/ckeditor/ckeditor5-markdown-gfm.git"
  }
}<|MERGE_RESOLUTION|>--- conflicted
+++ resolved
@@ -7,12 +7,7 @@
   "devDependencies": {
     "@ckeditor/ckeditor5-dev-lint": "^1.0.1",
     "gulp": "^3.9.0",
-<<<<<<< HEAD
-    "guppy-pre-commit": "^0.3.0",
-    "@ckeditor/ckeditor5-dev-lint": "^1.0.1"
-=======
     "guppy-pre-commit": "^0.3.0"
->>>>>>> ebcb150d
   },
   "engines": {
     "node": ">=6.0.0",
