--- conflicted
+++ resolved
@@ -53,11 +53,7 @@
 
 ## Known issues
 
-<<<<<<< HEAD
 * The show blocks feature does not support widgets, yet. It means it will currently not show block outlines e.g. for images or tables. Feel free to upvote 👍&nbsp; [this issue on GitHub](https://github.com/ckeditor/ckeditor5/issues/14869) if it is important for you.
-=======
-* The show blocks feature does not support widgets yet. It means it will currently not show block outlines, for example, for images or tables.
->>>>>>> 04d2f8c2
 * At present, the show blocks feature is not yet fully compatible with the {@link features/pagination pagination} feature. Using these two together may result in errors.
 
 ## Related features
