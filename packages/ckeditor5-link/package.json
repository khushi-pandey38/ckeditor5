--- conflicted
+++ resolved
@@ -18,28 +18,16 @@
     "lodash-es": "^4.17.15"
   },
   "devDependencies": {
-<<<<<<< HEAD
-    "@ckeditor/ckeditor5-basic-styles": "^19.0.1",
-    "@ckeditor/ckeditor5-block-quote": "^19.0.1",
-    "@ckeditor/ckeditor5-clipboard": "^19.0.1",
-    "@ckeditor/ckeditor5-code-block": "^19.0.1",
-    "@ckeditor/ckeditor5-editor-classic": "^19.0.1",
-    "@ckeditor/ckeditor5-enter": "^19.0.1",
-    "@ckeditor/ckeditor5-paragraph": "^19.1.0",
-    "@ckeditor/ckeditor5-theme-lark": "^19.1.0",
-    "@ckeditor/ckeditor5-typing": "^19.0.1",
-    "@ckeditor/ckeditor5-undo": "^19.0.1"
-=======
     "@ckeditor/ckeditor5-basic-styles": "^20.0.0",
     "@ckeditor/ckeditor5-block-quote": "^20.0.0",
     "@ckeditor/ckeditor5-clipboard": "^20.0.0",
+    "@ckeditor/ckeditor5-code-block": "^20.0.0",
     "@ckeditor/ckeditor5-editor-classic": "^20.0.0",
     "@ckeditor/ckeditor5-enter": "^20.0.0",
     "@ckeditor/ckeditor5-paragraph": "^20.0.0",
     "@ckeditor/ckeditor5-theme-lark": "^20.0.0",
     "@ckeditor/ckeditor5-typing": "^20.0.0",
     "@ckeditor/ckeditor5-undo": "^20.0.0"
->>>>>>> 390054ef
   },
   "engines": {
     "node": ">=12.0.0",
