{
  "name": "@ckeditor/ckeditor5-engine",
<<<<<<< HEAD
  "version": "41.3.0-alpha.1",
=======
  "version": "41.2.1",
>>>>>>> 39a77912
  "description": "The editing engine of CKEditor 5 – the best browser-based rich text editor.",
  "keywords": [
    "wysiwyg",
    "rich text",
    "editor",
    "html",
    "contentEditable",
    "editing",
    "operational transformation",
    "ot",
    "collaboration",
    "collaborative",
    "real-time",
    "framework",
    "ckeditor",
    "ckeditor5",
    "ckeditor 5",
    "ckeditor5-lib",
    "ckeditor5-dll"
  ],
  "type": "module",
  "main": "src/index.ts",
  "dependencies": {
<<<<<<< HEAD
    "@ckeditor/ckeditor5-utils": "41.3.0-alpha.1",
    "lodash-es": "4.17.21"
  },
  "devDependencies": {
    "@ckeditor/ckeditor5-basic-styles": "41.3.0-alpha.1",
    "@ckeditor/ckeditor5-block-quote": "41.3.0-alpha.1",
    "@ckeditor/ckeditor5-clipboard": "41.3.0-alpha.1",
    "@ckeditor/ckeditor5-cloud-services": "41.3.0-alpha.1",
    "@ckeditor/ckeditor5-core": "41.3.0-alpha.1",
    "@ckeditor/ckeditor5-dev-build-tools": "^39.7.0-alpha.1",
    "@ckeditor/ckeditor5-editor-classic": "41.3.0-alpha.1",
    "@ckeditor/ckeditor5-enter": "41.3.0-alpha.1",
    "@ckeditor/ckeditor5-essentials": "41.3.0-alpha.1",
    "@ckeditor/ckeditor5-heading": "41.3.0-alpha.1",
    "@ckeditor/ckeditor5-image": "41.3.0-alpha.1",
    "@ckeditor/ckeditor5-link": "41.3.0-alpha.1",
    "@ckeditor/ckeditor5-list": "41.3.0-alpha.1",
    "@ckeditor/ckeditor5-mention": "41.3.0-alpha.1",
    "@ckeditor/ckeditor5-paragraph": "41.3.0-alpha.1",
    "@ckeditor/ckeditor5-table": "41.3.0-alpha.1",
    "@ckeditor/ckeditor5-theme-lark": "41.3.0-alpha.1",
    "@ckeditor/ckeditor5-typing": "41.3.0-alpha.1",
    "@ckeditor/ckeditor5-ui": "41.3.0-alpha.1",
    "@ckeditor/ckeditor5-undo": "41.3.0-alpha.1",
    "@ckeditor/ckeditor5-widget": "41.3.0-alpha.1",
=======
    "@ckeditor/ckeditor5-utils": "41.2.1",
    "lodash-es": "4.17.21"
  },
  "devDependencies": {
    "@ckeditor/ckeditor5-basic-styles": "41.2.1",
    "@ckeditor/ckeditor5-block-quote": "41.2.1",
    "@ckeditor/ckeditor5-clipboard": "41.2.1",
    "@ckeditor/ckeditor5-cloud-services": "41.2.1",
    "@ckeditor/ckeditor5-core": "41.2.1",
    "@ckeditor/ckeditor5-editor-classic": "41.2.1",
    "@ckeditor/ckeditor5-enter": "41.2.1",
    "@ckeditor/ckeditor5-essentials": "41.2.1",
    "@ckeditor/ckeditor5-heading": "41.2.1",
    "@ckeditor/ckeditor5-image": "41.2.1",
    "@ckeditor/ckeditor5-link": "41.2.1",
    "@ckeditor/ckeditor5-list": "41.2.1",
    "@ckeditor/ckeditor5-mention": "41.2.1",
    "@ckeditor/ckeditor5-paragraph": "41.2.1",
    "@ckeditor/ckeditor5-table": "41.2.1",
    "@ckeditor/ckeditor5-theme-lark": "41.2.1",
    "@ckeditor/ckeditor5-typing": "41.2.1",
    "@ckeditor/ckeditor5-ui": "41.2.1",
    "@ckeditor/ckeditor5-undo": "41.2.1",
    "@ckeditor/ckeditor5-widget": "41.2.1",
>>>>>>> 39a77912
    "typescript": "5.0.4",
    "webpack": "^5.58.1",
    "webpack-cli": "^4.9.0"
  },
  "author": "CKSource (http://cksource.com/)",
  "license": "GPL-2.0-or-later",
  "homepage": "https://ckeditor.com/ckeditor-5",
  "bugs": "https://github.com/ckeditor/ckeditor5/issues",
  "repository": {
    "type": "git",
    "url": "https://github.com/ckeditor/ckeditor5.git",
    "directory": "packages/ckeditor5-engine"
  },
  "files": [
    "dist",
    "lang",
    "src/**/*.js",
    "src/**/*.d.ts",
    "theme",
    "ckeditor5-metadata.json",
    "CHANGELOG.md"
  ],
  "scripts": {
    "build": "tsc -p ./tsconfig.json",
    "build:kowalski": "node ../../scripts/build-package.mjs"
  }
}<|MERGE_RESOLUTION|>--- conflicted
+++ resolved
@@ -1,10 +1,6 @@
 {
   "name": "@ckeditor/ckeditor5-engine",
-<<<<<<< HEAD
-  "version": "41.3.0-alpha.1",
-=======
   "version": "41.2.1",
->>>>>>> 39a77912
   "description": "The editing engine of CKEditor 5 – the best browser-based rich text editor.",
   "keywords": [
     "wysiwyg",
@@ -28,33 +24,6 @@
   "type": "module",
   "main": "src/index.ts",
   "dependencies": {
-<<<<<<< HEAD
-    "@ckeditor/ckeditor5-utils": "41.3.0-alpha.1",
-    "lodash-es": "4.17.21"
-  },
-  "devDependencies": {
-    "@ckeditor/ckeditor5-basic-styles": "41.3.0-alpha.1",
-    "@ckeditor/ckeditor5-block-quote": "41.3.0-alpha.1",
-    "@ckeditor/ckeditor5-clipboard": "41.3.0-alpha.1",
-    "@ckeditor/ckeditor5-cloud-services": "41.3.0-alpha.1",
-    "@ckeditor/ckeditor5-core": "41.3.0-alpha.1",
-    "@ckeditor/ckeditor5-dev-build-tools": "^39.7.0-alpha.1",
-    "@ckeditor/ckeditor5-editor-classic": "41.3.0-alpha.1",
-    "@ckeditor/ckeditor5-enter": "41.3.0-alpha.1",
-    "@ckeditor/ckeditor5-essentials": "41.3.0-alpha.1",
-    "@ckeditor/ckeditor5-heading": "41.3.0-alpha.1",
-    "@ckeditor/ckeditor5-image": "41.3.0-alpha.1",
-    "@ckeditor/ckeditor5-link": "41.3.0-alpha.1",
-    "@ckeditor/ckeditor5-list": "41.3.0-alpha.1",
-    "@ckeditor/ckeditor5-mention": "41.3.0-alpha.1",
-    "@ckeditor/ckeditor5-paragraph": "41.3.0-alpha.1",
-    "@ckeditor/ckeditor5-table": "41.3.0-alpha.1",
-    "@ckeditor/ckeditor5-theme-lark": "41.3.0-alpha.1",
-    "@ckeditor/ckeditor5-typing": "41.3.0-alpha.1",
-    "@ckeditor/ckeditor5-ui": "41.3.0-alpha.1",
-    "@ckeditor/ckeditor5-undo": "41.3.0-alpha.1",
-    "@ckeditor/ckeditor5-widget": "41.3.0-alpha.1",
-=======
     "@ckeditor/ckeditor5-utils": "41.2.1",
     "lodash-es": "4.17.21"
   },
@@ -79,7 +48,6 @@
     "@ckeditor/ckeditor5-ui": "41.2.1",
     "@ckeditor/ckeditor5-undo": "41.2.1",
     "@ckeditor/ckeditor5-widget": "41.2.1",
->>>>>>> 39a77912
     "typescript": "5.0.4",
     "webpack": "^5.58.1",
     "webpack-cli": "^4.9.0"
