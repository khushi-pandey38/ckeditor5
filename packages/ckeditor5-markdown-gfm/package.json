{
  "name": "@ckeditor/ckeditor5-markdown-gfm",
<<<<<<< HEAD
  "version": "38.2.0-alpha.0",
=======
  "version": "38.1.1",
>>>>>>> d3613902
  "description": "GitHub Flavored Markdown data processor for CKEditor 5.",
  "keywords": [
    "ckeditor",
    "ckeditor5",
    "ckeditor 5",
    "ckeditor5-feature",
    "ckeditor5-plugin",
    "ckeditor5-dll"
  ],
  "main": "src/index.ts",
  "type": "module",
  "dependencies": {
<<<<<<< HEAD
    "ckeditor5": "38.2.0-alpha.0",
=======
    "ckeditor5": "38.1.1",
>>>>>>> d3613902
    "marked": "4.0.12",
    "turndown": "^6.0.0",
    "turndown-plugin-gfm": "^1.0.2"
  },
  "devDependencies": {
<<<<<<< HEAD
    "@ckeditor/ckeditor5-basic-styles": "38.2.0-alpha.0",
    "@ckeditor/ckeditor5-code-block": "38.2.0-alpha.0",
    "@ckeditor/ckeditor5-core": "38.2.0-alpha.0",
    "@ckeditor/ckeditor5-dev-utils": "^38.0.0",
    "@ckeditor/ckeditor5-editor-classic": "38.2.0-alpha.0",
    "@ckeditor/ckeditor5-engine": "38.2.0-alpha.0",
    "@ckeditor/ckeditor5-list": "38.2.0-alpha.0",
    "@ckeditor/ckeditor5-table": "38.2.0-alpha.0",
    "@ckeditor/ckeditor5-theme-lark": "38.2.0-alpha.0",
=======
    "@ckeditor/ckeditor5-basic-styles": "38.1.1",
    "@ckeditor/ckeditor5-code-block": "38.1.1",
    "@ckeditor/ckeditor5-core": "38.1.1",
    "@ckeditor/ckeditor5-dev-utils": "^38.0.0",
    "@ckeditor/ckeditor5-editor-classic": "38.1.1",
    "@ckeditor/ckeditor5-engine": "38.1.1",
    "@ckeditor/ckeditor5-list": "38.1.1",
    "@ckeditor/ckeditor5-table": "38.1.1",
    "@ckeditor/ckeditor5-theme-lark": "38.1.1",
>>>>>>> d3613902
    "@types/marked": "^4.0.8",
    "typescript": "^4.8.4",
    "webpack": "^5.58.1",
    "webpack-cli": "^4.9.0"
  },
  "engines": {
    "node": ">=16.0.0",
    "npm": ">=5.7.1"
  },
  "author": "CKSource (http://cksource.com/)",
  "license": "GPL-2.0-or-later",
  "homepage": "https://ckeditor.com/ckeditor-5",
  "bugs": "https://github.com/ckeditor/ckeditor5/issues",
  "repository": {
    "type": "git",
    "url": "https://github.com/ckeditor/ckeditor5.git",
    "directory": "packages/ckeditor5-markdown-gfm"
  },
  "files": [
    "lang",
    "src/**/*.js",
    "src/**/*.d.ts",
    "theme",
    "build",
    "ckeditor5-metadata.json",
    "CHANGELOG.md"
  ],
  "depcheckIgnore": [
    "collapse-whitespace",
    "jsdom",
    "void-elements",
    "block-elements"
  ],
  "scripts": {
    "build": "tsc -p ./tsconfig.json",
    "dll:build": "webpack"
  }
}<|MERGE_RESOLUTION|>--- conflicted
+++ resolved
@@ -1,10 +1,6 @@
 {
   "name": "@ckeditor/ckeditor5-markdown-gfm",
-<<<<<<< HEAD
-  "version": "38.2.0-alpha.0",
-=======
-  "version": "38.1.1",
->>>>>>> d3613902
+  "version": "0.0.0-nightly-20230712.1",
   "description": "GitHub Flavored Markdown data processor for CKEditor 5.",
   "keywords": [
     "ckeditor",
@@ -17,37 +13,21 @@
   "main": "src/index.ts",
   "type": "module",
   "dependencies": {
-<<<<<<< HEAD
-    "ckeditor5": "38.2.0-alpha.0",
-=======
-    "ckeditor5": "38.1.1",
->>>>>>> d3613902
+    "ckeditor5": "0.0.0-nightly-20230712.1",
     "marked": "4.0.12",
     "turndown": "^6.0.0",
     "turndown-plugin-gfm": "^1.0.2"
   },
   "devDependencies": {
-<<<<<<< HEAD
-    "@ckeditor/ckeditor5-basic-styles": "38.2.0-alpha.0",
-    "@ckeditor/ckeditor5-code-block": "38.2.0-alpha.0",
-    "@ckeditor/ckeditor5-core": "38.2.0-alpha.0",
+    "@ckeditor/ckeditor5-basic-styles": "0.0.0-nightly-20230712.1",
+    "@ckeditor/ckeditor5-code-block": "0.0.0-nightly-20230712.1",
+    "@ckeditor/ckeditor5-core": "0.0.0-nightly-20230712.1",
     "@ckeditor/ckeditor5-dev-utils": "^38.0.0",
-    "@ckeditor/ckeditor5-editor-classic": "38.2.0-alpha.0",
-    "@ckeditor/ckeditor5-engine": "38.2.0-alpha.0",
-    "@ckeditor/ckeditor5-list": "38.2.0-alpha.0",
-    "@ckeditor/ckeditor5-table": "38.2.0-alpha.0",
-    "@ckeditor/ckeditor5-theme-lark": "38.2.0-alpha.0",
-=======
-    "@ckeditor/ckeditor5-basic-styles": "38.1.1",
-    "@ckeditor/ckeditor5-code-block": "38.1.1",
-    "@ckeditor/ckeditor5-core": "38.1.1",
-    "@ckeditor/ckeditor5-dev-utils": "^38.0.0",
-    "@ckeditor/ckeditor5-editor-classic": "38.1.1",
-    "@ckeditor/ckeditor5-engine": "38.1.1",
-    "@ckeditor/ckeditor5-list": "38.1.1",
-    "@ckeditor/ckeditor5-table": "38.1.1",
-    "@ckeditor/ckeditor5-theme-lark": "38.1.1",
->>>>>>> d3613902
+    "@ckeditor/ckeditor5-editor-classic": "0.0.0-nightly-20230712.1",
+    "@ckeditor/ckeditor5-engine": "0.0.0-nightly-20230712.1",
+    "@ckeditor/ckeditor5-list": "0.0.0-nightly-20230712.1",
+    "@ckeditor/ckeditor5-table": "0.0.0-nightly-20230712.1",
+    "@ckeditor/ckeditor5-theme-lark": "0.0.0-nightly-20230712.1",
     "@types/marked": "^4.0.8",
     "typescript": "^4.8.4",
     "webpack": "^5.58.1",
